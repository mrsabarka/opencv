--- conflicted
+++ resolved
@@ -1206,11 +1206,7 @@
     endif()
     get_filename_component(name "${filename}" NAME)
     install(
-<<<<<<< HEAD
-      FILES "${filename}"
-=======
       FILES "${filepath}"
->>>>>>> d8b8c3b1
       DESTINATION "${OPENCV_LICENSES_INSTALL_PATH}"
       COMPONENT licenses
       RENAME "${library}-${name}"
