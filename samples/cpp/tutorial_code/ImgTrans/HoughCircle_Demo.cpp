/**
 * @file HoughCircle_Demo.cpp
 * @brief Demo code for Hough Transform
 * @author OpenCV team
 */

#include "opencv2/highgui/highgui.hpp"
#include "opencv2/imgproc/imgproc.hpp"
#include <iostream>

using namespace std;
using namespace cv;

namespace
{
    // windows and trackbars name
    const std::string windowName = "Hough Circle Detection Demo";
    const std::string cannyThresholdTrackbarName = "Canny threshold";
    const std::string accumulatorThresholdTrackbarName = "Accumulator Threshold";
    const std::string usage = "Usage : tutorial_HoughCircle_Demo <path_to_input_image>\n";

    // initial and max values of the parameters of interests.
    const int cannyThresholdInitialValue = 200;
    const int accumulatorThresholdInitialValue = 50;
    const int maxAccumulatorThreshold = 200;
    const int maxCannyThreshold = 255;

    void HoughDetection(const Mat& src_gray, const Mat& src_display, int cannyThreshold, int accumulatorThreshold)
    {
        // will hold the results of the detection
        std::vector<Vec3f> circles;
        // runs the actual detection
        HoughCircles( src_gray, circles, CV_HOUGH_GRADIENT, 1, src_gray.rows/8, cannyThreshold, accumulatorThreshold, 0, 0 );

        // clone the colour, input image for displaying purposes
        Mat display = src_display.clone();
        for( size_t i = 0; i < circles.size(); i++ )
        {
            Point center(cvRound(circles[i][0]), cvRound(circles[i][1]));
            int radius = cvRound(circles[i][2]);
            // circle center
            circle( display, center, 3, Scalar(0,255,0), -1, 8, 0 );
            // circle outline
            circle( display, center, radius, Scalar(0,0,255), 3, 8, 0 );
        }

        // shows the results
        imshow( windowName, display);
    }
}


int main(int argc, char** argv)
{
    Mat src, src_gray;

    if (argc < 2)
    {
        std::cerr<<"No input image specified\n";
        std::cout<<usage;
        return -1;
    }

    // Read the image
    src = imread( argv[1], 1 );

    if( !src.data )
    {
        std::cerr<<"Invalid input image\n";
        std::cout<<usage;
        return -1;
    }

    // Convert it to gray
    cvtColor( src, src_gray, COLOR_BGR2GRAY );

    // Reduce the noise so we avoid false circle detection
    GaussianBlur( src_gray, src_gray, Size(9, 9), 2, 2 );

    //declare and initialize both parameters that are subjects to change
    int cannyThreshold = cannyThresholdInitialValue;
    int accumulatorThreshold = accumulatorThresholdInitialValue;

<<<<<<< HEAD
   /// Apply the Hough Transform to find the circles
    HoughCircles( src_gray, circles, HOUGH_GRADIENT, 1, src_gray.rows/8, 200, 100, 0, 0 );
=======
    // create the main window, and attach the trackbars
    namedWindow( windowName, WINDOW_AUTOSIZE );
    createTrackbar(cannyThresholdTrackbarName, windowName, &cannyThreshold,maxCannyThreshold);
    createTrackbar(accumulatorThresholdTrackbarName, windowName, &accumulatorThreshold, maxAccumulatorThreshold);
>>>>>>> 3ff16200

    // infinite loop to display
    // and refresh the content of the output image
    // until the user presses q or Q
    int key = 0;
    while(key != 'q' && key != 'Q')
    {
        // those paramaters cannot be =0
        // so we must check here
        cannyThreshold = std::max(cannyThreshold, 1);
        accumulatorThreshold = std::max(accumulatorThreshold, 1);

        //runs the detection, and update the display
        HoughDetection(src_gray, src, cannyThreshold, accumulatorThreshold);

        // get user key
        key = waitKey(10);
    }

    return 0;
}<|MERGE_RESOLUTION|>--- conflicted
+++ resolved
@@ -30,7 +30,7 @@
         // will hold the results of the detection
         std::vector<Vec3f> circles;
         // runs the actual detection
-        HoughCircles( src_gray, circles, CV_HOUGH_GRADIENT, 1, src_gray.rows/8, cannyThreshold, accumulatorThreshold, 0, 0 );
+        HoughCircles( src_gray, circles, HOUGH_GRADIENT, 1, src_gray.rows/8, cannyThreshold, accumulatorThreshold, 0, 0 );
 
         // clone the colour, input image for displaying purposes
         Mat display = src_display.clone();
@@ -81,15 +81,10 @@
     int cannyThreshold = cannyThresholdInitialValue;
     int accumulatorThreshold = accumulatorThresholdInitialValue;
 
-<<<<<<< HEAD
-   /// Apply the Hough Transform to find the circles
-    HoughCircles( src_gray, circles, HOUGH_GRADIENT, 1, src_gray.rows/8, 200, 100, 0, 0 );
-=======
     // create the main window, and attach the trackbars
     namedWindow( windowName, WINDOW_AUTOSIZE );
     createTrackbar(cannyThresholdTrackbarName, windowName, &cannyThreshold,maxCannyThreshold);
     createTrackbar(accumulatorThresholdTrackbarName, windowName, &accumulatorThreshold, maxAccumulatorThreshold);
->>>>>>> 3ff16200
 
     // infinite loop to display
     // and refresh the content of the output image
