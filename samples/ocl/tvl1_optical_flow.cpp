--- conflicted
+++ resolved
@@ -95,13 +95,8 @@
     if (cmd.get<bool>("help"))
     {
         cout << "Usage: pyrlk_optical_flow [options]" << endl;
-<<<<<<< HEAD
-        cout << "Avaible options:" << endl;
+        cout << "Available options:" << endl;
         cmd.printMessage();
-=======
-        cout << "Available options:" << endl;
-        cmd.printParams();
->>>>>>> 801054d6
         return 0;
     }
 
