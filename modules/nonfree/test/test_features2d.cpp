--- conflicted
+++ resolved
@@ -1078,9 +1078,6 @@
             ASSERT_EQ(matches[i][j].queryIdx, static_cast<int>(i));
         }
     }
-<<<<<<< HEAD
-}
-=======
 }
 
 /*TEST(Features2d_DescriptorExtractorParamTest, regression)
@@ -1088,5 +1085,4 @@
     Ptr<DescriptorExtractor> s = DescriptorExtractor::create("SURF");
     ASSERT_STREQ(s->paramHelp("extended").c_str(), "");
 }
-*/
->>>>>>> f4e33ea0
+*/