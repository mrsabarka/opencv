--- conflicted
+++ resolved
@@ -272,7 +272,6 @@
             std::vector< std::pair<size_t, const void *> > args;
             if(map1.channels() == 2)
             {
-<<<<<<< HEAD
                 args.push_back( std::make_pair(sizeof(cl_mem), (void *)&dst.data));
                 args.push_back( std::make_pair(sizeof(cl_mem), (void *)&src.data));
                 args.push_back( std::make_pair(sizeof(cl_mem), (void *)&map1.data));
@@ -289,39 +288,15 @@
                 args.push_back( std::make_pair(sizeof(cl_int), (void *)&map1.cols));
                 args.push_back( std::make_pair(sizeof(cl_int), (void *)&map1.rows));
                 args.push_back( std::make_pair(sizeof(cl_int), (void *)&cols));
-                if(src.clCxt -> impl -> double_support != 0)
-=======
-                args.push_back( make_pair(sizeof(cl_mem), (void *)&dst.data));
-                args.push_back( make_pair(sizeof(cl_mem), (void *)&src.data));
-                args.push_back( make_pair(sizeof(cl_mem), (void *)&map1.data));
-                args.push_back( make_pair(sizeof(cl_int), (void *)&dst.offset));
-                args.push_back( make_pair(sizeof(cl_int), (void *)&src.offset));
-                args.push_back( make_pair(sizeof(cl_int), (void *)&map1.offset));
-                args.push_back( make_pair(sizeof(cl_int), (void *)&dst.step));
-                args.push_back( make_pair(sizeof(cl_int), (void *)&src.step));
-                args.push_back( make_pair(sizeof(cl_int), (void *)&map1.step));
-                args.push_back( make_pair(sizeof(cl_int), (void *)&src.cols));
-                args.push_back( make_pair(sizeof(cl_int), (void *)&src.rows));
-                args.push_back( make_pair(sizeof(cl_int), (void *)&dst.cols));
-                args.push_back( make_pair(sizeof(cl_int), (void *)&dst.rows));
-                args.push_back( make_pair(sizeof(cl_int), (void *)&map1.cols));
-                args.push_back( make_pair(sizeof(cl_int), (void *)&map1.rows));
-                args.push_back( make_pair(sizeof(cl_int), (void *)&cols));
                 float borderFloat[4] = {(float)borderValue[0], (float)borderValue[1], (float)borderValue[2], (float)borderValue[3]};
- 
+
                if(src.clCxt -> impl -> double_support != 0)
->>>>>>> facab407
                 {
                     args.push_back( std::make_pair(sizeof(cl_double4), (void *)&borderValue));
                 }
                 else
                 {
-<<<<<<< HEAD
-                    float borderFloat[4] = {(float)borderValue[0], (float)borderValue[1], (float)borderValue[2], (float)borderValue[3]};
                     args.push_back( std::make_pair(sizeof(cl_float4), (void *)&borderFloat));
-=======
-                    args.push_back( make_pair(sizeof(cl_float4), (void *)&borderFloat));
->>>>>>> facab407
                 }
             }
             if(map1.channels() == 1)
