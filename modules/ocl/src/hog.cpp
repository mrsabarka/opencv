/*M///////////////////////////////////////////////////////////////////////////////////////
//
//  IMPORTANT: READ BEFORE DOWNLOADING, COPYING, INSTALLING OR USING.
//
//  By downloading, copying, installing or using the software you agree to this license.
//  If you do not agree to this license, do not download, install,
//  copy or use the software.
//
//
//                           License Agreement
//                For Open Source Computer Vision Library
//
// Copyright (C) 2010-2012, Multicoreware, Inc., all rights reserved.
// Copyright (C) 2010-2012, Advanced Micro Devices, Inc., all rights reserved.
// Third party copyrights are property of their respective owners.
//
// @Authors
//     Wenju He, wenju@multicorewareinc.com
//
// Redistribution and use in source and binary forms, with or without modification,
// are permitted provided that the following conditions are met:
//
//   * Redistribution's of source code must retain the above copyright notice,
//     this list of conditions and the following disclaimer.
//
//   * Redistribution's in binary form must reproduce the above copyright notice,
//     this list of conditions and the following disclaimer in the documentation
//     and/or other oclMaterials provided with the distribution.
//
//   * The name of the copyright holders may not be used to endorse or promote products
//     derived from this software without specific prior written permission.
//
// This software is provided by the copyright holders and contributors "as is" and
// any express or bpied warranties, including, but not limited to, the bpied
// warranties of merchantability and fitness for a particular purpose are disclaimed.
// In no event shall the Intel Corporation or contributors be liable for any direct,
// indirect, incidental, special, exemplary, or consequential damages
// (including, but not limited to, procurement of substitute goods or services;
// loss of use, data, or profits; or business interruption) however caused
// and on any theory of liability, whether in contract, strict liability,
// or tort (including negligence or otherwise) arising in any way out of
// the use of this software, even if advised of the possibility of such damage.
//
//M*/

#include "precomp.hpp"

using namespace cv;
using namespace cv::ocl;

#define CELL_WIDTH 8
#define CELL_HEIGHT 8
#define CELLS_PER_BLOCK_X 2
#define CELLS_PER_BLOCK_Y 2
#define NTHREADS 256

static oclMat gauss_w_lut;
static bool hog_device_cpu;
/* pre-compute gaussian and interp_weight lookup tables if sigma is 4.0f */
static const float gaussian_interp_lut[] =
{
    /* gaussian lut */
    0.01831564f, 0.02926831f, 0.04393693f, 0.06196101f, 0.08208500f, 0.10215643f,
    0.11943297f, 0.13117145f, 0.13533528f, 0.13117145f, 0.11943297f, 0.10215643f,
    0.08208500f, 0.06196101f, 0.04393693f, 0.02926831f, 0.02926831f, 0.04677062f,
    0.07021102f, 0.09901341f, 0.13117145f, 0.16324551f, 0.19085334f, 0.20961139f,
    0.21626517f, 0.20961139f, 0.19085334f, 0.16324551f, 0.13117145f, 0.09901341f,
    0.07021102f, 0.04677062f, 0.04393693f, 0.07021102f, 0.10539922f, 0.14863673f,
    0.19691168f, 0.24506053f, 0.28650481f, 0.31466395f, 0.32465246f, 0.31466395f,
    0.28650481f, 0.24506053f, 0.19691168f, 0.14863673f, 0.10539922f, 0.07021102f,
    0.06196101f, 0.09901341f, 0.14863673f, 0.20961139f, 0.27768996f, 0.34559074f,
    0.40403652f, 0.44374731f, 0.45783335f, 0.44374731f, 0.40403652f, 0.34559074f,
    0.27768996f, 0.20961139f, 0.14863673f, 0.09901341f, 0.08208500f, 0.13117145f,
    0.19691168f, 0.27768996f, 0.36787945f, 0.45783335f, 0.53526145f, 0.58786964f,
    0.60653067f, 0.58786964f, 0.53526145f, 0.45783335f, 0.36787945f, 0.27768996f,
    0.19691168f, 0.13117145f, 0.10215643f, 0.16324551f, 0.24506053f, 0.34559074f,
    0.45783335f, 0.56978285f, 0.66614360f, 0.73161560f, 0.75483960f, 0.73161560f,
    0.66614360f, 0.56978285f, 0.45783335f, 0.34559074f, 0.24506053f, 0.16324551f,
    0.11943297f, 0.19085334f, 0.28650481f, 0.40403652f, 0.53526145f, 0.66614360f,
    0.77880079f, 0.85534531f, 0.88249689f, 0.85534531f, 0.77880079f, 0.66614360f,
    0.53526145f, 0.40403652f, 0.28650481f, 0.19085334f, 0.13117145f, 0.20961139f,
    0.31466395f, 0.44374731f, 0.58786964f, 0.73161560f, 0.85534531f, 0.93941307f,
    0.96923321f, 0.93941307f, 0.85534531f, 0.73161560f, 0.58786964f, 0.44374731f,
    0.31466395f, 0.20961139f, 0.13533528f, 0.21626517f, 0.32465246f, 0.45783335f,
    0.60653067f, 0.75483960f, 0.88249689f, 0.96923321f, 1.00000000f, 0.96923321f,
    0.88249689f, 0.75483960f, 0.60653067f, 0.45783335f, 0.32465246f, 0.21626517f,
    0.13117145f, 0.20961139f, 0.31466395f, 0.44374731f, 0.58786964f, 0.73161560f,
    0.85534531f, 0.93941307f, 0.96923321f, 0.93941307f, 0.85534531f, 0.73161560f,
    0.58786964f, 0.44374731f, 0.31466395f, 0.20961139f, 0.11943297f, 0.19085334f,
    0.28650481f, 0.40403652f, 0.53526145f, 0.66614360f, 0.77880079f, 0.85534531f,
    0.88249689f, 0.85534531f, 0.77880079f, 0.66614360f, 0.53526145f, 0.40403652f,
    0.28650481f, 0.19085334f, 0.10215643f, 0.16324551f, 0.24506053f, 0.34559074f,
    0.45783335f, 0.56978285f, 0.66614360f, 0.73161560f, 0.75483960f, 0.73161560f,
    0.66614360f, 0.56978285f, 0.45783335f, 0.34559074f, 0.24506053f, 0.16324551f,
    0.08208500f, 0.13117145f, 0.19691168f, 0.27768996f, 0.36787945f, 0.45783335f,
    0.53526145f, 0.58786964f, 0.60653067f, 0.58786964f, 0.53526145f, 0.45783335f,
    0.36787945f, 0.27768996f, 0.19691168f, 0.13117145f, 0.06196101f, 0.09901341f,
    0.14863673f, 0.20961139f, 0.27768996f, 0.34559074f, 0.40403652f, 0.44374731f,
    0.45783335f, 0.44374731f, 0.40403652f, 0.34559074f, 0.27768996f, 0.20961139f,
    0.14863673f, 0.09901341f, 0.04393693f, 0.07021102f, 0.10539922f, 0.14863673f,
    0.19691168f, 0.24506053f, 0.28650481f, 0.31466395f, 0.32465246f, 0.31466395f,
    0.28650481f, 0.24506053f, 0.19691168f, 0.14863673f, 0.10539922f, 0.07021102f,
    0.02926831f, 0.04677062f, 0.07021102f, 0.09901341f, 0.13117145f, 0.16324551f,
    0.19085334f, 0.20961139f, 0.21626517f, 0.20961139f, 0.19085334f, 0.16324551f,
    0.13117145f, 0.09901341f, 0.07021102f, 0.04677062f,
    /* interp_weight lut */
    0.00390625f, 0.01171875f, 0.01953125f, 0.02734375f, 0.03515625f, 0.04296875f,
    0.05078125f, 0.05859375f, 0.05859375f, 0.05078125f, 0.04296875f, 0.03515625f,
    0.02734375f, 0.01953125f, 0.01171875f, 0.00390625f, 0.01171875f, 0.03515625f,
    0.05859375f, 0.08203125f, 0.10546875f, 0.12890625f, 0.15234375f, 0.17578125f,
    0.17578125f, 0.15234375f, 0.12890625f, 0.10546875f, 0.08203125f, 0.05859375f,
    0.03515625f, 0.01171875f, 0.01953125f, 0.05859375f, 0.09765625f, 0.13671875f,
    0.17578125f, 0.21484375f, 0.25390625f, 0.29296875f, 0.29296875f, 0.25390625f,
    0.21484375f, 0.17578125f, 0.13671875f, 0.09765625f, 0.05859375f, 0.01953125f,
    0.02734375f, 0.08203125f, 0.13671875f, 0.19140625f, 0.24609375f, 0.30078125f,
    0.35546875f, 0.41015625f, 0.41015625f, 0.35546875f, 0.30078125f, 0.24609375f,
    0.19140625f, 0.13671875f, 0.08203125f, 0.02734375f, 0.03515625f, 0.10546875f,
    0.17578125f, 0.24609375f, 0.31640625f, 0.38671875f, 0.45703125f, 0.52734375f,
    0.52734375f, 0.45703125f, 0.38671875f, 0.31640625f, 0.24609375f, 0.17578125f,
    0.10546875f, 0.03515625f, 0.04296875f, 0.12890625f, 0.21484375f, 0.30078125f,
    0.38671875f, 0.47265625f, 0.55859375f, 0.64453125f, 0.64453125f, 0.55859375f,
    0.47265625f, 0.38671875f, 0.30078125f, 0.21484375f, 0.12890625f, 0.04296875f,
    0.05078125f, 0.15234375f, 0.25390625f, 0.35546875f, 0.45703125f, 0.55859375f,
    0.66015625f, 0.76171875f, 0.76171875f, 0.66015625f, 0.55859375f, 0.45703125f,
    0.35546875f, 0.25390625f, 0.15234375f, 0.05078125f, 0.05859375f, 0.17578125f,
    0.29296875f, 0.41015625f, 0.52734375f, 0.64453125f, 0.76171875f, 0.87890625f,
    0.87890625f, 0.76171875f, 0.64453125f, 0.52734375f, 0.41015625f, 0.29296875f,
    0.17578125f, 0.05859375f, 0.05859375f, 0.17578125f, 0.29296875f, 0.41015625f,
    0.52734375f, 0.64453125f, 0.76171875f, 0.87890625f, 0.87890625f, 0.76171875f,
    0.64453125f, 0.52734375f, 0.41015625f, 0.29296875f, 0.17578125f, 0.05859375f,
    0.05078125f, 0.15234375f, 0.25390625f, 0.35546875f, 0.45703125f, 0.55859375f,
    0.66015625f, 0.76171875f, 0.76171875f, 0.66015625f, 0.55859375f, 0.45703125f,
    0.35546875f, 0.25390625f, 0.15234375f, 0.05078125f, 0.04296875f, 0.12890625f,
    0.21484375f, 0.30078125f, 0.38671875f, 0.47265625f, 0.55859375f, 0.64453125f,
    0.64453125f, 0.55859375f, 0.47265625f, 0.38671875f, 0.30078125f, 0.21484375f,
    0.12890625f, 0.04296875f, 0.03515625f, 0.10546875f, 0.17578125f, 0.24609375f,
    0.31640625f, 0.38671875f, 0.45703125f, 0.52734375f, 0.52734375f, 0.45703125f,
    0.38671875f, 0.31640625f, 0.24609375f, 0.17578125f, 0.10546875f, 0.03515625f,
    0.02734375f, 0.08203125f, 0.13671875f, 0.19140625f, 0.24609375f, 0.30078125f,
    0.35546875f, 0.41015625f, 0.41015625f, 0.35546875f, 0.30078125f, 0.24609375f,
    0.19140625f, 0.13671875f, 0.08203125f, 0.02734375f, 0.01953125f, 0.05859375f,
    0.09765625f, 0.13671875f, 0.17578125f, 0.21484375f, 0.25390625f, 0.29296875f,
    0.29296875f, 0.25390625f, 0.21484375f, 0.17578125f, 0.13671875f, 0.09765625f,
    0.05859375f, 0.01953125f, 0.01171875f, 0.03515625f, 0.05859375f, 0.08203125f,
    0.10546875f, 0.12890625f, 0.15234375f, 0.17578125f, 0.17578125f, 0.15234375f,
    0.12890625f, 0.10546875f, 0.08203125f, 0.05859375f, 0.03515625f, 0.01171875f,
    0.00390625f, 0.01171875f, 0.01953125f, 0.02734375f, 0.03515625f, 0.04296875f,
    0.05078125f, 0.05859375f, 0.05859375f, 0.05078125f, 0.04296875f, 0.03515625f,
    0.02734375f, 0.01953125f, 0.01171875f, 0.00390625f
};

namespace cv
{
    namespace ocl
    {
        ///////////////////////////OpenCL kernel strings///////////////////////////
        extern const char *objdetect_hog;
    }
}

namespace cv
{
    namespace ocl
    {
        namespace device
        {
            namespace hog
            {
                int cnbins;
                int cblock_stride_x;
                int cblock_stride_y;
                int cnblocks_win_x;
                int cnblocks_win_y;
                int cblock_hist_size;
                int cdescr_size;
                int cdescr_width;
                int cdescr_height;

                void set_up_constants(int nbins, int block_stride_x, int block_stride_y,
                                      int nblocks_win_x, int nblocks_win_y);

                void compute_hists(int nbins, int block_stride_x, int blovck_stride_y,
                                   int height, int width, float sigma, const cv::ocl::oclMat &grad,
                                   const cv::ocl::oclMat &qangle,
                                   const cv::ocl::oclMat &gauss_w_lut, cv::ocl::oclMat &block_hists);

                void normalize_hists(int nbins, int block_stride_x, int block_stride_y,
                                     int height, int width, cv::ocl::oclMat &block_hists,
                                     float threshold);

                void classify_hists(int win_height, int win_width, int block_stride_y,
                                    int block_stride_x, int win_stride_y, int win_stride_x,
                                    int height, int width, const cv::ocl::oclMat &block_hists,
                                    const cv::ocl::oclMat &coefs, float free_coef,
                                    float threshold, cv::ocl::oclMat &labels);

                void extract_descrs_by_rows(int win_height, int win_width, int block_stride_y,
                                            int block_stride_x, int win_stride_y, int win_stride_x,
                                            int height, int width, const cv::ocl::oclMat &block_hists,
                                            cv::ocl::oclMat &descriptors);
                void extract_descrs_by_cols(int win_height, int win_width, int block_stride_y,
                                            int block_stride_x, int win_stride_y, int win_stride_x,
                                            int height, int width, const cv::ocl::oclMat &block_hists,
                                            cv::ocl::oclMat &descriptors);

                void compute_gradients_8UC1(int height, int width, const cv::ocl::oclMat &img,
                                            float angle_scale, cv::ocl::oclMat &grad,
                                            cv::ocl::oclMat &qangle, bool correct_gamma);
                void compute_gradients_8UC4(int height, int width, const cv::ocl::oclMat &img,
                                            float angle_scale, cv::ocl::oclMat &grad,
                                            cv::ocl::oclMat &qangle, bool correct_gamma);
            }
        }
    }
}

using namespace ::cv::ocl::device;

static inline int divUp(int total, int grain)
{
    return (total + grain - 1) / grain;
}

cv::ocl::HOGDescriptor::HOGDescriptor(Size win_size_, Size block_size_, Size block_stride_,
                                      Size cell_size_, int nbins_, double win_sigma_,
                                      double threshold_L2hys_, bool gamma_correction_, int nlevels_)
    : win_size(win_size_),
      block_size(block_size_),
      block_stride(block_stride_),
      cell_size(cell_size_),
      nbins(nbins_),
      win_sigma(win_sigma_),
      threshold_L2hys(threshold_L2hys_),
      gamma_correction(gamma_correction_),
      nlevels(nlevels_)
{
    CV_Assert((win_size.width  - block_size.width ) % block_stride.width  == 0 &&
              (win_size.height - block_size.height) % block_stride.height == 0);

    CV_Assert(block_size.width % cell_size.width == 0 &&
        block_size.height % cell_size.height == 0);

    CV_Assert(block_stride == cell_size);

    CV_Assert(cell_size == Size(8, 8));

    Size cells_per_block(block_size.width / cell_size.width,
        block_size.height / cell_size.height);
    CV_Assert(cells_per_block == Size(2, 2));

    cv::Size blocks_per_win = numPartsWithin(win_size, block_size, block_stride);
    hog::set_up_constants(nbins, block_stride.width, block_stride.height,
        blocks_per_win.width, blocks_per_win.height);

    effect_size = Size(0, 0);

	if (queryDeviceInfo<IS_CPU_DEVICE, bool>())
        hog_device_cpu = true;
    else
        hog_device_cpu = false;
}

size_t cv::ocl::HOGDescriptor::getDescriptorSize() const
{
    return numPartsWithin(win_size, block_size, block_stride).area() * getBlockHistogramSize();
}

size_t cv::ocl::HOGDescriptor::getBlockHistogramSize() const
{
    Size cells_per_block = Size(block_size.width / cell_size.width,
        block_size.height / cell_size.height);
    return (size_t)(nbins * cells_per_block.area());
}

double cv::ocl::HOGDescriptor::getWinSigma() const
{
    return win_sigma >= 0 ? win_sigma : (block_size.width + block_size.height) / 8.0;
}

bool cv::ocl::HOGDescriptor::checkDetectorSize() const
{
    size_t detector_size = detector.rows * detector.cols;
    size_t descriptor_size = getDescriptorSize();
    return detector_size == 0 || detector_size == descriptor_size ||
        detector_size == descriptor_size + 1;
}

void cv::ocl::HOGDescriptor::setSVMDetector(const std::vector<float> &_detector)
{
    std::vector<float> detector_reordered(_detector.size());

    size_t block_hist_size = getBlockHistogramSize();
    cv::Size blocks_per_img = numPartsWithin(win_size, block_size, block_stride);

    for (int i = 0; i < blocks_per_img.height; ++i)
        for (int j = 0; j < blocks_per_img.width; ++j)
        {
            const float *src = &_detector[0] + (j * blocks_per_img.height + i) * block_hist_size;
            float *dst = &detector_reordered[0] + (i * blocks_per_img.width + j) * block_hist_size;
            for (size_t k = 0; k < block_hist_size; ++k)
                dst[k] = src[k];
        }

    this->detector.upload(Mat(detector_reordered).reshape(1, 1));

    size_t descriptor_size = getDescriptorSize();
    free_coef = _detector.size() > descriptor_size ? _detector[descriptor_size] : 0;

    CV_Assert(checkDetectorSize());
}

void cv::ocl::HOGDescriptor::init_buffer(const oclMat &img, Size win_stride)
{
    if (!image_scale.empty())
        return;

    if (effect_size == Size(0, 0))
        effect_size = img.size();

    grad.create(img.size(), CV_32FC2);
    qangle.create(img.size(), CV_8UC2);

    const size_t block_hist_size = getBlockHistogramSize();
    const Size blocks_per_img = numPartsWithin(img.size(), block_size, block_stride);
    block_hists.create(1,
        static_cast<int>(block_hist_size * blocks_per_img.area()) + 256, CV_32F);

    Size wins_per_img = numPartsWithin(img.size(), win_size, win_stride);
    labels.create(1, wins_per_img.area(), CV_8U);

    std::vector<float> v_lut = std::vector<float>(gaussian_interp_lut, gaussian_interp_lut +
        sizeof(gaussian_interp_lut) / sizeof(gaussian_interp_lut[0]));
    Mat m_lut(v_lut);
    gauss_w_lut.upload(m_lut.reshape(1,1));
}

void cv::ocl::HOGDescriptor::computeGradient(const oclMat &img, oclMat &grad, oclMat &qangle)
{
    CV_Assert(img.type() == CV_8UC1 || img.type() == CV_8UC4);

    float angleScale = (float)(nbins / CV_PI);
    switch (img.type())
    {
    case CV_8UC1:
        hog::compute_gradients_8UC1(effect_size.height, effect_size.width, img,
            angleScale, grad, qangle, gamma_correction);
        break;
    case CV_8UC4:
        hog::compute_gradients_8UC4(effect_size.height, effect_size.width, img,
            angleScale, grad, qangle, gamma_correction);
        break;
    }
}


void cv::ocl::HOGDescriptor::computeBlockHistograms(const oclMat &img)
{
    computeGradient(img, this->grad, this->qangle);

    hog::compute_hists(nbins, block_stride.width, block_stride.height, effect_size.height,
        effect_size.width, (float)getWinSigma(), grad, qangle, gauss_w_lut, block_hists);

    hog::normalize_hists(nbins, block_stride.width, block_stride.height, effect_size.height,
        effect_size.width, block_hists, (float)threshold_L2hys);
}


void cv::ocl::HOGDescriptor::getDescriptors(const oclMat &img, Size win_stride,
                                            oclMat &descriptors, int descr_format)
{
    CV_Assert(win_stride.width % block_stride.width == 0 &&
        win_stride.height % block_stride.height == 0);

    init_buffer(img, win_stride);

    computeBlockHistograms(img);

    const size_t block_hist_size = getBlockHistogramSize();
    Size blocks_per_win = numPartsWithin(win_size, block_size, block_stride);
    Size wins_per_img   = numPartsWithin(effect_size, win_size, win_stride);

    descriptors.create(wins_per_img.area(),
        static_cast<int>(blocks_per_win.area() * block_hist_size), CV_32F);

    switch (descr_format)
    {
    case DESCR_FORMAT_ROW_BY_ROW:
        hog::extract_descrs_by_rows(win_size.height, win_size.width,
            block_stride.height, block_stride.width, win_stride.height, win_stride.width,
            effect_size.height, effect_size.width, block_hists, descriptors);
        break;
    case DESCR_FORMAT_COL_BY_COL:
        hog::extract_descrs_by_cols(win_size.height, win_size.width,
            block_stride.height, block_stride.width, win_stride.height, win_stride.width,
            effect_size.height, effect_size.width, block_hists, descriptors);
        break;
    default:
        CV_Error(Error::StsBadArg, "Unknown descriptor format");
    }
}


void cv::ocl::HOGDescriptor::detect(const oclMat &img, std::vector<Point> &hits,
                                    double hit_threshold, Size win_stride, Size padding)
{
    CV_Assert(img.type() == CV_8UC1 || img.type() == CV_8UC4);
    CV_Assert(padding == Size(0, 0));

    hits.clear();
    if (detector.empty())
        return;

    if (win_stride == Size())
        win_stride = block_stride;
    else
        CV_Assert(win_stride.width % block_stride.width == 0 &&
            win_stride.height % block_stride.height == 0);
    init_buffer(img, win_stride);

    computeBlockHistograms(img);

    hog::classify_hists(win_size.height, win_size.width, block_stride.height,
        block_stride.width, win_stride.height, win_stride.width,
        effect_size.height, effect_size.width, block_hists, detector,
        (float)free_coef, (float)hit_threshold, labels);

    labels.download(labels_host);
    unsigned char *vec = labels_host.ptr();
    Size wins_per_img = numPartsWithin(effect_size, win_size, win_stride);
    for (int i = 0; i < wins_per_img.area(); i++)
    {
        int y = i / wins_per_img.width;
        int x = i - wins_per_img.width * y;
        if (vec[i])
            hits.push_back(Point(x * win_stride.width, y * win_stride.height));
    }
}



void cv::ocl::HOGDescriptor::detectMultiScale(const oclMat &img, std::vector<Rect> &found_locations,
                                              double hit_threshold, Size win_stride, Size padding,
                                              double scale0, int group_threshold)
{
    CV_Assert(img.type() == CV_8UC1 || img.type() == CV_8UC4);
    CV_Assert(scale0 > 1);

    std::vector<double> level_scale;
    double scale = 1.;
    int levels = 0;

    for (levels = 0; levels < nlevels; levels++)
    {
        level_scale.push_back(scale);
        if (cvRound(img.cols / scale) < win_size.width ||
                cvRound(img.rows / scale) < win_size.height || scale0 <= 1)
            break;
        scale *= scale0;
    }
    levels = std::max(levels, 1);
    level_scale.resize(levels);

    std::vector<Rect> all_candidates;
    std::vector<Point> locations;

    if (win_stride == Size())
        win_stride = block_stride;
    else
        CV_Assert(win_stride.width % block_stride.width == 0 &&
            win_stride.height % block_stride.height == 0);
    init_buffer(img, win_stride);
    image_scale.create(img.size(), img.type());

    for (size_t i = 0; i < level_scale.size(); i++)
    {
        scale = level_scale[i];
        effect_size = Size(cvRound(img.cols / scale), cvRound(img.rows / scale));
        if (effect_size == img.size())
        {
            detect(img, locations, hit_threshold, win_stride, padding);
        }
        else
        {
            resize(img, image_scale, effect_size);
            detect(image_scale, locations, hit_threshold, win_stride, padding);
        }
        Size scaled_win_size(cvRound(win_size.width * scale),
            cvRound(win_size.height * scale));
        for (size_t j = 0; j < locations.size(); j++)
            all_candidates.push_back(Rect(Point2d(locations[j]) * scale, scaled_win_size));
    }

    found_locations.assign(all_candidates.begin(), all_candidates.end());
    groupRectangles(found_locations, group_threshold, 0.2);
}

int cv::ocl::HOGDescriptor::numPartsWithin(int size, int part_size, int stride)
{
    return (size - part_size + stride) / stride;
}

cv::Size cv::ocl::HOGDescriptor::numPartsWithin(cv::Size size, cv::Size part_size,
                                                cv::Size stride)
{
    return Size(numPartsWithin(size.width, part_size.width, stride.width),
        numPartsWithin(size.height, part_size.height, stride.height));
}

std::vector<float> cv::ocl::HOGDescriptor::getDefaultPeopleDetector()
{
    return getPeopleDetector64x128();
}

std::vector<float> cv::ocl::HOGDescriptor::getPeopleDetector48x96()
{
    static const float detector[] =
    {
        0.294350f, -0.098796f, -0.129522f, 0.078753f, 0.387527f, 0.261529f,
        0.145939f, 0.061520f, 0.328699f, 0.227148f, -0.066467f, -0.086723f,
        0.047559f, 0.106714f, 0.037897f, 0.111461f, -0.024406f, 0.304769f,
        0.254676f, -0.069235f, 0.082566f, 0.147260f, 0.326969f, 0.148888f,
        0.055270f, -0.087985f, 0.261720f, 0.143442f, 0.026812f, 0.238212f,
        0.194020f, 0.056341f, -0.025854f, -0.034444f, -0.156631f, 0.205174f,
        0.089008f, -0.139811f, -0.100147f, -0.037830f, -0.029230f, -0.055641f,
        0.033248f, -0.016512f, 0.155244f, 0.247315f, -0.124694f, -0.048414f,
        -0.062219f, 0.193683f, 0.004574f, 0.055089f, 0.093565f, 0.167712f,
        0.167581f, 0.018895f, 0.215258f, 0.122609f, 0.090520f, -0.067219f,
        -0.049029f, -0.099615f, 0.241804f, -0.094893f, -0.176248f, 0.001727f,
        -0.134473f, 0.104442f, 0.050942f, 0.081165f, 0.072156f, 0.121646f,
        0.002656f, -0.297974f, -0.133587f, -0.060121f, -0.092515f, -0.048974f,
        -0.084754f, -0.180111f, -0.038590f, 0.086283f, -0.134636f, -0.107249f,
        0.132890f, 0.141556f, 0.249425f, 0.130273f, -0.030031f, 0.073212f,
        -0.008155f, 0.019931f, 0.071688f, 0.000300f, -0.019525f, -0.021725f,
        -0.040993f, -0.086841f, 0.070124f, 0.240033f, 0.265350f, 0.043208f,
        0.166754f, 0.091453f, 0.060916f, -0.036972f, -0.091043f, 0.079873f,
        0.219781f, 0.158102f, -0.140618f, -0.043016f, 0.124802f, 0.093668f,
        0.103208f, 0.094872f, 0.080541f, 0.137711f, 0.160566f, -0.169231f,
        0.013983f, 0.309508f, -0.004217f, -0.057200f, -0.064489f, 0.014066f,
        0.361009f, 0.251328f, -0.080983f, -0.044183f, 0.061436f, -0.037381f,
        -0.078786f, 0.030993f, 0.066314f, 0.037683f, 0.152325f, -0.091683f,
        0.070203f, 0.217856f, 0.036435f, -0.076462f, 0.006254f, -0.094431f,
        0.154829f, -0.023038f, -0.196961f, -0.024594f, 0.178465f, -0.050139f,
        -0.045932f, -0.000965f, 0.109112f, 0.046165f, -0.159373f, -0.008713f,
        0.041307f, 0.097129f, -0.057211f, -0.064599f, 0.077165f, 0.176167f,
        0.138322f, 0.065753f, -0.104950f, 0.017933f, 0.136255f, -0.011598f,
        0.047007f, 0.080550f, 0.068619f, 0.084661f, -0.035493f, -0.091314f,
        -0.041411f, 0.060971f, -0.101912f, -0.079870f, -0.085977f, -0.022686f,
        0.079788f, -0.098064f, -0.054603f, 0.040383f, 0.300794f, 0.128603f,
        0.094844f, 0.047407f, 0.101825f, 0.061832f, -0.162160f, -0.204553f,
        -0.035165f, 0.101450f, -0.016641f, -0.027140f, -0.134392f, -0.008743f,
        0.102331f, 0.114853f, 0.009644f, 0.062823f, 0.237339f, 0.167843f,
        0.053066f, -0.012592f, 0.043158f, 0.002305f, 0.065001f, -0.038929f,
        -0.020356f, 0.152343f, 0.043469f, -0.029967f, -0.042948f, 0.032481f,
        0.068488f, -0.110840f, -0.111083f, 0.111980f, -0.002072f, -0.005562f,
        0.082926f, 0.006635f, -0.108153f, 0.024242f, -0.086464f, -0.189884f,
        -0.017492f, 0.191456f, -0.007683f, -0.128769f, -0.038017f, -0.132380f,
        0.091926f, 0.079696f, -0.106728f, -0.007656f, 0.172744f, 0.011576f,
        0.009883f, 0.083258f, -0.026516f, 0.145534f, 0.153924f, -0.130290f,
        -0.108945f, 0.124490f, -0.003186f, -0.100485f, 0.015024f, -0.060512f,
        0.026288f, -0.086713f, -0.169012f, 0.076517f, 0.215778f, 0.043701f,
        -0.131642f, -0.012585f, -0.045181f, -0.118183f, -0.241544f, -0.167293f,
        -0.020107f, -0.019917f, -0.101827f, -0.107096f, -0.010503f, 0.044938f,
        0.189680f, 0.217119f, -0.046086f, 0.044508f, 0.199716f, -0.036004f,
        -0.148927f, 0.013355f, -0.078279f, 0.030451f, 0.056301f, -0.024609f,
        0.083224f, 0.099533f, -0.039432f, -0.138880f, 0.005482f, -0.024120f,
        -0.140468f, -0.066381f, -0.017057f, 0.009260f, -0.058004f, -0.028486f,
        -0.061610f, 0.007483f, -0.158309f, -0.150687f, -0.044595f, -0.105121f,
        -0.045763f, -0.006618f, -0.024419f, -0.117713f, -0.119366f, -0.175941f,
        -0.071542f, 0.119027f, 0.111362f, 0.043080f, 0.034889f, 0.093003f,
        0.007842f, 0.057368f, -0.108834f, -0.079968f, 0.230959f, 0.020205f,
        0.011470f, 0.098877f, 0.101310f, -0.030215f, -0.018018f, -0.059552f,
        -0.106157f, 0.021866f, -0.036471f, 0.080051f, 0.041165f, -0.082101f,
        0.117726f, 0.030961f, -0.054763f, -0.084102f, -0.185778f, -0.061305f,
        -0.038089f, -0.110728f, -0.264010f, 0.076675f, -0.077111f, -0.137644f,
        0.036232f, 0.277995f, 0.019116f, 0.107738f, 0.144003f, 0.080304f,
        0.215036f, 0.228897f, 0.072713f, 0.077773f, 0.120168f, 0.075324f,
        0.062730f, 0.122478f, -0.049008f, 0.164912f, 0.162450f, 0.041246f,
        0.009891f, -0.097827f, -0.038700f, -0.023027f, -0.120020f, 0.203364f,
        0.248474f, 0.149810f, -0.036276f, -0.082814f, -0.090343f, -0.027143f,
        -0.075689f, -0.320310f, -0.000500f, -0.143334f, -0.065077f, -0.186936f,
        0.129372f, 0.116431f, 0.181699f, 0.170436f, 0.418854f, 0.460045f,
        0.333719f, 0.230515f, 0.047822f, -0.044954f, -0.068086f, 0.140179f,
        -0.044821f, 0.085550f, 0.092483f, -0.107296f, -0.130670f, -0.206629f,
        0.114601f, -0.317869f, -0.076663f, 0.038680f, 0.212753f, -0.016059f,
        -0.126526f, -0.163602f, 0.210154f, 0.099887f, -0.126366f, 0.118453f,
        0.019309f, -0.021611f, -0.096499f, -0.111809f, -0.200489f, 0.142854f,
        0.228840f, -0.353346f, -0.179151f, 0.116834f, 0.252389f, -0.031728f,
        -0.188135f, -0.158998f, 0.386523f, 0.122315f, 0.209944f, 0.394023f,
        0.359030f, 0.260717f, 0.170335f, 0.013683f, -0.142596f, -0.026138f,
        -0.011878f, -0.150519f, 0.047159f, -0.107062f, -0.147347f, -0.187689f,
        -0.186027f, -0.208048f, 0.058468f, -0.073026f, -0.236556f, -0.079788f,
        -0.146216f, -0.058563f, -0.101361f, -0.071294f, -0.071093f, 0.116919f,
        0.234304f, 0.306781f, 0.321866f, 0.240000f, 0.073261f, -0.012173f,
        0.026479f, 0.050173f, 0.166127f, 0.228955f, 0.061905f, 0.156460f,
        0.205990f, 0.120672f, 0.037350f, 0.167884f, 0.290099f, 0.420900f,
        -0.012601f, 0.189839f, 0.306378f, 0.118383f, -0.095598f, -0.072360f,
        -0.132496f, -0.224259f, -0.126021f, 0.022714f, 0.284039f, 0.051369f,
        -0.000927f, -0.058735f, -0.083354f, -0.141254f, -0.187578f, -0.202669f,
        0.048902f, 0.246597f, 0.441863f, 0.342519f, 0.066979f, 0.215286f,
        0.188191f, -0.072240f, -0.208142f, -0.030196f, 0.178141f, 0.136985f,
        -0.043374f, -0.181098f, 0.091815f, 0.116177f, -0.126690f, -0.386625f,
        0.368165f, 0.269149f, -0.088042f, -0.028823f, 0.092961f, 0.024099f,
        0.046112f, 0.176756f, 0.135849f, 0.124955f, 0.195467f, -0.037218f,
        0.167217f, 0.188938f, 0.053528f, -0.066561f, 0.133721f, -0.070565f,
        0.115898f, 0.152435f, -0.116993f, -0.110592f, -0.179005f, 0.026668f,
        0.080530f, 0.075084f, -0.070401f, 0.012497f, 0.021849f, -0.139764f,
        -0.022020f, -0.096301f, -0.064954f, -0.127446f, -0.013806f, -0.108315f,
        0.156285f, 0.149867f, -0.011382f, 0.064532f, 0.029168f, 0.027393f,
        0.069716f, 0.153735f, 0.038459f, 0.230714f, 0.253840f, 0.059522f,
        -0.045053f, 0.014083f, 0.071103f, 0.068747f, 0.095887f, 0.005832f,
        0.144887f, 0.026357f, -0.067359f, -0.044151f, -0.123283f, -0.019911f,
        0.005318f, 0.109208f, -0.003201f, -0.021734f, 0.142025f, -0.066907f,
        -0.120070f, -0.188639f, 0.012472f, -0.048704f, -0.012366f, -0.184828f,
        0.168591f, 0.267166f, 0.058208f, -0.044101f, 0.033500f, 0.178558f,
        0.104550f, 0.122418f, 0.080177f, 0.173246f, 0.298537f, 0.064173f,
        0.053397f, 0.174341f, 0.230984f, 0.117025f, 0.166242f, 0.227781f,
        0.120623f, 0.176952f, -0.011393f, -0.086483f, -0.008270f, 0.051700f,
        -0.153369f, -0.058837f, -0.057639f, -0.060115f, 0.026349f, -0.160745f,
        -0.037894f, -0.048575f, 0.041052f, -0.022112f, 0.060365f, 0.051906f,
        0.162657f, 0.138519f, -0.050185f, -0.005938f, 0.071301f, 0.127686f,
        0.062342f, 0.144400f, 0.072600f, 0.198436f, 0.246219f, -0.078185f,
        -0.036169f, 0.075934f, 0.047328f, -0.013601f, 0.087205f, 0.019900f,
        0.022606f, -0.015365f, -0.092506f, 0.075275f, -0.116375f, 0.050500f,
        0.045118f, 0.166567f, 0.072073f, 0.060371f, 0.131747f, -0.169863f,
        -0.039352f, -0.047486f, -0.039797f, -0.204312f, 0.021710f, 0.129443f,
        -0.021173f, 0.173416f, -0.070794f, -0.063986f, 0.069689f, -0.064099f,
        -0.123201f, -0.017372f, -0.206870f, 0.065863f, 0.113226f, 0.024707f,
        -0.071341f, -0.066964f, -0.098278f, -0.062927f, 0.075840f, 0.014716f,
        0.019378f, 0.132699f, -0.074191f, -0.089557f, -0.078446f, -0.197488f,
        -0.173665f, 0.052583f, 0.044361f, 0.113549f, 0.098492f, 0.077379f,
        -0.011146f, -0.192593f, -0.164435f, 0.045568f, 0.205699f, 0.049187f,
        -0.082281f, 0.134874f, 0.185499f, 0.034968f, -0.119561f, -0.112372f,
        -0.115091f, -0.054042f, -0.183816f, -0.078100f, 0.190695f, 0.091617f,
        0.004257f, -0.041135f, -0.061453f, -0.141592f, -0.194809f, -0.120638f,
        0.020168f, 0.109672f, 0.067398f, -0.015238f, -0.239145f, -0.264671f,
        -0.185176f, 0.050472f, 0.020793f, 0.035678f, 0.022839f, -0.052055f,
        -0.127968f, -0.113049f, -0.228416f, -0.258281f, -0.053437f, 0.076424f,
        0.061450f, 0.237478f, 0.003618f, -0.055865f, -0.108087f, -0.028937f,
        0.045585f, 0.052829f, -0.001471f, 0.022826f, 0.059565f, -0.104430f,
        -0.077266f, -0.211882f, -0.212078f, 0.028074f, 0.075846f, 0.016265f,
        0.161879f, 0.134477f, 0.008935f, -0.048041f, 0.074692f, 0.004928f,
        -0.025156f, 0.192874f, 0.074410f, 0.308732f, 0.267400f, 0.094208f,
        -0.005251f, 0.042041f, -0.032148f, 0.015588f, 0.252869f, 0.175302f,
        0.022892f, 0.081673f, 0.063208f, 0.162626f, 0.194426f, 0.233890f,
        0.262292f, 0.186930f, 0.084079f, -0.286388f, -0.213034f, -0.048867f,
        -0.207669f, -0.170050f, 0.011673f, -0.092958f, -0.192786f, -0.273536f,
        0.230904f, 0.266732f, 0.320519f, 0.297155f, 0.548169f, 0.304922f,
        0.132687f, 0.247333f, 0.212488f, -0.271472f, -0.142105f, -0.002627f,
        -0.119215f, 0.128383f, 0.100079f, -0.057490f, -0.121902f, -0.228892f,
        0.202292f, -0.399795f, -0.371326f, -0.095836f, -0.063626f, -0.161375f,
        -0.311180f, -0.294797f, 0.242122f, 0.011788f, 0.095573f, 0.322523f,
        0.511840f, 0.322880f, 0.313259f, 0.173331f, 0.002542f, -0.029802f,
        0.324766f, -0.326170f, -0.340547f, -0.138288f, -0.002963f, -0.114060f,
        -0.377312f, -0.442570f, 0.212446f, -0.007759f, -0.011576f, 0.169711f,
        0.308689f, 0.317348f, 0.539390f, 0.332845f, 0.057331f, -0.068180f,
        0.101994f, 0.266995f, 0.209570f, 0.355730f, 0.091635f, 0.170238f,
        0.125215f, 0.274154f, 0.070223f, 0.025515f, 0.049946f, -0.000550f,
        0.043715f, -0.141843f, 0.020844f, 0.129871f, 0.256588f, 0.105015f,
        0.148339f, 0.170682f, 0.028792f, 0.074037f, 0.160042f, 0.405137f,
        0.246187f, 0.352160f, 0.168951f, 0.222263f, 0.264439f, 0.065945f,
        0.021963f, -0.075084f, 0.093105f, 0.027318f, 0.098864f, 0.057566f,
        -0.080282f, 0.185032f, 0.314419f, 0.333727f, 0.125798f, 0.294919f,
        0.386002f, 0.217619f, -0.183517f, -0.278622f, -0.002342f, -0.027821f,
        -0.134266f, -0.331843f, -0.008296f, 0.124564f, 0.053712f, -0.369016f,
        -0.095036f, 0.209381f, 0.423760f, 0.371760f, 0.106397f, 0.369408f,
        0.485608f, 0.231201f, -0.138685f, -0.349208f, -0.070083f, 0.028991f,
        -0.081630f, -0.395992f, -0.146791f, -0.027354f, 0.063396f, -0.272484f,
        0.058299f, 0.338207f, 0.110767f, -0.052642f, -0.233848f, -0.027448f,
        0.030328f, 0.155572f, -0.093826f, 0.019331f, 0.120638f, 0.006292f,
        -0.106083f, -0.236290f, -0.140933f, -0.088067f, -0.025138f, -0.208395f,
        -0.025502f, 0.144192f, -0.048353f, -0.106144f, -0.305121f, -0.114147f,
        0.090963f, 0.327727f, 0.035606f, -0.093779f, 0.002651f, -0.171081f,
        -0.188131f, -0.216571f, -0.209101f, -0.054402f, 0.157147f, -0.057127f,
        0.066584f, 0.008988f, 0.041191f, 0.034456f, -0.078255f, 0.052099f,
        -0.022239f, 0.066981f, -0.117520f, -0.072637f, 0.062512f, 0.037570f,
        -0.057544f, -0.312359f, 0.034357f, -0.031549f, 0.002566f, -0.207375f,
        -0.070654f, -0.018786f, -0.044815f, -0.012814f, -0.076320f, 0.078183f,
        0.023877f, 0.117078f, 0.022292f, -0.205424f, -0.060430f, -0.017296f,
        -0.004827f, -0.321036f, -0.092155f, 0.038837f, 0.073190f, -0.067513f,
        0.026521f, 0.171945f, 0.087318f, 0.034495f, -0.034089f, 0.154410f,
        -0.061431f, 0.007435f, -0.111094f, -0.095976f, 0.014741f, -0.132324f,
        -0.029517f, -0.192160f, 0.098667f, 0.020762f, 0.177050f, -0.064510f,
        -0.054437f, -0.058678f, -0.001858f, 0.167602f, 0.015735f, 0.054338f,
        0.016477f, 0.186381f, -0.010667f, 0.054692f, 0.126742f, 0.013140f,
        0.090353f, -0.133608f, -0.018017f, -0.152619f, 0.027600f, -0.138700f,
        -0.050274f, 0.045141f, -0.118731f, 0.094797f, -0.167605f, 0.097461f,
        -0.009131f, 0.199920f, -0.052976f, 0.158194f, 0.178568f, -0.107600f,
        0.009671f, -0.084072f, -0.040258f, -0.205673f, 0.102891f, 0.223511f,
        0.042699f, 0.118548f, -0.021274f, 0.110997f, -0.155121f, 0.027696f,
        -0.149968f, 0.051552f, -0.129219f, 0.173524f, 0.073972f, -0.189045f,
        -0.034523f, -0.106655f, -0.011843f, -0.197381f, 0.219413f, 0.183197f,
        -0.054920f, 0.144955f, 0.036517f, -0.085412f, -0.229070f, -0.143710f,
        -0.049486f, 0.156634f, -0.008673f, -0.064778f, 0.082344f, 0.145673f,
        0.002912f, -0.210121f, -0.116564f, 0.078425f, 0.220908f, -0.067594f,
        0.048610f, 0.084912f, -0.066202f, -0.112515f, -0.217767f, -0.082640f,
        -0.017414f, 0.230265f, -0.070735f, 0.066073f, 0.215256f, 0.071157f,
        -0.087220f, -0.202235f, -0.011918f, 0.099562f, 0.174716f, -0.063845f,
        -0.121055f, 0.014367f, 0.132709f, -0.005060f, -0.244606f, -0.179693f,
        -0.134690f, 0.023239f, -0.193116f, -0.076975f, -0.021164f, -0.001938f,
        -0.163799f, -0.111437f, -0.210362f, -0.166376f, 0.034754f, 0.010036f,
        -0.021917f, 0.068014f, -0.086893f, -0.251746f, -0.267171f, 0.037383f,
        0.003966f, 0.033571f, -0.151506f, 0.025437f, -0.020626f, -0.308454f,
        -0.343143f, -0.092263f, -0.026261f, -0.028345f, 0.036036f, 0.035169f,
        0.129470f, 0.122205f, 0.015661f, -0.070612f, -0.094333f, -0.066055f,
        -0.041083f, 0.159146f, 0.073184f, 0.110044f, 0.174471f, 0.078069f,
        -0.014881f, 0.008116f, 0.013209f, 0.075857f, 0.195605f, 0.062714f,
        0.067955f, 0.056544f, -0.153908f, -0.141749f, -0.072550f, 0.033523f,
        -0.024665f, 0.134487f, 0.079076f, 0.133562f, 0.227130f, 0.018054f,
        0.004928f, 0.169162f, 0.065152f, 0.072160f, 0.131631f, 0.096303f,
        0.054288f, 0.106256f, 0.114632f, 0.119038f, 0.515200f, 0.247429f,
        0.199134f, 0.211957f, 0.127558f, -0.294684f, -0.194890f, -0.049988f,
        -0.112247f, -0.008122f, -0.006176f, 0.037035f, -0.110881f, -0.249989f,
        0.152434f, 0.234621f, 0.153340f, 0.349283f, 0.683049f, 0.157174f,
        0.124844f, 0.099136f, 0.064407f, -0.248400f, -0.155323f, -0.026498f,
        -0.023450f, 0.049051f, -0.114187f, 0.007195f, -0.176825f, -0.376926f,
        0.366159f, -0.179938f, -0.148508f, 0.006043f, 0.170048f, 0.097866f,
        -0.102658f, -0.260430f, 0.248868f, 0.037019f, -0.118111f, 0.078176f,
        0.194171f, 0.211328f, 0.368612f, 0.361213f, 0.130013f, 0.094650f,
        0.227396f, -0.178058f, -0.114782f, -0.008093f, 0.231080f, -0.011843f,
        -0.097917f, -0.325788f, 0.141879f, 0.119738f, -0.230427f, -0.117419f,
        -0.114153f, 0.037903f, 0.116383f, 0.218773f, -0.101884f, 0.059466f,
        0.119255f, 0.010874f, -0.031449f, 0.045996f, 0.119931f, 0.273760f,
        0.311700f, 0.261794f, 0.194809f, 0.339829f, 0.239449f, 0.064140f,
        0.077597f, 0.098996f, 0.143534f, 0.184602f, 0.037507f, 0.225494f,
        0.096142f, -0.147370f, -0.207833f, -0.174742f, -0.086391f, -0.038942f,
        0.159577f, -0.088492f, -0.000989f, 0.108154f, -0.025890f, -0.072713f,
        0.025997f, -0.006803f, -0.086879f, -0.011290f, -0.269200f, -0.103450f,
        -0.124910f, -0.116340f, 0.141459f, 0.208800f, 0.042268f, 0.265034f,
        0.516474f, 0.217591f, -0.018843f, -0.313328f, -0.168363f, 0.047129f,
        0.090480f, -0.109852f, -0.018761f, 0.210669f, 0.281269f, -0.043591f,
        -0.034147f, -0.237772f, -0.134843f, -0.072481f, -0.103831f, 0.038355f,
        0.308619f, 0.148023f, -0.045867f, -0.123950f, -0.210860f, -0.064973f,
        -0.036308f, -0.046731f, -0.022099f, 0.095776f, 0.409423f, 0.060635f,
        -0.065196f, 0.051828f, 0.027981f, -0.009609f, -0.137681f, -0.095011f,
        -0.019045f, 0.177278f, 0.009759f, -0.092119f, -0.016958f, -0.133860f,
        -0.118421f, -0.032039f, -0.006214f, -0.084541f, 0.063971f, -0.073642f,
        0.165676f, 0.110443f, 0.044131f, 0.046568f, 0.053292f, -0.055466f,
        0.015512f, 0.371947f, 0.232102f, -0.016923f, 0.103979f, -0.091758f,
        0.005907f, 0.209100f, 0.157433f, 0.030518f, 0.250366f, 0.062322f,
        0.036720f, 0.094676f, 0.017306f, -0.010328f, -0.079012f, 0.016781f,
        -0.112435f, 0.061795f, 0.042543f, -0.126799f, -0.009975f, -0.056760f,
        0.046424f, -0.194712f, -0.139399f, -0.037731f, 0.157989f, -0.016261f,
        0.123345f, 0.230563f, 0.083300f, -0.016392f, 0.059567f, -0.016035f,
        -0.064767f, 0.231945f, 0.156629f, 0.034602f, 0.145628f, 0.041315f,
        0.034535f, 0.019967f, -0.089188f, -0.012091f, 0.307857f, 0.211405f,
        -0.025091f, -0.148249f, -0.129384f, 0.063536f, -0.068603f, -0.067941f,
        -0.035104f, 0.210832f, 0.063810f, 0.062764f, -0.089889f, -0.030554f,
        0.014791f, -0.053362f, -0.037818f, -0.196640f, 0.008388f, -0.082654f,
        0.143056f, 0.064221f, 0.069795f, 0.191040f, 0.097321f, -0.028679f,
        0.075794f, 0.313154f, 0.086240f, 0.207643f, 0.017809f, 0.122867f,
        0.224586f, 0.167403f, -0.023884f, 0.047434f, 0.344091f, 0.187745f,
        0.136177f, 0.141738f, 0.063799f, 0.045233f, -0.077342f, -0.003525f,
        -0.165041f, -0.025616f, -0.073745f, 0.164439f, 0.011200f, -0.145896f,
        -0.027954f, -0.061987f, -0.039874f, -0.142775f, 0.151042f, -0.038238f,
        0.053152f, 0.078615f, 0.086061f, 0.100593f, 0.128046f, -0.071006f,
        -0.116558f, 0.208445f, 0.051086f, 0.076843f, 0.023191f, -0.084781f,
        -0.011790f, 0.147807f, -0.048554f, -0.113932f, 0.283322f, 0.190934f,
        0.092789f, 0.033018f, -0.142428f, -0.142480f, -0.099023f, -0.041020f,
        -0.042760f, 0.203295f, -0.053475f, 0.042424f, 0.222839f, -0.019167f,
        -0.133176f, -0.276216f, -0.031998f, 0.117290f, 0.177827f, -0.059973f,
        -0.064744f, -0.117040f, -0.155482f, -0.099531f, 0.164121f, -0.026682f,
        -0.093810f, 0.238993f, -0.006506f, 0.007830f, 0.065819f, -0.203643f,
        -0.100925f, -0.053652f, -0.130770f, 0.026277f, 0.131796f, 0.032742f,
        0.127186f, 0.116694f, -0.161122f, -0.279773f, -0.252515f, -0.002638f,
        0.042812f, 0.096776f, -0.123280f, 0.064858f, -0.010455f, -0.219760f,
        -0.239331f, -0.104363f, -0.058022f, -0.053584f, 0.025611f, 0.005129f,
        -0.100418f, -0.045712f, -0.194418f, -0.126366f, -0.030530f, 0.051168f,
        0.215959f, 0.172402f, -0.054700f, -0.185995f, -0.278360f, -0.193693f,
        -0.040309f, 0.003735f, -0.007770f, 0.123556f, 0.190179f, -0.077315f,
        0.117403f, 0.212942f, 0.012160f, 0.000113f, 0.027331f, 0.040202f,
        0.033293f, 0.219438f, 0.184174f, 0.259349f, 0.311206f, 0.082547f,
        -0.047875f, -0.078417f, 0.010746f, 0.082620f, 0.311931f, 0.307605f,
        0.003863f, 0.021405f, -0.026388f, -0.019572f, 0.020582f, -0.059353f,
        0.025199f, 0.261319f, 0.086316f, 0.143614f, 0.107780f, 0.003900f,
        -0.188397f, -0.038563f, -0.106045f, -0.125154f, -0.010509f, 0.054021f,
        0.242130f, 0.279152f, 0.215546f, 0.346995f, 0.440856f, 0.237452f,
        0.234154f, 0.301646f, 0.168929f, -0.208358f, -0.126848f, 0.010260f,
        0.121018f, -0.062975f, -0.052848f, 0.050341f, -0.061103f, -0.266482f,
        0.107186f, 0.140221f, 0.280065f, 0.287889f, 0.373198f, 0.151596f,
        0.013593f, 0.115616f, 0.014616f, -0.281710f, -0.237597f, -0.117305f,
        -0.000034f, -0.136739f, -0.196275f, -0.095225f, -0.125310f, -0.250514f,
        0.236804f, -0.071805f, -0.037421f, 0.048230f, 0.321596f, 0.063632f,
        0.024039f, -0.029133f, 0.230983f, 0.160593f, -0.154355f, -0.013086f,
        -0.079929f, 0.094692f, 0.160391f, 0.180239f, 0.053895f, 0.100759f,
        0.288631f, 0.038191f, 0.181692f, 0.229682f, 0.440166f, 0.063401f,
        0.006273f, 0.020865f, 0.338695f, 0.256244f, -0.043927f, 0.115617f,
        0.003296f, 0.173965f, 0.021318f, -0.040936f, -0.118932f, 0.182380f,
        0.235922f, -0.053233f, -0.015053f, -0.101057f, 0.095341f, 0.051111f,
        0.161831f, 0.032614f, 0.159496f, 0.072375f, 0.025089f, 0.023748f,
        0.029151f, 0.161284f, -0.117717f, -0.036191f, -0.176822f, -0.162006f,
        0.226542f, -0.078329f, 0.043079f, -0.119172f, 0.054614f, -0.101365f,
        -0.064541f, -0.115304f, 0.135170f, 0.298872f, 0.098060f, 0.089428f,
        -0.007497f, 0.110391f, -0.028824f, 0.020835f, -0.036804f, 0.125411f,
        0.192105f, -0.048931f, 0.003086f, -0.010681f, 0.074698f, -0.016263f,
        0.096063f, 0.060267f, -0.007277f, 0.139139f, -0.080635f, 0.036628f,
        0.086058f, 0.131979f, 0.085707f, 0.025301f, 0.226094f, 0.194759f,
        0.042193f, -0.157846f, -0.068402f, -0.141450f, -0.112659f, -0.076305f,
        -0.069085f, -0.114332f, -0.102005f, 0.132193f, -0.067042f, 0.106643f,
        0.198964f, 0.171616f, 0.167237f, -0.033730f, -0.026755f, 0.083621f,
        0.149459f, -0.002799f, -0.000318f, 0.011753f, 0.065889f, -0.089375f,
        -0.049610f, 0.224579f, 0.216548f, -0.034908f, -0.017851f, -0.088144f,
        0.007530f, 0.240268f, 0.073270f, 0.013263f, 0.175323f, 0.012082f,
        0.093993f, 0.015282f, 0.105854f, 0.107990f, 0.077798f, -0.096166f,
        -0.079607f, 0.177820f, 0.142392f, 0.033337f, -0.078100f, -0.081616f,
        -0.046993f, 0.139459f, 0.020272f, -0.123161f, 0.175269f, 0.105217f,
        0.057328f, 0.080909f, -0.012612f, -0.097081f, 0.082060f, -0.096716f,
        -0.063921f, 0.201884f, 0.128166f, -0.035051f, -0.032227f, -0.068139f,
        -0.115915f, 0.095080f, -0.086007f, -0.067543f, 0.030776f, 0.032712f,
        0.088937f, 0.054336f, -0.039329f, -0.114022f, 0.171672f, -0.112321f,
        -0.217646f, 0.065186f, 0.060223f, 0.192174f, 0.055580f, -0.131107f,
        -0.144338f, 0.056730f, -0.034707f, -0.081616f, -0.135298f, -0.000614f,
        0.087189f, 0.014614f, 0.067709f, 0.107689f, 0.225780f, 0.084361f,
        -0.008544f, 0.051649f, -0.048369f, -0.037739f, -0.060710f, 0.002654f,
        0.016935f, 0.085563f, -0.015961f, -0.019265f, 0.111788f, 0.062376f,
        0.202019f, 0.047713f, 0.042261f, 0.069716f, 0.242913f, 0.021052f,
        -0.072812f, -0.155920f, -0.026436f, 0.035621f, -0.079300f, -0.028787f,
        -0.048329f, 0.084718f, -0.060565f, -0.083750f, -0.164075f, -0.040742f,
        -0.086219f, 0.015271f, -0.005204f, -0.016038f, 0.045816f, -0.050433f,
        -0.077652f, 0.117109f, 0.009611f, -0.009045f, -0.008634f, -0.055373f,
        -0.085968f, 0.028527f, -0.054736f, -0.168089f, 0.175839f, 0.071205f,
        -0.023603f, 0.037907f, -0.004561f, -0.022634f, 0.123831f, 0.094469f,
        -0.072920f, -0.133642f, -0.014032f, -0.142754f, -0.026999f, -0.199409f,
        0.013268f, 0.226989f, 0.048650f, -0.170988f, -0.050141f, 0.007880f,
        0.061880f, 0.019078f, -0.043578f, -0.038139f, 0.134814f, 0.054097f,
        -0.081670f, 0.176838f, 0.047920f, -0.038176f, 0.050406f, -0.107181f,
        -0.036279f, 0.027060f, 0.081594f, -0.002820f, 0.090507f, -0.033338f,
        -0.059571f, 0.013404f, -0.099860f, 0.073371f, 0.342805f, 0.098305f,
        -0.150910f, -0.020822f, -0.056960f, 0.046262f, -0.043413f, -0.149405f,
        -0.129105f, -0.010899f, -0.014229f, -0.179949f, -0.113044f, -0.049468f,
        -0.065513f, 0.090269f, -0.011919f, 0.087846f, 0.095796f, 0.146127f,
        0.101599f, 0.078066f, -0.084348f, -0.100002f, -0.020134f, -0.050169f,
        0.062122f, 0.014640f, 0.019143f, 0.036543f, 0.180924f, -0.013976f,
        -0.066768f, -0.001090f, -0.070419f, -0.004839f, -0.001504f, 0.034483f,
        -0.044954f, -0.050336f, -0.088638f, -0.174782f, -0.116082f, -0.205507f,
        0.015587f, -0.042839f, -0.096879f, -0.144097f, -0.050268f, -0.196796f,
        0.109639f, 0.271411f, 0.173732f, 0.108070f, 0.156437f, 0.124255f,
        0.097242f, 0.238693f, 0.083941f, 0.109105f, 0.223940f, 0.267188f,
        0.027385f, 0.025819f, 0.125070f, 0.093738f, 0.040353f, 0.038645f,
        -0.012730f, 0.144063f, 0.052931f, -0.009138f, 0.084193f, 0.160272f,
        -0.041366f, 0.011951f, -0.121446f, -0.106713f, -0.047566f, 0.047984f,
        -0.255224f, -0.076116f, 0.098685f, -0.150845f, -0.171513f, -0.156590f,
        0.058331f, 0.187493f, 0.413018f, 0.554265f, 0.372242f, 0.237943f,
        0.124571f, 0.110829f, 0.010322f, -0.174477f, -0.067627f, -0.001979f,
        0.142913f, 0.040597f, 0.019907f, 0.025963f, -0.043585f, -0.120732f,
        0.099937f, 0.091059f, 0.247307f, 0.204226f, -0.042753f, -0.068580f,
        -0.119002f, 0.026722f, 0.034853f, -0.060934f, -0.025054f, -0.093026f,
        -0.035372f, -0.233209f, -0.049869f, -0.039151f, -0.022279f, -0.065380f,
        -9.063785f
    };
    return std::vector<float>(detector, detector + sizeof(detector) / sizeof(detector[0]));
}




std::vector<float> cv::ocl::HOGDescriptor::getPeopleDetector64x128()
{
    static const float detector[] =
    {
        0.05359386f, -0.14721455f, -0.05532170f, 0.05077307f,
        0.11547081f, -0.04268804f, 0.04635834f, -0.05468199f, 0.08232084f,
        0.10424068f, -0.02294518f, 0.01108519f, 0.01378693f, 0.11193510f,
        0.01268418f, 0.08528346f, -0.06309239f, 0.13054633f, 0.08100729f,
        -0.05209739f, -0.04315529f, 0.09341384f, 0.11035026f, -0.07596218f,
        -0.05517511f, -0.04465296f, 0.02947334f, 0.04555536f,
        -3.55954492e-003f, 0.07818956f, 0.07730991f, 0.07890715f, 0.06222893f,
        0.09001380f, -0.03574381f, 0.03414327f, 0.05677258f, -0.04773581f,
        0.03746637f, -0.03521175f, 0.06955440f, -0.03849038f, 0.01052293f,
        0.01736112f, 0.10867710f, 0.08748853f, 3.29739624e-003f, 0.10907028f,
        0.07913758f, 0.10393070f, 0.02091867f, 0.11594022f, 0.13182420f,
        0.09879354f, 0.05362710f, -0.06745391f, -7.01260753e-003f,
        5.24702156e-003f, 0.03236255f, 0.01407916f, 0.02207983f, 0.02537322f,
        0.04547948f, 0.07200756f, 0.03129894f, -0.06274468f, 0.02107014f,
        0.06035208f, 0.08636236f, 4.53164103e-003f, 0.02193363f, 0.02309801f,
        0.05568166f, -0.02645093f, 0.04448695f, 0.02837519f, 0.08975694f,
        0.04461516f, 0.08975355f, 0.07514391f, 0.02306982f, 0.10410084f,
        0.06368385f, 0.05943464f, 4.58420580e-003f, 0.05220337f, 0.06675851f,
        0.08358569f, 0.06712101f, 0.06559004f, -0.03930482f, -9.15936660e-003f,
        -0.05897915f, 0.02816453f, 0.05032348f, 0.06780671f, 0.03377650f,
        -6.09417039e-004f, -0.01795146f, -0.03083684f, -0.01302475f,
        -0.02972313f, 7.88706727e-003f, -0.03525961f, -2.50397739e-003f,
        0.05245084f, 0.11791293f, -0.02167498f, 0.05299332f, 0.06640524f,
        0.05190265f, -8.27316567e-003f, 0.03033127f, 0.05842173f,
        -4.01050318e-003f, -6.25105947e-003f, 0.05862958f, -0.02465461f,
        0.05546781f, -0.08228195f, -0.07234028f, 0.04640540f, -0.01308254f,
        -0.02506191f, 0.03100746f, -0.04665651f, -0.04591486f, 0.02949927f,
        0.06035462f, 0.02244646f, -0.01698639f, 0.01040041f, 0.01131170f,
        0.05419579f, -0.02130277f, -0.04321722f, -0.03665198f, 0.01126490f,
        -0.02606488f, -0.02228328f, -0.02255680f, -0.03427236f,
        -7.75165204e-003f, -0.06195229f, 8.21638294e-003f, 0.09535975f,
        -0.03709979f, -0.06942501f, 0.14579427f, -0.05448192f, -0.02055904f,
        0.05747357f, 0.02781788f, -0.07077577f, -0.05178314f, -0.10429011f,
        -0.11235505f, 0.07529039f, -0.07559302f, -0.08786739f, 0.02983843f,
        0.02667585f, 0.01382199f, -0.01797496f, -0.03141199f, -0.02098101f,
        0.09029204f, 0.04955018f, 0.13718739f, 0.11379953f, 1.80019124e-003f,
        -0.04577610f, -1.11108483e-003f, -0.09470536f, -0.11596080f,
        0.04489342f, 0.01784211f, 3.06850672e-003f, 0.10781866f,
        3.36498418e-003f, -0.10842580f, -0.07436839f, -0.10535070f,
        -0.01866805f, 0.16057891f, -5.07316366e-003f, -0.04295658f,
        -5.90488780e-003f, 8.82003549e-003f, -0.01492646f, -0.05029279f,
        -0.12875880f, 8.78831954e-004f, -0.01297184f, -0.07592774f,
        -0.02668831f, -6.93787413e-004f, 0.02406698f, -0.01773298f,
        -0.03855745f, -0.05877856f, 0.03259695f, 0.12826584f, 0.06292590f,
        -4.10733931e-003f, 0.10996531f, 0.01332991f, 0.02088735f, 0.04037504f,
        -0.05210760f, 0.07760046f, 0.06399347f, -0.05751930f, -0.10053057f,
        0.07505023f, -0.02139782f, 0.01796176f, 2.34400877e-003f, -0.04208319f,
        0.07355055f, 0.05093350f, -0.02996780f, -0.02219072f, 0.03355330f,
        0.04418742f, -0.05580705f, -0.05037573f, -0.04548179f, 0.01379514f,
        0.02150671f, -0.02194211f, -0.13682702f, 0.05464972f, 0.01608082f,
        0.05309116f, 0.04701022f, 1.33690401e-003f, 0.07575664f, 0.09625306f,
        8.92647635e-003f, -0.02819123f, 0.10866830f, -0.03439325f,
        -0.07092371f, -0.06004780f, -0.02712298f, -7.07467366e-003f,
        -0.01637020f, 0.01336790f, -0.10313606f, 0.04906582f, -0.05732445f,
        -0.02731079f, 0.01042235f, -0.08340668f, 0.03686501f, 0.06108340f,
        0.01322748f, -0.07809529f, 0.03774724f, -0.03413248f, -0.06096525f,
        -0.04212124f, -0.07982176f, -1.25973229e-003f, -0.03045501f,
        -0.01236493f, -0.06312395f, 0.04789570f, -0.04602066f, 0.08576570f,
        0.02521080f, 0.02988098f, 0.10314583f, 0.07060035f, 0.04520544f,
        -0.04426654f, 0.13146530f, 0.08386490f, 0.02164590f, -2.12280243e-003f,
        -0.03686353f, -0.02074944f, -0.03829959f, -0.01530596f, 0.02689708f,
        0.11867401f, -0.06043470f, -0.02785023f, -0.04775074f, 0.04878745f,
        0.06350956f, 0.03494788f, 0.01467400f, 1.17890188e-003f, 0.04379614f,
        2.03681854e-003f, -0.03958609f, -0.01072688f, 6.43705716e-003f,
        0.02996500f, -0.03418507f, -0.01960307f, -0.01219154f,
        -4.37000440e-003f, -0.02549453f, 0.02646318f, -0.01632513f,
        6.46516960e-003f, -0.01929734f, 4.78711911e-003f, 0.04962371f,
        0.03809111f, 0.07265724f, 0.05758125f, -0.03741554f, 0.01648608f,
        -8.45285598e-003f, 0.03996826f, -0.08185477f, 0.02638875f,
        -0.04026615f, -0.02744674f, -0.04071517f, 1.05096330e-003f,
        -0.04741232f, -0.06733172f, 8.70434940e-003f, -0.02192543f,
        1.35350740e-003f, -0.03056974f, -0.02975521f, -0.02887780f,
        -0.01210713f, -0.04828526f, -0.09066251f, -0.09969629f, -0.03665164f,
        -8.88111943e-004f, -0.06826669f, -0.01866150f, -0.03627640f,
        -0.01408288f, 0.01874239f, -0.02075835f, 0.09145175f, -0.03547291f,
        0.05396780f, 0.04198981f, 0.01301925f, -0.03384354f, -0.12201976f,
        0.06830920f, -0.03715654f, 9.55848210e-003f, 5.05685573e-003f,
        0.05659294f, 3.90764466e-003f, 0.02808490f, -0.05518097f, -0.03711621f,
        -0.02835565f, -0.04420464f, -0.01031947f, 0.01883466f,
        -8.49525444e-003f, -0.09419250f, -0.01269387f, -0.02133371f,
        -0.10190815f, -0.07844430f, 2.43644323e-003f, -4.09610150e-003f,
        0.01202551f, -0.06452291f, -0.10593818f, -0.02464746f, -0.02199699f,
        -0.07401930f, 0.07285886f, 8.87513801e-004f, 9.97662079e-003f,
        8.46779719e-003f, 0.03730333f, -0.02905126f, 0.03573337f, -0.04393689f,
        -0.12014472f, 0.03176554f, -2.76015815e-003f, 0.10824566f, 0.05090732f,
        -3.30179278e-003f, -0.05123822f, 5.04784798e-003f, -0.05664124f,
        -5.99415926e-003f, -0.05341901f, -0.01221393f, 0.01291318f,
        9.91760660e-003f, -7.56987557e-003f, -0.06193124f, -2.24549137e-003f,
        0.01987562f, -0.02018840f, -0.06975540f, -0.06601523f, -0.03349112f,
        -0.08910118f, -0.03371435f, -0.07406893f, -0.02248047f, -0.06159951f,
        2.77751544e-003f, -0.05723337f, -0.04792468f, 0.07518548f,
        2.77279224e-003f, 0.04211938f, 0.03100502f, 0.05278448f, 0.03954679f,
        -0.03006846f, -0.03851741f, -0.02792403f, -0.02875333f, 0.01531280f,
        0.02186953f, -0.01989829f, 2.50679464e-003f, -0.10258728f,
        -0.04785743f, -0.02887216f, 3.85063468e-003f, 0.01112236f,
        8.29218887e-003f, -0.04822981f, -0.04503597f, -0.03713100f,
        -0.06988008f, -0.11002295f, -2.69209221e-003f, 1.85383670e-003f,
        -0.05921049f, -0.06105053f, -0.08458050f, -0.04527602f,
        8.90329306e-004f, -0.05875023f, -2.68602883e-003f, -0.01591195f,
        0.03631859f, 0.05493166f, 0.07300330f, 5.53333294e-003f, 0.06400407f,
        0.01847740f, -5.76280477e-003f, -0.03210877f, 4.25160583e-003f,
        0.01166520f, -1.44864211e-003f, 0.02253744f, -0.03367080f, 0.06983195f,
        -4.22323542e-003f, -8.89401045e-003f, -0.07943393f, 0.05199728f,
        0.06065201f, 0.04133492f, 1.44032843e-003f, -0.09585235f, -0.03964731f,
        0.04232114f, 0.01750465f, -0.04487902f, -7.59733608e-003f, 0.02011171f,
        0.04673622f, 0.09011173f, -0.07869188f, -0.04682482f, -0.05080139f,
        -3.99383716e-003f, -0.05346331f, 0.01085723f, -0.03599333f,
        -0.07097908f, 0.03551549f, 0.02680387f, 0.03471529f, 0.01790393f,
        0.05471273f, 9.62048303e-003f, -0.03180215f, 0.05864431f, 0.02330614f,
        0.01633144f, -0.05616681f, -0.10245429f, -0.08302189f, 0.07291322f,
        -0.01972590f, -0.02619633f, -0.02485327f, -0.04627592f,
        1.48853404e-003f, 0.05514185f, -0.01270860f, -0.01948900f, 0.06373586f,
        0.05002292f, -0.03009798f, 8.76216311e-003f, -0.02474238f,
        -0.05504891f, 1.74034527e-003f, -0.03333667f, 0.01524987f, 0.11663762f,
        -1.32344989e-003f, -0.06608453f, 0.05687166f, -6.89525274e-004f,
        -0.04402352f, 0.09450210f, -0.04222684f, -0.05360983f, 0.01779531f,
        0.02561388f, -0.11075410f, -8.77790991e-003f, -0.01099504f,
        -0.10380266f, 0.03103457f, -0.02105741f, -0.07371717f, 0.05146710f,
        0.10581432f, -0.08617968f, -0.02892107f, 0.01092199f, 0.14551543f,
        -2.24320893e-003f, -0.05818033f, -0.07390742f, 0.05701261f,
        0.12937020f, -0.04986651f, 0.10182415f, 0.05028650f, 0.12515625f,
        0.09175041f, 0.06404983f, 0.01523394f, 0.09460562f, 0.06106631f,
        -0.14266998f, -0.02926703f, 0.02762171f, 0.02164151f,
        -9.58488265e-004f, -0.04231362f, -0.09866509f, 0.04322244f,
        0.05872034f, -0.04838847f, 0.06319253f, 0.02443798f, -0.03606876f,
        9.38737206e-003f, 0.04289991f, -0.01027411f, 0.08156885f, 0.08751175f,
        -0.13191354f, 8.16054735e-003f, -0.01452161f, 0.02952677f, 0.03615945f,
        -2.09128903e-003f, 0.02246693f, 0.09623287f, 0.09412123f, -0.02924758f,
        -0.07815186f, -0.02203079f, -2.02566991e-003f, 0.01094733f,
        -0.01442332f, 0.02838561f, 0.11882371f, 7.28798332e-003f, -0.10345965f,
        0.07561217f, -0.02049661f, 4.44177445e-003f, 0.01609347f, -0.04893158f,
        -0.08758243f, -7.67420698e-003f, 0.08862378f, 0.06098121f, 0.06565887f,
        7.32981879e-003f, 0.03558407f, -0.03874352f, -0.02490055f,
        -0.06771075f, 0.09939223f, -0.01066077f, 0.01382995f, -0.07289080f,
        7.47184316e-003f, 0.10621431f, -0.02878659f, 0.02383525f, -0.03274646f,
        0.02137008f, 0.03837290f, 0.02450992f, -0.04296818f, -0.02895143f,
        0.05327370f, 0.01499020f, 0.04998732f, 0.12938657f, 0.09391870f,
        0.04292390f, -0.03359194f, -0.06809492f, 0.01125796f, 0.17290455f,
        -0.03430733f, -0.06255233f, -0.01813114f, 0.11726857f, -0.06127599f,
        -0.08677909f, -0.03429872f, 0.04684938f, 0.08161420f, 0.03538774f,
        0.01833884f, 0.11321855f, 0.03261845f, -0.04826299f, 0.01752407f,
        -0.01796414f, -0.10464549f, -3.30041884e-003f, 2.29343961e-004f,
        0.01457292f, -0.02132982f, -0.02602923f, -9.87351313e-003f,
        0.04273872f, -0.02103316f, -0.07994065f, 0.02614958f, -0.02111666f,
        -0.06964913f, -0.13453490f, -0.06861878f, -6.09341264e-003f,
        0.08251446f, 0.15612499f, 2.46531400e-003f, 8.88424646e-003f,
        -0.04152999f, 0.02054853f, 0.05277953f, -0.03087788f, 0.02817579f,
        0.13939077f, 0.07641046f, -0.03627627f, -0.03015098f, -0.04041540f,
        -0.01360690f, -0.06227205f, -0.02738223f, 0.13577610f, 0.15235767f,
        -0.05392922f, -0.11175954f, 0.02157129f, 0.01146481f, -0.05264937f,
        -0.06595174f, -0.02749175f, 0.11812254f, 0.17404149f, -0.06137035f,
        -0.11003478f, -0.01351621f, -0.01745916f, -0.08577441f, -0.04469909f,
        -0.06106115f, 0.10559758f, 0.20806813f, -0.09174948f, 7.09621934e-004f,
        0.03579374f, 0.07215115f, 0.02221742f, 0.01827742f, -7.90785067e-003f,
        0.01489554f, 0.14519960f, -0.06425831f, 0.02990399f, -1.80181325e-003f,
        -0.01401528f, -0.04171134f, -3.70530109e-003f, -0.09090481f,
        0.09520713f, 0.08845516f, -0.02651753f, -0.03016730f, 0.02562448f,
        0.03563816f, -0.03817881f, 0.01433385f, 0.02256983f, 0.02872120f,
        0.01001934f, -0.06332260f, 0.04338406f, 0.07001807f, -0.04705722f,
        -0.07318907f, 0.02630457f, 0.03106382f, 0.06648342f, 0.10913180f,
        -0.01630815f, 0.02910308f, 0.02895109f, 0.08040254f, 0.06969310f,
        0.06797734f, 6.08639978e-003f, 4.16588830e-003f, 0.08926726f,
        -0.03123648f, 0.02700146f, 0.01168734f, -0.01631594f, 4.61015804e-003f,
        8.51359498e-003f, -0.03544224f, 0.03571994f, 4.29766066e-003f,
        -0.01970077f, -8.79793242e-003f, 0.09607988f, 0.01544222f,
        -0.03923707f, 0.07308586f, 0.06061262f, 1.31683104e-004f,
        -7.98222050e-003f, 0.02399261f, -0.06084389f, -0.02743429f,
        -0.05475523f, -0.04131311f, 0.03559756f, 0.03055342f, 0.02981433f,
        0.14860515f, 0.01766787f, 0.02945257f, 0.04898238f, 0.01026922f,
        0.02811658f, 0.08267091f, 0.02732154f, -0.01237693f, 0.11760156f,
        0.03802063f, -0.03309754f, 5.24957618e-003f, -0.02460510f, 0.02691451f,
        0.05399988f, -0.10133506f, 0.06385437f, -0.01818005f, 0.02259503f,
        0.03573135f, 0.01042848f, -0.04153402f, -0.04043029f, 0.01643575f,
        0.08326677f, 4.61383024e-004f, -0.05308095f, -0.08536223f,
        -1.61011645e-003f, -0.02163720f, -0.01783352f, 0.03859637f,
        0.08498885f, -0.01725216f, 0.08625131f, 0.10995087f, 0.09177644f,
        0.08498347f, 0.07646490f, 0.05580502f, 0.02693516f, 0.09996913f,
        0.09070327f, 0.06667200f, 0.05873008f, -0.02247842f, 0.07772321f,
        0.12408436f, 0.12629253f, -8.41997913e-004f, 0.01477783f, 0.09165990f,
        -2.98401713e-003f, -0.06466447f, -0.07057302f, 2.09516948e-004f,
        0.02210209f, -0.02158809f, -0.08602506f, -0.02284836f,
        4.01876355e-003f, 9.56660323e-003f, -0.02073978f, -0.04635138f,
        -7.59423291e-003f, -0.01377393f, -0.04559359f, -0.13284740f,
        -0.08671406f, -0.03654395f, 0.01142869f, 0.03287891f, -0.04392983f,
        0.06142959f, 0.17710890f, 0.10385257f, 0.01329137f, 0.10067633f,
        0.12450829f, -0.04476709f, 0.09049144f, 0.04589312f, 0.11167907f,
        0.08587538f, 0.04767583f, 1.67188141e-003f, 0.02359802f, -0.03808852f,
        0.03126272f, -0.01919029f, -0.05698918f, -0.02365112f, -0.06519032f,
        -0.05599358f, -0.07097308f, -0.03301812f, -0.04719102f, -0.02566297f,
        0.01324074f, -0.09230672f, -0.05518232f, -0.04712864f, -0.03380903f,
        -0.06719479f, 0.01183908f, -0.09326738f, 0.01642865f, 0.03789867f,
        -6.61567831e-003f, 0.07796386f, 0.07246574f, 0.04706347f, -0.02523437f,
        -0.01696830f, -0.08068866f, 0.06030888f, 0.10527060f, -0.06611756f,
        0.02977346f, 0.02621830f, 0.01913855f, -0.08479366f, -0.06322418f,
        -0.13570616f, -0.07644490f, 9.31900274e-003f, -0.08095149f,
        -0.10197903f, -0.05204025f, 0.01413151f, -0.07800411f, -0.01885122f,
        -0.07509381f, -0.10136326f, -0.05212355f, -0.09944065f,
        -1.33606605e-003f, -0.06342617f, -0.04178550f, -0.12373723f,
        -0.02832736f, -0.06057501f, 0.05830070f, 0.07604282f, -0.06462587f,
        8.02447461e-003f, 0.11580125f, 0.12332212f, 0.01978462f,
        -2.72378162e-003f, 0.05850752f, -0.04674481f, 0.05148062f,
        -2.62542837e-003f, 0.11253355f, 0.09893716f, 0.09785093f, -0.04659257f,
        -0.01102429f, -0.07002308f, 0.03088913f, -0.02565549f, -0.07671449f,
        3.17443861e-003f, -0.10783514f, -0.02314270f, -0.11089555f,
        -0.01024768f, 0.03116021f, -0.04964825f, 0.02281825f, 5.50005678e-003f,
        -0.08427856f, -0.14685495f, -0.07719755f, -0.13342668f, -0.04525511f,
        -0.09914210f, 0.02588859f, 0.03469279f, 0.04664020f, 0.11688190f,
        0.09647275f, 0.10857815f, -0.01448726f, 0.04299758f, -0.06763151f,
        1.33257592e-003f, 0.14331576f, 0.07574340f, 0.09166205f, 0.05674926f,
        0.11325553f, -0.01106494f, 0.02062161f, -0.11484840f, -0.07492137f,
        -0.02864293f, -0.01275638f, -0.06946032f, -0.10101652f, -0.04113498f,
        -0.02214783f, -0.01273942f, -0.07480393f, -0.10556041f, -0.07622112f,
        -0.09988393f, -0.11453961f, -0.12073903f, -0.09412795f, -0.07146588f,
        -0.04054537f, -0.06127083f, 0.04221122f, 0.07688113f, 0.04099256f,
        0.12663734f, 0.14683802f, 0.21761774f, 0.12525328f, 0.18431792f,
        -1.66402373e-003f, 2.37777247e-003f, 0.01445475f, 0.03509416f,
        0.02654697f, 0.01716739f, 0.05374011f, 0.02944174f, 0.11323927f,
        -0.01485456f, -0.01611330f, -1.85554172e-003f, -0.01708549f,
        -0.05435753f, -0.05302101f, 0.05260378f, -0.03582945f,
        -3.42867890e-004f, 1.36076682e-003f, -0.04436073f, -0.04228432f,
        0.03281291f, -0.05480836f, -0.10197772f, -0.07206279f, -0.10741059f,
        -0.02366946f, 0.10278475f, -2.74783419e-003f, -0.03242477f,
        0.02308955f, 0.02835869f, 0.10348799f, 0.19580358f, 0.10252027f,
        0.08039929f, 0.05525554f, -0.13250865f, -0.14395352f, 3.13586881e-003f,
        -0.03387071f, 8.94669443e-003f, 0.05406157f, -4.97324532e-003f,
        -0.01189114f, 2.82919413e-004f, -0.03901557f, -0.04898705f,
        0.02164520f, -0.01382906f, -0.01850416f, 0.01869347f, -0.02450060f,
        0.02291678f, 0.08196463f, 0.03309153f, -0.10629974f, 0.02473924f,
        0.05344394f, -0.02404823f, -0.03243643f, -5.55244600e-003f,
        -0.08009996f, 0.02811539f, 0.04235742f, 0.01859004f, 0.04902123f,
        -0.01438252f, -0.01526853f, 0.02044195f, -0.05008660f, 0.04244113f,
        0.07611816f, 0.04950470f, -0.06020549f, -4.26026015e-003f, 0.13133512f,
        -0.01438738f, -0.01958807f, -0.04044152f, -0.12425045f,
        2.84353318e-003f, -0.05042776f, -0.09121484f, 7.34345755e-003f,
        0.09388847f, 0.11800314f, 4.72295098e-003f, 4.44378285e-003f,
        -0.07984917f, -0.03613737f, 0.04490915f, -0.02246483f, 0.04681071f,
        0.05240871f, 0.02157206f, -0.04603431f, -0.01197929f, -0.02748779f,
        0.13621049f, 0.08812155f, -0.07802048f, 4.86458559e-003f, -0.01598836f,
        0.01024450f, -0.03463517f, -0.02304239f, -0.08692665f, 0.06655128f,
        0.05785803f, -0.12640759f, 0.02307472f, 0.07337402f, 0.07525434f,
        0.04943763f, -0.02241034f, -0.09978238f, 0.14487994f, -0.06570521f,
        -0.07855482f, 0.02830222f, -5.29603509e-004f, -0.04669895f,
        -0.11822784f, -0.12246452f, -0.15365660f, -0.02969127f, 0.08078201f,
        0.13512598f, 0.11505685f, 0.04740673f, 0.01376022f, -0.05852978f,
        -0.01537809f, -0.05541119f, 0.02491065f, -0.02870786f, 0.02760978f,
        0.23836176f, 0.22347429f, 0.10306466f, -0.06919070f, -0.10132039f,
        -0.20198342f, -0.05040560f, 0.27163076f, 0.36987007f, 0.34540465f,
        0.29095781f, 0.05649706f, 0.04125737f, 0.07505883f, -0.02737836f,
        -8.43431335e-003f, 0.07368195f, 0.01653876f, -0.09402955f,
        -0.09574359f, 0.01474337f, -0.07128561f, -0.03460737f, 0.11438941f,
        0.13752601f, -0.06385452f, -0.06310338f, 8.19548313e-003f, 0.11622470f,
        5.05133113e-003f, -0.07602754f, 0.06695660f, 0.25723928f, 0.09037900f,
        0.28826267f, 0.13165380f, -0.05312614f, -0.02137198f, -0.03442232f,
        -0.06255679f, 0.03899667f, 0.18391028f, 0.26016650f, 0.03374462f,
        0.01860465f, 0.19077586f, 0.18160543f, 3.43634398e-003f, -0.03036782f,
        0.19683038f, 0.35378191f, 0.24968483f, -0.03222649f, 0.28972381f,
        0.43091634f, 0.30778357f, 0.02335266f, -0.09877399f, -6.85245218e-003f,
        0.08945240f, -0.08150686f, 0.02792493f, 0.24806842f, 0.17338486f,
        0.06231801f, -0.10432383f, -0.16653322f, -0.13197899f, -0.08531576f,
        -0.19271527f, -0.13536365f, 0.22240199f, 0.39219588f, 0.26597717f,
        -0.01231649f, 0.01016179f, 0.13379875f, 0.12018334f, -0.04852953f,
        -0.07915270f, 0.07036012f, 3.87723115e-003f, -0.06126805f,
        -0.15015170f, -0.11406515f, -0.08556531f, -0.07429333f, -0.16115491f,
        0.13214062f, 0.25691369f, 0.05697750f, 0.06861912f, -6.02903729e-003f,
        -7.94562511e-003f, 0.04799571f, 0.06695165f, -0.01926842f, 0.06206308f,
        0.13450983f, -0.06381495f, -2.98370165e-003f, -0.03482971f,
        7.53991678e-003f, 0.03895611f, 0.11464261f, 0.01669971f,
        8.27818643e-003f, -7.49160210e-003f, -0.11712562f, -0.10650621f,
        -0.10353880f, -0.04994106f, -7.65618810e-004f, 0.03023767f,
        -0.04759270f, -0.07302686f, -0.05825012f, -0.13156348f, -0.10639747f,
        -0.19393684f, -0.09973683f, -0.07918908f, 4.63177625e-004f,
        -6.61382044e-004f, 0.15853868f, 0.08561199f, -0.07660093f,
        -0.08015265f, -0.06164073f, 0.01882577f, -7.29908410e-004f,
        0.06840892f, 0.03843764f, 0.20274927f, 0.22028814f, -5.26101235e-003f,
        0.01452435f, -0.06331623f, 0.02865064f, 0.05673740f, 0.12171564f,
        0.03837196f, 0.03555467f, -0.02662914f, -0.10280123f, -0.06526285f,
        -0.11066351f, -0.08988424f, -0.10103678f, 8.10526591e-003f,
        5.95238712e-003f, 0.02617721f, -0.01705742f, -0.10897956f,
        -0.08004991f, -0.11271993f, -0.06185647f, -0.06103712f, 0.01597041f,
        -0.05923606f, 0.09410726f, 0.22858568f, 0.03263380f, 0.06772990f,
        -0.09003516f, 0.01017870f, 0.01931688f, 0.08628357f, -0.01430009f,
        0.10954945f, 0.16612452f, -0.02434544f, -0.03310068f, -0.04236627f,
        0.01212392f, -6.15046406e-003f, 0.06954194f, 0.03015283f, 0.01787957f,
        0.02781667f, -0.05561153f, -8.96244217e-003f, -0.04971489f,
        0.07510284f, 0.01775282f, 0.05889897f, -0.07981427f, 0.03647643f,
        -3.73833324e-003f, -0.08894575f, -0.06429435f, -0.08068276f,
        0.03567704f, -0.07131936f, -7.21910037e-003f, -0.09566668f,
        0.17886090f, 0.14911725f, 0.02070032f, -0.05017120f, -0.04992622f,
        0.01570143f, -0.09906903f, 0.06456193f, 0.15329507f, 0.18820767f,
        0.11689861f, -0.01178513f, -0.02225163f, -0.01905318f, 0.10271224f,
        -7.27029052e-003f, 0.11664233f, 0.14796902f, 0.07771893f, 0.02400013f,
        -0.05361797f, -0.01972888f, 0.01376177f, 0.06740040f, -0.06525395f,
        0.05726178f, -0.02404981f, -0.14018567f, -0.02074987f, -0.04621970f,
        -0.04688627f, -0.01842059f, 0.07722727f, -0.04852883f, 0.01529004f,
        -0.19639495f, 0.10817073f, 0.03795860f, -0.09435206f, -0.07984378f,
        -0.03383440f, 0.11081333f, 0.02237366f, 0.12703256f, 0.21613893f,
        0.02918790f, 4.66472283e-003f, -0.10274266f, -0.04854131f,
        -3.46305710e-003f, 0.08652268f, 0.02251546f, 0.09636052f, 0.17180754f,
        -0.09272388f, 4.59174305e-004f, -0.11723048f, -0.12210111f,
        -0.15547538f, 0.07218186f, -0.05297846f, 0.03779940f, 0.05150875f,
        -0.03802310f, 0.03870645f, -0.15250699f, -0.08696499f, -0.02021560f,
        0.04118926f, -0.15177974f, 0.01577647f, 0.10249301f, 7.50041893e-003f,
        0.01721806f, -0.06828983f, -0.02397596f, -0.06598977f, -0.04317593f,
        -0.08064980f, 6.66632550e-003f, 0.03333484f, 0.07093620f, 0.08231064f,
        -0.06577903f, -0.06698844f, -0.06984019f, -0.06508023f, -0.14145090f,
        -0.02393239f, 0.06485303f, 8.83263443e-003f, 0.09251080f, -0.07557579f,
        -0.05067699f, -0.09798748f, -0.06703258f, -0.14056294f, 0.03245994f,
        0.12554143f, 0.01761621f, 0.12980327f, -0.04081950f, -0.11906909f,
        -0.14813015f, -0.08376863f, -0.12200681f, 0.04988137f, 0.05424247f,
        -3.90952639e-003f, 0.03255733f, -0.12717837f, -0.07461493f,
        -0.05703964f, -0.01736189f, -0.08026433f, -0.05433894f, -0.01719359f,
        0.02886275f, 0.01772653f, -0.09163518f, 3.57789593e-003f, -0.10129993f,
        -0.02653764f, -0.08131415f, -0.03847986f, -7.62157550e-004f,
        0.06486648f, 0.19675669f, -0.04919156f, -0.07059129f, -0.04857785f,
        -0.01042383f, -0.08328653f, 0.03660302f, -0.03696846f, 0.04969259f,
        0.08241162f, -0.12514858f, -0.06122676f, -0.03750202f,
        6.52989605e-003f, -0.10247213f, 0.02568346f, 4.51781414e-003f,
        -0.03734229f, -0.01131264f, -0.05412074f, 8.89345480e-004f,
        -0.12388977f, -0.05959237f, -0.12418608f, -0.06151643f, -0.07310260f,
        0.02441575f, 0.07023528f, -0.07548289f, -7.57147965e-004f,
        -0.09061348f, -0.08112976f, -0.06920306f, 9.54394229e-003f,
        -0.01219902f, 1.21273217e-003f, -8.88989680e-003f, -0.08309301f,
        -0.04552661f, -0.10739882f, -0.05691034f, -0.13928030f, 0.09027749f,
        0.15123098f, 0.03175976f, 0.17763577f, 3.29913251e-004f, 0.05151888f,
        -0.09844074f, -0.09475287f, -0.08571247f, 0.16241577f, 0.19336018f,
        8.57454538e-003f, 0.11474732f, -0.01493934f, 0.03352379f, -0.08966240f,
        -0.02322310f, 0.02663568f, 0.05448750f, -0.03536883f, -0.07210463f,
        -0.06807277f, -0.03121621f, -0.05932408f, -0.17282860f, -0.15873498f,
        -0.04956378f, 0.01603377f, -0.12385946f, 0.13878587f, 0.21468069f,
        0.13510075f, 0.20992437f, 0.08845878f, 0.08104013f, 0.03754176f,
        0.12173114f, 0.11103114f, 0.10643122f, 0.13941477f, 0.11640384f,
        0.14786847f, 0.01218238f, 0.01160753f, 0.03547940f, 0.08794311f,
        -0.01695384f, -0.07692261f, -0.08236158f, 6.79194089e-003f,
        -0.02458403f, 0.13022894f, 0.10953187f, 0.09857773f, 0.04735930f,
        -0.04353498f, -0.15173385f, -0.17904443f, -0.10450364f, -0.13418166f,
        -0.06633098f, -0.03170381f, -0.06839000f, -0.11350126f, -0.06983913f,
        0.19083543f, 0.17604128f, 0.07730632f, 0.10022651f, 0.36428109f,
        0.28291923f, 0.12688625f, 0.15942036f, 0.14064661f, -0.11201853f,
        -0.13969108f, -0.09088077f, -0.14107047f, 0.05117374f,
        -2.63348082e-003f, -0.10794610f, -0.09715455f, -0.05284977f,
        0.01565668f, 0.05031200f, 0.07021113f, -0.02963028f, 0.01766960f,
        0.08333644f, -0.03211382f, 4.90096770e-003f, 0.05186674f, -0.05045737f,
        -0.09624767f, -0.02525997f, 0.06916669f, 0.01213916f, 0.05333899f,
        -0.03443280f, -0.10055527f, -0.06291115f, 5.42851724e-003f,
        -6.30360236e-003f, 0.02270257f, -0.01769792f, 0.03273688f, 0.07746078f,
        7.77099328e-003f, 0.05041346f, 0.01648103f, -0.02321534f, -0.09930186f,
        -0.02293853f, 0.02034990f, -0.08324204f, 0.08510064f, -0.03732836f,
        -0.06465405f, -0.06086946f, 0.13680504f, -0.11469388f, -0.03896406f,
        -0.07142810f, 2.67581246e-003f, -0.03639632f, -0.09849060f,
        -0.11014334f, 0.17489147f, 0.17610909f, -0.16091567f, -0.07248894f,
        0.01567141f, 0.23742996f, 0.07552249f, -0.06270349f, -0.07303379f,
        0.25442186f, 0.16903116f, -0.08168741f, -0.05913896f, -0.03954096f,
        6.81776879e-003f, -0.05615319f, -0.07303037f, -0.12176382f,
        0.12385108f, 0.22084464f, -0.05543206f, -0.03310431f, 0.05731593f,
        0.19481890f, 0.04016430f, -0.06480758f, -0.12353460f, 0.18733442f,
        -0.09631214f, -0.11192076f, 0.12404587f, 0.15671748f, 0.19256128f,
        0.10895617f, 0.03391477f, -0.13032004f, -0.05626907f, -0.09025607f,
        0.23485197f, 0.27812332f, 0.26725492f, 0.07255980f, 0.16565137f,
        0.22388470f, 0.07441066f, -0.21003133f, -0.08075339f, -0.15031935f,
        0.07023834f, 0.10872041f, 0.18156518f, 0.20037253f, 0.13571967f,
        -0.11915682f, -0.11131983f, -0.18878011f, 0.06074620f, 0.20578890f,
        0.12413109f, 0.03930207f, 0.29176015f, 0.29502738f, 0.27856228f,
        -0.01803601f, 0.16646385f, 0.19268319f, 0.01900682f, 0.06026287f,
        2.35868432e-003f, 0.01558199f, 0.02707230f, 0.11383014f, 0.12103992f,
        0.03907350f, 0.04637353f, 0.09020995f, 0.11919726f, -3.63007211e-003f,
        0.02220155f, 0.10336831f, 0.17351882f, 0.12259731f, 0.18983354f,
        0.15736865f, 0.01160725f, -0.01690723f, -9.69582412e-004f, 0.07213813f,
        0.01161613f, 0.17864859f, 0.24486147f, 0.18208991f, 0.20177495f,
        0.05972528f, -8.93934630e-003f, -0.02316955f, 0.14436610f, 0.14114498f,
        0.05520950f, 0.06353590f, -0.19124921f, 0.10174713f, 0.29414919f,
        0.26448128f, 0.09344960f, 0.15284036f, 0.19797507f, 0.11369792f,
        -0.12722753f, -0.21396367f, -0.02008235f, -0.06566695f, -0.01662150f,
        -0.03937003f, 0.04778343f, 0.05017274f, -0.02299062f, -0.20208496f,
        -0.06395898f, 0.13721776f, 0.22544557f, 0.14888357f, 0.08687132f,
        0.27088094f, 0.32206613f, 0.09782200f, -0.18523243f, -0.17232181f,
        -0.01041531f, 0.04008654f, 0.04199702f, -0.08081299f, -0.03755421f,
        -0.04809646f, -0.05222081f, -0.21709201f, -0.06622940f, 0.02945281f,
        -0.04600435f, -0.05256077f, -0.08432942f, 0.02848100f, 0.03490564f,
        8.28621630e-003f, -0.11051246f, -0.11210597f, -0.01998289f,
        -0.05369405f, -0.08869293f, -0.18799506f, -0.05436598f, -0.05011634f,
        -0.05419716f, -0.06151857f, -0.10827805f, 0.04346735f, 0.04016083f,
        0.01520820f, -0.12173316f, -0.04880285f, -0.01101406f, 0.03250847f,
        -0.06009551f, -0.03082932f, -0.02295134f, -0.06856834f, -0.08775249f,
        -0.23793389f, -0.09174541f, -0.05538322f, -0.04321031f, -0.11874759f,
        -0.04221844f, -0.06070468f, 0.01194489f, 0.02608565f, -0.03892140f,
        -0.01643151f, -0.02602034f, -0.01305472f, 0.03920100f, -0.06514261f,
        0.01126918f, -6.27710763e-003f, -0.02720047f, -0.11133634f,
        0.03300330f, 0.02398472f, 0.04079665f, -0.10564448f, 0.05966159f,
        0.01195221f, -0.03179441f, -0.01692590f, -0.06177841f, 0.01841576f,
        -5.51078189e-003f, -0.06821765f, -0.03191888f, -0.09545476f,
        0.03030550f, -0.04896152f, -0.02914624f, -0.13283344f, -0.04783419f,
        6.07836898e-003f, -0.01449538f, -0.13358212f, -0.09687774f,
        -0.02813793f, 0.01213498f, 0.06650011f, -0.02039067f, 0.13356198f,
        0.05986415f, -9.12760664e-003f, -0.18780160f, -0.11992817f,
        -0.06342237f, 0.01229534f, 0.07143231f, 0.10713009f, 0.11085765f,
        0.06569190f, -0.02956399f, -0.16288325f, -0.13993549f, -0.01292515f,
        0.03833013f, 0.09130384f, -0.05086257f, 0.05617329f, -0.03896667f,
        -0.06282311f, -0.11490010f, -0.14264110f, -0.04530499f, 0.01598189f,
        0.09167797f, 0.08663294f, 0.04885277f, -0.05741219f, -0.07565769f,
        -0.17136464f, -0.02619422f, -0.02477579f, 0.02679587f, 0.11621952f,
        0.08788391f, 0.15520640f, 0.04709549f, 0.04504483f, -0.10214074f,
        -0.12293372f, -0.04820546f, -0.05484834f, 0.05473754f, 0.07346445f,
        0.05577277f, -0.08209965f, 0.03462975f, -0.20962234f, -0.09324598f,
        3.79481679e-003f, 0.03617633f, 0.16742408f, 0.07058107f, 0.10204960f,
        -0.06795346f, 3.22807301e-003f, -0.12589309f, -0.17496960f,
        0.02078314f, -0.07694324f, 0.12184640f, 0.08997164f, 0.04793497f,
        -0.11383379f, -0.08046359f, -0.25716835f, -0.08080962f,
        6.80711539e-003f, -0.02930280f, -3.04938294e-003f, -0.11106286f,
        -0.04628860f, -0.07821649f, 7.70127494e-003f, -0.10247706f,
        1.21042714e-003f, 0.20573859f, -0.03241005f, 8.42972286e-003f,
        0.01946464f, -0.01197973f, -0.14579976f, 0.04233614f,
        -4.14096704e-003f, -0.06866436f, -0.02431862f, -0.13529138f,
        1.25891645e-003f, -0.11425111f, -0.04303651f, -0.01694815f,
        0.05720210f, -0.16040207f, 0.02772896f, 0.05498345f, -0.15010567f,
        0.01450866f, 0.02350303f, -0.04301004f, -0.04951802f, 0.21702233f,
        -0.03159155f, -0.01963303f, 0.18232647f, -0.03263875f,
        -2.88476888e-003f, 0.01587562f, -1.94303901e-003f, -0.07789494f,
        0.04674156f, -6.25576358e-003f, 0.08925962f, 0.21353747f, 0.01254677f,
        -0.06999976f, -0.05931328f, -0.01884327f, -0.04306272f, 0.11794136f,
        0.03842728f, -0.03907030f, 0.05636114f, -0.09766009f, -0.02104000f,
        8.72711372e-003f, -0.02736877f, -0.05112274f, 0.16996814f, 0.02955785f,
        0.02094014f, 0.08414304f, -0.03335762f, -0.03617457f, -0.05808248f,
        -0.08872101f, 0.02927705f, 0.27077839f, 0.06075108f, 0.07478261f,
        0.15282831f, -0.03908454f, -0.05101782f, -9.51998029e-003f,
        -0.03272416f, -0.08735625f, 0.07633440f, -0.07185312f, 0.13841286f,
        0.07812646f, -0.12901451f, -0.05488589f, -0.05644578f, -0.03290703f,
        -0.11184757f, 0.03751570f, -0.05978153f, -0.09155276f, 0.05657315f,
        -0.04328186f, -0.03047933f, -0.01413135f, -0.10181040f, -0.01384013f,
        0.20132534f, -0.01536873f, -0.07641169f, 0.05906778f, -0.07833145f,
        -0.01523801f, -0.07502609f, -0.09461885f, -0.15013233f, 0.16050665f,
        0.09021381f, 0.08473236f, 0.03386267f, -0.09147339f, -0.09170618f,
        -0.08498498f, -0.05119187f, -0.10431040f, 0.01041618f, -0.03064913f,
        0.09340212f, 0.06448522f, -0.03881054f, -0.04985436f, -0.14794017f,
        -0.05200112f, -0.02144495f, 0.04000821f, 0.12420804f, -0.01851651f,
        -0.04116732f, -0.11951703f, -0.04879033f, -0.08722515f, -0.08454733f,
        -0.10549165f, 0.11251976f, 0.10766345f, 0.19201984f, 0.06128913f,
        -0.02734615f, -0.08834923f, -0.16999826f, -0.03548348f,
        -5.36092324e-003f, 0.08297954f, 0.07226378f, 0.04194529f, 0.04668673f,
        8.73902347e-003f, 0.06980139f, 0.05652480f, 0.05879445f, 0.02477076f,
        0.02451423f, 0.12433673f, 0.05600227f, 0.06886370f, 0.03863076f,
        0.07459056f, 0.02264139f, 0.01495469f, 0.06344220f, 0.06945208f,
        0.02931899f, 0.11719371f, 0.04527427f, 0.03248192f, 2.08271481e-003f,
        0.02044626f, 0.11403449f, 0.04303892f, 0.06444661f, 0.04959024f,
        0.08174094f, 0.09240247f, 0.04894639f, 0.02252937f, -0.01652530f,
        0.07587013f, 0.06064249f, 0.13954395f, 0.02772832f, 0.07093039f,
        0.08501238f, 0.01701301f, 0.09055722f, 0.33421436f, 0.20163782f,
        0.09821030f, 0.07951369f, 0.08695120f, -0.12757730f, -0.13865978f,
        -0.06610068f, -0.10985506f, 0.03406816f, -0.01116336f, -0.07281768f,
        -0.13525715f, -0.12844718f, 0.08956250f, 0.09171610f, 0.10092317f,
        0.23385370f, 0.34489515f, 0.09901748f, 0.02002922f, 0.12335990f,
        0.07606190f, -0.14899330f, -0.15634622f, -0.06494618f, -0.01760547f,
        0.03404277f, -0.13208845f, -0.12101169f, -0.18294574f, -0.16560709f,
        0.02183887f, -0.02752613f, 0.01813638f, 0.02000757f, 0.01319924f,
        0.08030242f, 0.01220535f, 2.98233377e-003f, -0.01307070f, 0.05970297f,
        -0.05345284f, -0.03381982f, -9.87543724e-003f, -0.06869387f,
        0.03956730f, -0.03108176f, -0.05732809f, 0.02172386f, 0.04159765f,
        2.62783933e-003f, 0.04813229f, 0.09358983f, -8.18389002e-003f,
        0.01724574f, -0.02547474f, -0.04967288f, -0.02390376f, 0.06640504f,
        -0.06306566f, 0.01137518f, 0.05589378f, -0.08237787f, 0.02455001f,
        -0.03059422f, -0.08953978f, 0.06851497f, 0.07190268f, -0.07610799f,
        7.87237938e-003f, -7.85830803e-003f, 0.06006952f, -0.01126728f,
        -2.85743061e-003f, -0.04772895f, 0.01884944f, 0.15005857f,
        -0.06268821f, -0.01989072f, 0.01138399f, 0.08760451f, 0.03879007f,
        -9.66926850e-003f, -0.08012961f, 0.06414555f, -0.01362950f,
        -0.09135523f, 0.01755159f, 0.04459474f, 0.09650917f, 0.05219948f,
        -2.19440833e-003f, -0.07037939f, -0.01599054f, 0.13103317f,
        -0.02492603f, -0.01032540f, -0.02903307f, 0.04489160f, 0.05148086f,
        0.01858173f, -0.02919228f, 0.08299296f, -0.04590359f, -0.15745632f,
        -0.09068198f, -0.02972453f, 0.12985018f, 0.22320485f, 0.24261914f,
        0.03642650f, -0.05506422f, 2.67413049e-003f, -0.03834032f, 0.06449424f,
        0.03834866f, 0.03816991f, 0.25039271f, 0.34212017f, 0.32433882f,
        0.18824573f, -0.08599839f, -0.17599408f, -0.15317015f, -0.09913155f,
        -0.02856072f, -0.05304699f, -1.06437842e-003f, -0.06641813f,
        -0.07509298f, 0.01463361f, -0.07551918f, -0.04510373f,
        -8.44620075e-003f, 0.01772176f, 0.04068235f, 0.20295307f, 0.15719447f,
        0.05712103f, 0.26296997f, 0.14657754f, 0.01547317f, -0.05052776f,
        -0.03881342f, -0.01437883f, -0.04930177f, 0.11719568f, 0.24098417f,
        0.26468599f, 0.31698579f, 0.10103608f, -0.01096375f, -0.01367013f,
        0.17104232f, 0.20065314f, 2.67622480e-003f, -0.01190034f, 0.18301608f,
        0.09459770f, -0.06357619f, -0.06473801f, 0.01377906f, -0.10032775f,
        -0.06388740f, 3.80393048e-003f, 0.06206078f, 0.10349120f, 0.26804337f,
        8.17918684e-003f, -0.02314351f, 9.34422202e-003f, 0.09198381f,
        0.03681326f, -8.77339672e-003f, -0.09662418f, -0.02715708f,
        0.13503517f, 0.08962728f, -6.57071499e-003f, -0.03201199f, 0.28510824f,
        0.32095715f, 0.18512695f, -0.14230858f, -0.14048551f, -0.07181299f,
        -0.08575408f, -0.08661680f, -0.17416079f, 7.54326640e-004f,
        0.05601677f, 0.13585392f, -0.04960437f, -0.07708392f, 0.10676333f,
        -0.04407546f, -0.07209078f, 0.03663663f, 0.28949317f, 0.41127121f,
        0.27431169f, -0.06900328f, -0.21474190f, -0.15578632f, -0.19555484f,
        -0.15209621f, -0.11269179f, 0.07416003f, 0.18991330f, 0.26858172f,
        0.01952259f, 0.01017922f, 0.02159843f, -4.95165400e-003f, -0.04368168f,
        -0.12721671f, -0.06673957f, -0.11275250f, 0.04413409f, 0.05578312f,
        0.03896771f, 0.03566417f, -0.05871816f, -0.07388090f, -0.17965563f,
        -0.08570268f, -0.15273231f, -0.06022318f, -0.06999847f,
        -6.81510568e-003f, 0.06294262f, -6.54901436e-004f, -0.01128654f,
        -0.02289657f, 0.04849290f, 0.04140804f, 0.23681939f, 0.14545733f,
        0.01989965f, 0.12032662f, 3.87463090e-003f, -6.02597650e-003f,
        -0.05919775f, -0.03067224f, -0.07787777f, 0.10834727f, 0.02153730f,
        0.02765649f, 0.03975543f, -0.12182906f, -0.04900113f, -0.09940100f,
        -0.06453611f, -0.13757215f, -0.03721382f, 0.02827376f, -0.04351249f,
        0.01907038f, -0.10284120f, -0.05671160f, -0.10760647f, -0.09624009f,
        -0.09565596f, -0.01303654f, 0.03080539f, 0.01416511f, 0.05846142f,
        -5.42971538e-003f, 0.06221476f, -0.03320325f, -0.06791797f,
        -0.05791342f, 0.12851369f, 0.14990346f, 0.03634374f, 0.14262885f,
        0.04330391f, 0.05032569f, -0.05631914f, 0.01606137f, 0.04387223f,
        0.22344995f, 0.15722635f, -0.04693628f, 0.03006579f, -2.52882647e-003f,
        0.05717621f, -0.07529724f, -0.02848588f, -0.06868757f,
        -4.51729307e-003f, 0.06466042f, -0.05935378f, -0.04704857f,
        -0.07363959f, 0.04843248f, -0.13421375f, -0.09789340f, -0.10255270f,
        0.03509852f, 0.04751543f, -0.03822323f, 0.09740467f, 0.04762916f,
        0.03940146f, -0.08283259f, 0.09552965f, 0.05038739f, 0.21258622f,
        0.09646992f, 0.03241193f, 0.05167701f, 0.04614570f, 0.04330090f,
        -0.02671840f, -0.06259909f, -0.02301898f, 0.18829170f, 0.10522786f,
        0.04313190f, 0.01670948f, -0.08421925f, 0.05911417f, -0.10582602f,
        -0.04855484f, -0.08373898f, 0.07775915f, 0.03723533f, -0.12047344f,
        4.86345543e-003f, -0.10520902f, 0.06571782f, -0.07528137f,
        -0.03245651f, -0.09869066f, -0.02917477f, -0.18293270f, 0.14810945f,
        9.24033765e-003f, -0.04354914f, 0.02266885f, -0.11872729f,
        -0.04016589f, 0.02830229f, 0.22539048f, 0.20565644f, 0.16701797f,
        0.09019924f, 0.01300652f, 0.09760600f, -0.03675831f, -0.01935448f,
        -0.06894835f, 0.08077277f, 0.19047537f, 0.11312226f, 0.04106043f,
        -0.11187182f, 0.04312806f, -0.18548580f, -0.11287174f, -0.08794551f,
        0.02078281f, -0.15295486f, 0.11806386f, -0.01103218f, -0.15971117f,
        0.02153538f, -0.05232147f, -0.10835317f, -0.13910367f, 0.05920752f,
        -0.10122602f, 0.20174250f, 0.09105796f, -0.01881348f, 0.09559010f,
        -0.03725745f, -0.09442931f, -0.09763174f, 0.05854454f, 0.08287182f,
        0.12919849f, 0.08594352f, -2.49806582e-003f, 0.02398440f,
        5.67950122e-003f, -0.06296340f, -0.12993270f, 0.03855852f, 0.05186560f,
        0.10839908f, -0.03380463f, -0.12654832f, -0.05399339f, -0.07456800f,
        -0.04736232f, -0.10164231f, 0.07496139f, 0.08125214f, 0.07656177f,
        -0.04999603f, -0.12823077f, -0.07692395f, -0.11317524f, -0.09118655f,
        -0.05695669f, 0.10477209f, 0.07468581f, 0.01630048f, -8.00961629e-003f,
        -0.06582128f, -0.04019095f, -0.04682907f, -0.01907842f, -0.10997720f,
        0.04911406f, 0.02931030f, 0.04197735f, -0.05773980f, -0.09670641f,
        -0.03594951f, -0.03402121f, -0.07149299f, -0.10566200f, 0.10601286f,
        0.06340689f, -0.01518632f, -5.96402306e-003f, -0.07628012f,
        -3.52779147e-003f, -0.02683854f, -0.10265494f, -0.02680815f,
        0.16338381f, 0.03103515f, 0.02296976f, 0.01624348f, -0.10831620f,
        -0.02314233f, -0.04789969f, -0.05530700f, -0.06461314f, 0.10494506f,
        0.04642856f, -0.07592955f, -0.06197905f, -0.09042154f, -0.01445521f,
        -0.04297818f, -0.11262015f, -0.11430512f, 0.03174541f, -0.03677487f,
        -0.02963996f, -0.06610169f, -0.13292049f, -0.07059067f, -0.08444111f,
        -0.02640536f, -0.07136250f, 0.04559967f, 0.01459980f, 0.17989251f,
        0.04435328f, -0.12464730f, -0.02871115f, -0.10752209f, -0.03393742f,
        -0.03791408f, 0.02548251f, 0.01956050f, 0.19245651f, 0.13963254f,
        -0.05904696f, -0.07424626f, -0.10411884f, 1.54176133e-003f,
        0.01797429f, 0.13025844f, 0.04547642f, -0.05710349f, -0.10697161f,
        -0.13489437f, -0.06515755f, -0.06406886f, -4.08572936e-003f,
        -0.01336483f, 0.04368737f, -0.11259720f, -0.05701635f, -0.06469971f,
        -0.08346602f, -0.04166770f, -0.05795543f, -0.08247511f, -0.05742628f,
        0.08452254f, -0.03350224f, 0.13980860f, 0.13252275f, 0.07589617f,
        0.07539988f, 0.12155797f, 0.19087289f, 0.15050751f, 0.21250245f,
        0.14206800f, 0.01298489f, 0.07450245f, 0.06559097f, 0.01700557f,
        0.04512971f, 0.16950700f, 0.10261577f, 0.16389982f, 0.05505059f,
        -0.03453077f, 0.08622462f, 0.07935954f, 0.03976260f, 0.02036091f,
        3.95744899e-003f, 0.03267065f, 0.15235919f, 0.01297494f, -0.08109194f,
        0.01407558f, 4.40693414e-003f, -0.15157418f, -0.11390478f,
        -0.07487597f, -7.81322457e-003f, -0.02749545f, -0.10181408f,
        0.13755716f, 0.14007211f, 0.13482562f, 0.27517235f, 0.34251109f,
        0.07639657f, 0.07268607f, 0.19823882f, 0.16135791f, -0.04186463f,
        -0.12784107f, -0.09846287f, 0.03169041f, 0.10974082f, -0.15051922f,
        -0.08916726f, -0.07138767f, -0.04153349f, 6.25418453e-003f,
        0.01266654f, 0.10533249f, 0.12749144f, 0.15148053f, 0.01498513f,
        0.06305949f, -0.01247123f, -0.08778401f, -0.08551880f, -0.11955146f,
        -0.08493572f, -0.02901620f, -0.02394859f, -0.13427313f, -0.11053200f,
        -0.14413260f, -0.15203285f, 0.03972760f, -3.72127310e-004f,
        -0.04200919f, 0.06105104f, 0.01904975f, -0.01106191f,
        -7.27445772e-003f, -0.01520341f, 1.10228511e-003f, -0.04949187f,
        -0.08013099f, 5.72071038e-003f, 0.08415454f, -0.06523152f, 0.03664081f,
        -0.02673042f, -0.12066154f, -0.03702074f, 0.06006580f, 0.01628682f,
        -6.17772620e-003f, 0.08192339f, -3.41629819e-003f, 0.02870512f,
        0.05807141f, 0.04959986f, 0.04618251f, -0.04901629f, -0.10579574f,
        0.02274442f, 0.12070961f, 2.23597488e-003f, 0.09831765f, -0.03019848f,
        -0.11181970f, -0.04961075f, 0.02498928f, -0.03714991f, -0.01619653f,
        0.02643486f, -7.62964319e-003f, -0.02882290f, -0.06242594f,
        -0.08439861f, 0.07220893f, 0.07263952f, 0.01561574f, 0.03091968f,
        0.01708712f, -0.03797151f, -3.18561122e-003f, 0.01624021f,
        -0.02828573f, 0.11284444f, -1.32280716e-003f, -0.07784860f,
        -0.07209100f, 0.03372242f, 0.12154529f, 0.02278104f, -0.05275500f,
        -0.01918484f, 0.12989293f, 0.05424401f, 0.02333086f, 0.04029022f,
        0.12392918f, 0.09495489f, 0.09190340f, 0.07935889f, 8.76816828e-003f,
        0.17148446f, -8.51302687e-003f, -0.08011249f, -0.06796283f,
        0.04884845f, 0.01112272f, -0.07835306f, -1.14811445e-003f,
        -0.03440760f, 0.02845243f, 0.07695542f, -0.07069533f, -0.01151784f,
        -8.53884313e-003f, -0.01662786f, -0.04163864f, 0.05400505f,
        0.02859163f, 0.02921852f, 0.05003135f, -6.85718050e-003f, -0.01632611f,
        0.07780217f, 0.04042810f, -0.01216440f, 3.60914599e-003f, -0.06322435f,
        0.09516726f, 0.12877031f, -9.69162490e-003f, 0.01031179f, 0.05180895f,
        -9.34659224e-003f, -0.01644533f, -0.04849347f, -0.04343236f,
        0.10514783f, 0.08046635f, -0.04615205f, -0.03975486f, -0.01485525f,
        0.13096830f, -0.01517950f, -0.06571898f, -0.04016372f, 0.01849786f,
        0.02439670f, 0.08067258f, 1.74824719e-003f, 0.07053747f, 0.08819518f,
        -5.08352555e-003f, -0.06550863f, -0.08266170f, -0.07780605f,
        0.01453450f, -0.08756890f, 0.01096501f, -8.71319138e-003f, 0.10110464f,
        0.02420769f, -0.06708383f, 0.02007811f, 5.93133038e-003f, 0.05398923f,
        0.07538138f, 0.02049227f, 0.02242589f, 0.04011070f, -1.44875818e-003f,
        -4.19115182e-003f, 0.06367654f, 0.02506934f, 0.02434536f, 0.05879405f,
        -8.22952855e-003f, -0.01242441f, 0.04224926f, -0.01754923f,
        0.05958161f, 0.03818886f, -0.01830363f, -0.04308917f, -0.04422197f,
        -0.02432721f, 0.02264866f, 2.03751423e-003f, 0.01197031f, 0.04439203f,
        0.12169247f, 0.03602713f, -0.02599251f, -1.98226492e-003f, 0.02046336f,
        -0.02639058f, -1.91242550e-003f, -0.09334669f, -0.03595153f,
        -9.88179818e-003f, -0.06848445f, -0.04666303f, -0.09955736f,
        -0.04206430f, 0.02609075f, 9.09005292e-003f, -0.07138551f,
        -4.22313227e-004f, 0.01766645f, 0.02756404f, 0.01308276f, 0.04052891f,
        0.02387515f, 0.05337298f, 0.02500631f, -0.04970853f, -0.12467445f,
        0.17604403f, 0.12256411f, -0.07512254f, 8.70451052e-003f, -0.05697548f,
        -0.03626474f, -8.76623299e-003f, -0.01210897f, -0.09451522f,
        0.07490732f, -0.02008001f, -0.02681278f, -0.06463405f, -0.01517507f,
        7.33757764e-003f, 6.07147906e-003f, -0.09316964f, -0.04575328f,
        0.13261597f, 0.15424870f, -0.01655918f, -0.02772390f, -0.05243644f,
        -0.02356456f, -0.02351753f, -0.10211615f, -0.12873036f, 0.14549787f,
        0.12519856f, 4.38762689e-003f, 0.02795992f, 0.05170322f, 0.09223596f,
        0.05890015f, 0.02376701f, -0.02777346f, 0.09506908f, 0.02328936f,
        -0.02319928f, -0.03218696f, -0.01527841f, -0.01016694f, -0.02674719f,
        0.05137179f, 0.01980666f, 0.06544447f, -0.01746171f, 0.01026380f,
        0.01561806f, 7.97004555e-004f, 0.07601810f, 0.01907250f, -0.03083035f,
        -0.05987392f, 0.09242783f, 0.14555025f, 0.01035827f, 0.03092401f,
        -0.09562709f, -0.03802354f, 0.02531144f, 0.03079449f, -0.07100715f,
        0.03330721f, -2.69116857e-003f, 0.03167490f, 0.05744999f, 0.03259895f,
        1.91266940e-003f, 0.03194578f, 0.07389776f, 0.02198060f, 0.07633314f,
        0.03293105f, -0.09103648f, 0.04718142f, 0.06102672f, -0.01003063f,
        5.85481385e-003f, -0.01522574f, 0.02323526f, 0.10584345f,
        4.35879454e-003f, 0.06107873f, 0.05868603f, -0.03115531f, 0.01214679f,
        0.08567052f, 3.93926632e-003f, -0.02521488f, -1.88425183e-003f,
        0.02038053f, -6.26854831e-004f, 0.04897438f, -0.04280585f,
        -0.04819689f, -0.04812867f, -0.01451186f, 0.05101469f,
        -9.01125465e-003f, -0.03333859f, 0.03917955f, 0.04196448f, 0.04292135f,
        0.02809529f, 0.02999715f, 0.04081348f, 9.10039060e-003f, 0.09703232f,
        0.10379741f, 0.02348725f, -4.72756615e-003f, 0.01027325f, 0.10402658f,
        0.12071823f, 0.09817299f, -0.02612033f, 0.03638414f, 0.05896405f,
        0.04865025f, 0.04793910f, -0.03882321f, -0.02962117f, -0.01222268f,
        0.04071597f, 0.01922777f, -0.02287866f, 0.03328381f, 0.01859092f,
        0.09024994f, 0.03804455f, -0.01424510f, 0.01953739f, 0.02509617f,
        -0.03390914f, -0.05663941f, -0.01641979f, 0.05848591f, 0.04639670f,
        0.02092116f, 0.12911791f, 0.19918139f, 0.07739855f, -7.25806039e-003f,
        0.04074838f, 0.03183993f, 1.39251316e-003f, -0.01428625f, 0.01865480f,
        0.08529541f, 0.13547510f, 0.11189661f, 0.03998901f, 0.09575938f,
        -0.02631102f, -0.03458253f, -0.04749985f, -0.06070716f,
        4.71884012e-003f, 0.06445789f, -0.02450038f, -0.05483776f,
        -0.04657237f, -0.02030717f, -0.03480766f, -0.09397731f, -0.06399718f,
        -0.01804585f, 5.62348310e-003f, -6.64811488e-003f, -0.06517869f,
        6.96210237e-003f, -0.01860148f, -0.04245830f, -0.05850367f,
        -3.24417115e-003f, 0.07700698f, 0.11290991f, 0.09923030f, -0.02970599f,
        0.05592411f, 0.04813979f, -0.09811195f, -0.09357996f, -0.03276114f,
        0.05218338f, 0.04141375f, 3.92977800e-003f, -0.05047480f, 0.15960084f,
        0.04612800f, -0.03114098f, -0.04650044f, -0.03249795f, -0.02425641f,
        -0.04311355f, 0.04307659f, -0.09401883f, -0.04742785f, -0.01254499f,
        -0.06598741f, 3.41369561e-003f, -0.05620445f, -7.28127593e-003f,
        -0.05998361f, -0.03274450f, -0.07376868f, 3.19015374e-003f,
        -0.07733069f, 0.05815864f, -0.02471071f, 0.03850617f, 0.13838784f,
        0.15399861f, 0.01731321f, -0.01477586f, 0.10393341f, 0.05159833f,
        -0.01945555f, -0.03427503f, -0.04867341f, 0.09237480f, 0.10732719f,
        0.06071450f, -0.01355071f, 0.01844356f, -0.03480803f, -0.03796671f,
        2.15628621e-004f, -0.05440186f, 0.01889855f, -0.01443413f,
        -0.02607902f, -0.02938001f, 0.02720689f, -0.06228397f, -0.02970936f,
        -0.03426210f, -0.10280876f, -0.06739304f, -0.05227850f, 0.03360292f,
        -0.11278441f, -0.06966180f, -0.13937433f, 9.10932291e-003f,
        2.52020749e-004f, -4.07359656e-003f, 0.12310639f, 0.09343060f,
        0.07302511f, 0.03222093f, 0.07532879f, 0.03792387f, -0.04985180f,
        0.01804602f, 0.02694195f, 0.13481498f, 0.04601225f, 0.04106982f,
        0.08511057f, 0.12314661f, 0.01320830f, 0.05044121f, -5.52943908e-003f,
        -0.08992624f, -0.02249301f, -0.08181777f, 0.06165213f, -0.03256603f,
        -0.01068920f, -0.01323473f, -0.11970232f, -0.04616347f, -0.12088681f,
        -0.06762606f, -0.08676834f, -0.06434575f, 0.01772529f, 0.03469615f,
        -0.10926618f, 0.03013873f, 0.14030397f, 0.16130108f, 0.17985588f,
        0.11281928f, 0.10530639f, 0.08905948f, 0.07733764f, 0.06695238f,
        0.02142088f, 0.06438877f, 0.09794453f, 0.05745072f, 0.02788557f,
        0.02632830f, 0.07985807f, 4.24902979e-003f, 8.47890321e-003f,
        -0.02679466f, -5.28812688e-003f, -0.02162580f, -0.07490715f,
        -0.08251337f, -0.02056576f, -0.01026194f, -1.15492963e-003f,
        -5.75720915e-004f, -0.07210591f, -0.07320981f, -0.04883312f,
        -0.10897151f, -0.07477258f, -0.08867134f, -0.09222437f, -0.10924666f,
        -0.10430276f, 0.07953499f, 0.02767959f, 0.11393359f, 0.18779543f,
        0.03313421f, 0.02143700f, 0.05852016f, -2.12067598e-003f,
        -3.76984011e-003f, 0.02774167f, -0.03124610f, 0.01465141f, 0.01616004f,
        -0.01391913f, -0.04404102f, -0.05444227f, -0.14684731f, -0.15016587f,
        0.04509468f, 1.29563001e-003f, 0.01398350f, 0.05610404f, -0.04868806f,
        -0.04776716f, -8.16873740e-003f, -2.30126386e-003f, -0.02286313f,
        0.11983398f, -0.04703261f, -0.08814441f, -0.07585249f, -0.10799607f,
        -0.03232087f, 0.01509786f, -0.04843464f, -0.03967846f, 0.09589416f,
        0.01352560f, -0.01458119f, 0.01050829f, -0.03038946f, 0.01608388f,
        1.11975556e-003f, -0.01250656f, 2.86211423e-003f, 0.04333691f,
        -0.14603497f, -0.01946543f, -0.02327525f, -0.01973944f, 0.07944400f,
        -0.02224544f, -0.06701808f, 0.03476532f, 0.11505594f, -0.02712801f,
        -0.01665113f, 0.06315716f, -0.08205860f, 0.07431999f, 0.04915778f,
        -0.04468752f, -0.01490402f, 0.07400476f, -0.11650901f, 0.05102430f,
        0.04559118f, -0.05916039f, 0.08840760f, -0.01587902f, -0.14890194f,
        0.07857784f, 0.04710254f, -0.05381983f, -0.07331945f, -0.03604643f,
        0.15611970f, 0.07649943f, -0.05959348f, -0.02776607f, 0.11098688f,
        0.03758875f, -0.04446875f, 0.04933187f, 0.01345535f, 0.06921103f,
        0.07364785f, 0.05518956f, 0.02899585f, 0.09375840f, 0.10518434f,
        -0.04420241f, 0.01915282f, -3.56386811e-003f, 0.14586878f, 0.10286101f,
        -0.04360626f, -0.12723237f, 0.09076386f, 0.11119842f, -0.06035013f,
        0.09674817f, 0.08938243f, 0.07065924f, 0.02603180f, 5.84815582e-003f,
        -0.05922065f, 0.12360309f, 3.59695964e-003f, 2.99844006e-003f,
        0.03697936f, 0.02043072f, 0.04168725f, 0.01025975f, -0.01359980f,
        -0.01600920f, 0.02581056f, 0.02329250f, 2.98100687e-003f, 0.01629762f,
        0.06652115f, 0.05855627f, 0.01237463f, -0.01297135f, 0.01761587f,
        0.05090865f, 0.06549342f, -0.04425945f, 2.43203156e-003f,
        3.07327788e-003f, 0.06678630f, -0.04303836f, 0.01082393f, -0.06476044f,
        0.04077786f, 0.12441979f, 0.08237778f, 0.07424165f, 0.04065890f,
        0.06905543f, 0.09556347f, 0.12724875f, -0.02132082f, 0.08514154f,
        -0.04175328f, -0.02666954f, 0.01897836f, 0.03317382f, 9.45465732e-003f,
        -0.01238974f, -0.04242500f, -0.01419479f, -0.03545213f, -0.02440874f,
        0.08684119f, 0.04212951f, 0.02462858f, -0.01104825f, -5.01706870e-003f,
        0.02968982f, 0.02597476f, -0.01568939f, 0.04514892f, 0.06974549f,
        0.08670278f, 0.06828108f, 0.10238872f, 0.05405957f, 0.06548470f,
        -0.03763957f, 0.01366090f, 0.07069602f, 0.05363748f, 0.04798120f,
        0.11706422f, 0.05466456f, -0.01869259f, 0.06344382f, 0.03106543f,
        0.08432506f, -0.02061096f, 0.03821088f, -6.92190882e-003f,
        6.40467042e-003f, -0.01271779f, 6.89014705e-005f, 0.04541415f,
        -0.01899539f, -0.05020239f, 0.03000903f, 0.01090422f, 4.52452758e-003f,
        0.02573632f, -0.02388454f, -0.04200457f, 1.72783900e-003f,
        -0.05978370f, -0.02720562f, 0.06573715f, 0.01154317f, 0.01265615f,
        0.07375994f, -9.19828378e-003f, -0.04914120f, 0.02124831f, 0.06455322f,
        0.04372910f, -0.03310043f, 0.03605788f, -6.78055827e-003f,
        9.36202332e-003f, 0.01747596f, -0.06406314f, -0.06812935f, 0.08080816f,
        -0.02778088f, 0.02735260f, 0.06393493f, 0.06652229f, 0.05676993f,
        0.08640018f, -7.59188086e-003f, -0.02012847f, -0.04741159f,
        -0.01657069f, -0.01624399f, 0.05547778f, -2.33309763e-003f,
        0.01120033f, 0.06141156f, -0.06285004f, -0.08732341f, -0.09313398f,
        -0.04267832f, 5.57443965e-003f, 0.04809862f, 0.01773641f,
        5.37361018e-003f, 0.14842421f, -0.06298012f, -0.02935147f, 0.11443478f,
        -0.05034208f, 5.65494271e-003f, 0.02076526f, -0.04577984f,
        -0.04735741f, 0.02961071f, -0.09307127f, -0.04417921f, -0.04990027f,
        -0.03940028f, 0.01306016f, 0.06267900f, 0.03758737f, 0.08460117f,
        0.13858789f, 0.04862388f, -0.06319809f, -0.05655516f, 0.01885816f,
        -0.03285607f, 0.03371567f, -0.07040928f, -0.04514049f, 0.01392166f,
        0.08184422f, -0.07230316f, 0.02386871f, 0.02184591f, 0.02605764f,
        -0.01033954f, 9.29878280e-003f, 7.67351175e-003f, 0.15189242f,
        0.02069071f, -0.09738296f, -0.08894105f, -0.07768748f, 0.02332268f,
        -0.01778995f, -0.03258888f, -0.08180822f, -0.08492987f, 0.02290156f,
        -0.11368170f, -0.03554465f, -0.04533844f, -0.02861580f, 0.06782424f,
        0.01113123f, 0.02453644f, 0.12721945f, 0.08084814f, -0.03607795f,
        0.01109122f, 0.04803548f, -0.03489929f, 0.03399536f, -0.05682014f,
        8.59533902e-003f, -4.27904585e-003f, 0.03230887f, -0.01300198f,
        -0.01038137f, -0.07930113f, 8.33097473e-003f, 0.02296994f,
        -0.01306500f, -0.01881626f, 0.04413369f, 0.05729880f, -0.03761553f,
        0.01942326f, 1.64540811e-003f, -0.03811319f, 0.04190650f, -0.14978096f,
        -0.04514487f, 0.01209545f, -5.46460645e-003f, -0.01647195f,
        7.63064111e-003f, -0.07494587f, 0.08415288f, 0.10020141f, -0.01228561f,
        0.06553826f, 0.04554005f, 0.07890417f, 0.03041138f, 0.01752007f,
        0.09208256f, -3.74419295e-004f, 0.10549527f, 0.04686913f, 0.01894833f,
        -0.02651412f, -4.34682379e-003f, 5.44942822e-003f, 0.01444484f,
        0.05882156f, -0.03336544f, 0.04603891f, -0.10432546f, 0.01923928f,
        0.01842845f, -0.01712168f, -0.02222766f, 0.04693324f, -0.06202956f,
        -0.01422159f, 0.08732220f, -0.07706107f, 0.02661049f, -0.04300238f,
        -0.03092422f, -0.03552184f, -0.01886088f, -0.04979934f, 0.03906401f,
        0.04608644f, 0.04966111f, 0.04275464f, -0.04621769f, -0.02653212f,
        8.57011229e-003f, 0.03839684f, 0.05818764f, 0.03880796f,
        -2.76100676e-004f, 0.03076511f, -0.03266929f, -0.05374557f,
        0.04986527f, -9.45429131e-003f, 0.03582499f, -2.64564669e-003f,
        -1.07461517e-003f, 0.02962313f, -0.01483363f, 0.03060869f, 0.02448327f,
        0.01845641f, 0.03282966f, -0.03534438f, -0.01084059f, -0.01119136f,
        -1.85360224e-003f, -5.94652840e-004f, -0.04451817f, 2.98327743e-003f,
        0.06272484f, -0.02152076f, -3.05971340e-003f, -0.05070828f,
        0.01531762f, 0.01282815f, 0.05167150f, 9.46266949e-003f,
        -3.34558333e-003f, 0.11442288f, -0.03906701f, -2.67325155e-003f,
        0.03069184f, -0.01134165f, 0.02949462f, 0.02879886f, 0.03855566f,
        -0.03450781f, 0.09142872f, -0.02156654f, 0.06075062f, -0.06220816f,
        0.01944680f, 6.68372354e-003f, -0.06656796f, 8.70784000e-003f,
        0.03456013f, 0.02434320f, -0.13236357f, -0.04177035f, -0.02069627f,
        0.01068112f, 0.01505432f, -0.07517391f, -3.83571628e-003f,
        -0.06298508f, -0.02881260f, -0.13101046f, -0.07221562f,
        -5.79945277e-003f, -8.57300125e-003f, 0.03782469f, 0.02762164f,
        0.04942456f, -0.02936396f, 0.09597211f, 0.01921411f, 0.06101191f,
        -0.04787507f, -0.01379578f, -7.40224449e-003f, -0.02220136f,
        -0.01313756f, 7.77558051e-003f, 0.12296968f, 0.02939998f, 0.03594062f,
        -0.07788624f, -0.01133144f, 3.99316690e-004f, -0.06090347f,
        -0.01122066f, -4.68682544e-003f, 0.07633100f, -0.06748922f,
        -0.05640298f, -0.05265681f, -0.01139122f, -0.01624347f, -0.04715714f,
        -0.01099092f, 0.01048561f, 3.28499987e-003f, -0.05810167f,
        -0.07699911f, -0.03330683f, 0.04185145f, 0.03478536f, 0.02275165f,
        0.02304766f, 6.66040834e-003f, 0.10968148f, -5.93013782e-003f,
        -0.04858336f, -0.04203213f, -0.09316786f, -6.13074889e-003f,
        -0.02544625f, 0.01366201f, 9.18555818e-003f, -0.01846578f,
        -0.05622401f, -0.03989377f, -0.07810296f, 6.91275718e-003f,
        0.05957597f, -0.03901334f, 0.01572002f, -0.01193903f,
        -6.89400872e-003f, -0.03093356f, -0.04136098f, -0.01562869f,
        -0.04604580f, 0.02865234f, -0.08678447f, -0.03232484f, -0.05364593f,
        -0.01445016f, -0.07003860f, -0.08669746f, -0.04520775f, 0.04274122f,
        0.03117515f, 0.08175703f, 0.01081109f, 0.06379741f, 0.06199206f,
        0.02865988f, 0.02360346f, 0.06725410f, -0.03248780f, -9.37702879e-003f,
        0.08265898f, -0.02245839f, 0.05125763f, -0.01862395f, 0.01973453f,
        -0.01994494f, -0.10770868f, 0.03180375f, 3.23935156e-003f,
        -0.02142080f, -0.04256190f, 0.04760900f, 0.04282863f, 0.05635953f,
        -0.01870849f, 0.05540622f, -0.03042666f, 0.01455277f, -0.06630179f,
        -0.05843807f, -0.03739681f, -0.09739155f, -0.03220233f, -0.05620182f,
        -0.10381401f, 0.07400211f, 4.20676917e-003f, 0.03258535f,
        2.14308966e-003f, 0.05121966f, -0.01274337f, 0.02384761f, 0.06335578f,
        -0.07905591f, 0.08375625f, -0.07898903f, -0.06508528f, -0.02498444f,
        0.06535810f, 0.03970535f, 0.04895468f, -0.01169566f, -0.03980601f,
        0.05682293f, 0.05925463f, -0.01165808f, -0.07936699f, -0.04208954f,
        0.01333987f, 0.09051196f, 0.10098671f, -0.03974256f, 0.01238771f,
        -0.07501741f, -0.03655440f, -0.04301528f, 0.09216860f,
        4.63579083e-004f, 0.02851115f, 0.02142735f, 1.28244064e-004f,
        0.02879687f, -0.08554889f, -0.04838862f, 0.08135369f, -0.05756533f,
        0.01413900f, 0.03451880f, -0.06619488f, -0.03053130f, 0.02961676f,
        -0.07384635f, 0.01135692f, 0.05283910f, -0.07778034f, -0.02107482f,
        -0.05511716f, -0.13473752f, 0.03030157f, 0.06722020f, -0.06218817f,
        -0.05826827f, 0.06254654f, 0.02895772f, -0.01664000f, -0.03620280f,
        -0.01612278f, -1.46097376e-003f, 0.14013411f, -8.96181818e-003f,
        -0.03250246f, 3.38630192e-003f, 2.64779478e-003f, 0.03359732f,
        -0.02411991f, -0.04229729f, 0.10666174f, -6.66579151f
    };
    return std::vector<float>(detector, detector + sizeof(detector) / sizeof(detector[0]));
}

/* Returns the nearest upper power of two, works only for
the typical GPU thread count (pert block) values */
static int power_2up(unsigned int n)
{
    if (n < 1) return 1;
    else if (n < 2) return 2;
    else if (n < 4) return 4;
    else if (n < 8) return 8;
    else if (n < 16) return 16;
    else if (n < 32) return 32;
    else if (n < 64) return 64;
    else if (n < 128) return 128;
    else if (n < 256) return 256;
    else if (n < 512) return 512;
    else if (n < 1024) return 1024;
    return -1; // Input is too big
}

void cv::ocl::device::hog::set_up_constants(int nbins,
                                            int block_stride_x, int block_stride_y,
                                            int nblocks_win_x, int nblocks_win_y)
{
    cnbins = nbins;
    cblock_stride_x = block_stride_x;
    cblock_stride_y = block_stride_y;
    cnblocks_win_x = nblocks_win_x;
    cnblocks_win_y = nblocks_win_y;

    int block_hist_size = nbins * CELLS_PER_BLOCK_X * CELLS_PER_BLOCK_Y;
    cblock_hist_size = block_hist_size;

    int descr_width = nblocks_win_x * block_hist_size;
    cdescr_width = descr_width;
    cdescr_height = nblocks_win_y;

    int descr_size = descr_width * nblocks_win_y;
    cdescr_size = descr_size;
}

void cv::ocl::device::hog::compute_hists(int nbins,
                                         int block_stride_x, int block_stride_y,
                                         int height, int width, float sigma,
                                         const cv::ocl::oclMat &grad,
                                         const cv::ocl::oclMat &qangle,
                                         const cv::ocl::oclMat &gauss_w_lut,
                                         cv::ocl::oclMat &block_hists)
{
    Context *clCxt = Context::getContext();
    std::vector< std::pair<size_t, const void *> > args;
    String kernelName = (sigma == 4.0f) ? "compute_hists_lut_kernel" :
        "compute_hists_kernel";

    int img_block_width = (width - CELLS_PER_BLOCK_X * CELL_WIDTH + block_stride_x)
        / block_stride_x;
    int img_block_height = (height - CELLS_PER_BLOCK_Y * CELL_HEIGHT + block_stride_y)
        / block_stride_y;

    int grad_quadstep = grad.step >> 2;
    int qangle_step = qangle.step;

    // Precompute gaussian spatial window parameter
    float scale = 1.f / (2.f * sigma * sigma);

    int blocks_in_group = 4;
    size_t localThreads[3] = { blocks_in_group * 24, 2, 1 };
    size_t globalThreads[3] = {
        divUp(img_block_width * img_block_height, blocks_in_group) * localThreads[0], 2, 1 };

    int hists_size = (nbins * CELLS_PER_BLOCK_X * CELLS_PER_BLOCK_Y * 12) * sizeof(float);
    int final_hists_size = (nbins * CELLS_PER_BLOCK_X * CELLS_PER_BLOCK_Y) * sizeof(float);
    int smem = hists_size + final_hists_size;

    args.push_back( std::make_pair( sizeof(cl_int), (void *)&width));
    args.push_back( std::make_pair( sizeof(cl_int), (void *)&cblock_stride_x));
    args.push_back( std::make_pair( sizeof(cl_int), (void *)&cblock_stride_y));
    args.push_back( std::make_pair( sizeof(cl_int), (void *)&cnbins));
    args.push_back( std::make_pair( sizeof(cl_int), (void *)&cblock_hist_size));
    args.push_back( std::make_pair( sizeof(cl_int), (void *)&img_block_width));
    args.push_back( std::make_pair( sizeof(cl_int), (void *)&grad_quadstep));
    args.push_back( std::make_pair( sizeof(cl_int), (void *)&qangle_step));
    args.push_back( std::make_pair( sizeof(cl_mem), (void *)&grad.data));
    args.push_back( std::make_pair( sizeof(cl_mem), (void *)&qangle.data));
    if (kernelName.compare("compute_hists_lut_kernel") == 0)
        args.push_back( std::make_pair( sizeof(cl_mem), (void *)&gauss_w_lut.data));
    else
        args.push_back( std::make_pair( sizeof(cl_float), (void *)&scale));
    args.push_back( std::make_pair( sizeof(cl_mem), (void *)&block_hists.data));
    args.push_back( std::make_pair( smem, (void *)NULL));

    openCLExecuteKernel2(clCxt, &objdetect_hog, kernelName, globalThreads,
        localThreads, args, -1, -1);
}

void cv::ocl::device::hog::normalize_hists(int nbins,
                                           int block_stride_x, int block_stride_y,
                                           int height, int width,
                                           cv::ocl::oclMat &block_hists,
                                           float threshold)
{
    Context *clCxt = Context::getContext();
    std::vector< std::pair<size_t, const void *> > args;
    String kernelName;

    int block_hist_size = nbins * CELLS_PER_BLOCK_X * CELLS_PER_BLOCK_Y;
    int nthreads = power_2up(block_hist_size);

    int img_block_width = (width - CELLS_PER_BLOCK_X * CELL_WIDTH + block_stride_x) / block_stride_x;
    int img_block_height = (height - CELLS_PER_BLOCK_Y * CELL_HEIGHT + block_stride_y) / block_stride_y;
    size_t globalThreads[3] = { img_block_width * nthreads, img_block_height, 1 };
    size_t localThreads[3] = { nthreads, 1, 1  };

    if ( nbins == 9 )
    {
        /* optimized for the case of 9 bins */
        kernelName = "normalize_hists_36_kernel";
        int blocks_in_group = NTHREADS / block_hist_size;
        nthreads = blocks_in_group * block_hist_size;
        int num_groups = divUp( img_block_width * img_block_height, blocks_in_group);
        globalThreads[0] = nthreads * num_groups;
        localThreads[0] = nthreads;
    }
    else
    {
        kernelName = "normalize_hists_kernel";
        nthreads = power_2up(block_hist_size);
        globalThreads[0] = img_block_width * nthreads;
        globalThreads[1] = img_block_height;
        localThreads[0] = nthreads;

        if ((nthreads < 32) || (nthreads > 512) )
            cv::error(Error::StsBadArg, "normalize_hists: histogram's size is too small or too big",
                "normalize_hists", __FILE__, __LINE__);

        args.push_back( std::make_pair( sizeof(cl_int), (void *)&nthreads));
        args.push_back( std::make_pair( sizeof(cl_int), (void *)&block_hist_size));
        args.push_back( std::make_pair( sizeof(cl_int), (void *)&img_block_width));
    }

    args.push_back( std::make_pair( sizeof(cl_mem), (void *)&block_hists.data));
    args.push_back( std::make_pair( sizeof(cl_float), (void *)&threshold));
    args.push_back( std::make_pair( nthreads * sizeof(float), (void *)NULL));

    if(hog_device_cpu)
        openCLExecuteKernel2(clCxt, &objdetect_hog, kernelName, globalThreads,
                             localThreads, args, -1, -1, "-D CPU");
    else
<<<<<<< HEAD
        openCLExecuteKernel2(clCxt, &objdetect_hog, kernelName, globalThreads,
                             localThreads, args, -1, -1);
=======
    {
        cl_kernel kernel = openCLGetKernelFromSource(clCxt, &objdetect_hog, kernelName);
        int wave_size = queryDeviceInfo<WAVEFRONT_SIZE, int>(kernel);
        char opt[32] = {0};
        sprintf(opt, "-D WAVE_SIZE=%d", wave_size);
        openCLExecuteKernel(clCxt, &objdetect_hog, kernelName, globalThreads, 
                             localThreads, args, -1, -1, opt);
    }
>>>>>>> 6bf8f474
}

void cv::ocl::device::hog::classify_hists(int win_height, int win_width,
                                          int block_stride_y, int block_stride_x,
                                          int win_stride_y, int win_stride_x,
                                          int height, int width,
                                          const cv::ocl::oclMat &block_hists,
                                          const cv::ocl::oclMat &coefs,
                                          float free_coef, float threshold,
                                          cv::ocl::oclMat &labels)
{
    Context *clCxt = Context::getContext();
    std::vector< std::pair<size_t, const void *> > args;

    int nthreads;
    String kernelName;
    switch (cdescr_width)
    {
    case 180:
        nthreads = 180;
        kernelName = "classify_hists_180_kernel";
        args.push_back( std::make_pair( sizeof(cl_int), (void *)&cdescr_width));
        args.push_back( std::make_pair( sizeof(cl_int), (void *)&cdescr_height));
        break;
    case 252:
        nthreads = 256;
        kernelName = "classify_hists_252_kernel";
        args.push_back( std::make_pair( sizeof(cl_int), (void *)&cdescr_width));
        args.push_back( std::make_pair( sizeof(cl_int), (void *)&cdescr_height));
        break;
    default:
        nthreads = 256;
        kernelName = "classify_hists_kernel";
        args.push_back( std::make_pair( sizeof(cl_int), (void *)&cdescr_size));
        args.push_back( std::make_pair( sizeof(cl_int), (void *)&cdescr_width));
    }

    int win_block_stride_x = win_stride_x / block_stride_x;
    int win_block_stride_y = win_stride_y / block_stride_y;
    int img_win_width = (width - win_width + win_stride_x) / win_stride_x;
    int img_win_height = (height - win_height + win_stride_y) / win_stride_y;
    int img_block_width = (width - CELLS_PER_BLOCK_X * CELL_WIDTH + block_stride_x) /
        block_stride_x;

    size_t globalThreads[3] = { img_win_width * nthreads, img_win_height, 1 };
    size_t localThreads[3] = { nthreads, 1, 1 };
    args.push_back( std::make_pair( sizeof(cl_int), (void *)&cblock_hist_size));
    args.push_back( std::make_pair( sizeof(cl_int), (void *)&img_win_width));
    args.push_back( std::make_pair( sizeof(cl_int), (void *)&img_block_width));
    args.push_back( std::make_pair( sizeof(cl_int), (void *)&win_block_stride_x));
    args.push_back( std::make_pair( sizeof(cl_int), (void *)&win_block_stride_y));
    args.push_back( std::make_pair( sizeof(cl_mem), (void *)&block_hists.data));
    args.push_back( std::make_pair( sizeof(cl_mem), (void *)&coefs.data));
    args.push_back( std::make_pair( sizeof(cl_float), (void *)&free_coef));
    args.push_back( std::make_pair( sizeof(cl_float), (void *)&threshold));
    args.push_back( std::make_pair( sizeof(cl_mem), (void *)&labels.data));

    if(hog_device_cpu)
        openCLExecuteKernel2(clCxt, &objdetect_hog, kernelName, globalThreads,
                             localThreads, args, -1, -1, "-D CPU");
    else
<<<<<<< HEAD
        openCLExecuteKernel2(clCxt, &objdetect_hog, kernelName, globalThreads,
                             localThreads, args, -1, -1);
=======
    {
        cl_kernel kernel = openCLGetKernelFromSource(clCxt, &objdetect_hog, kernelName);
        int wave_size = queryDeviceInfo<WAVEFRONT_SIZE, int>(kernel);
        char opt[32] = {0};
        sprintf(opt, "-D WAVE_SIZE=%d", wave_size);
        openCLExecuteKernel(clCxt, &objdetect_hog, kernelName, globalThreads, 
                             localThreads, args, -1, -1, opt);
    }
>>>>>>> 6bf8f474
}

void cv::ocl::device::hog::extract_descrs_by_rows(int win_height, int win_width,
                                                  int block_stride_y, int block_stride_x,
                                                  int win_stride_y, int win_stride_x,
                                                  int height, int width,
                                                  const cv::ocl::oclMat &block_hists,
                                                  cv::ocl::oclMat &descriptors)
{
    Context *clCxt = Context::getContext();
    String kernelName = "extract_descrs_by_rows_kernel";
    std::vector< std::pair<size_t, const void *> > args;

    int win_block_stride_x = win_stride_x / block_stride_x;
    int win_block_stride_y = win_stride_y / block_stride_y;
    int img_win_width = (width - win_width + win_stride_x) / win_stride_x;
    int img_win_height = (height - win_height + win_stride_y) / win_stride_y;
    int img_block_width = (width - CELLS_PER_BLOCK_X * CELL_WIDTH + block_stride_x) /
        block_stride_x;
    int descriptors_quadstep = descriptors.step >> 2;

    size_t globalThreads[3] = { img_win_width * NTHREADS, img_win_height, 1 };
    size_t localThreads[3] = { NTHREADS, 1, 1 };

    args.push_back( std::make_pair( sizeof(cl_int), (void *)&cblock_hist_size));
    args.push_back( std::make_pair( sizeof(cl_int), (void *)&descriptors_quadstep));
    args.push_back( std::make_pair( sizeof(cl_int), (void *)&cdescr_size));
    args.push_back( std::make_pair( sizeof(cl_int), (void *)&cdescr_width));
    args.push_back( std::make_pair( sizeof(cl_int), (void *)&img_block_width));
    args.push_back( std::make_pair( sizeof(cl_int), (void *)&win_block_stride_x));
    args.push_back( std::make_pair( sizeof(cl_int), (void *)&win_block_stride_y));
    args.push_back( std::make_pair( sizeof(cl_mem), (void *)&block_hists.data));
    args.push_back( std::make_pair( sizeof(cl_mem), (void *)&descriptors.data));

    openCLExecuteKernel2(clCxt, &objdetect_hog, kernelName, globalThreads,
        localThreads, args, -1, -1);
}

void cv::ocl::device::hog::extract_descrs_by_cols(int win_height, int win_width,
                                                  int block_stride_y, int block_stride_x,
                                                  int win_stride_y, int win_stride_x,
                                                  int height, int width,
                                                  const cv::ocl::oclMat &block_hists,
                                                  cv::ocl::oclMat &descriptors)
{
    Context *clCxt = Context::getContext();
    String kernelName = "extract_descrs_by_cols_kernel";
    std::vector< std::pair<size_t, const void *> > args;

    int win_block_stride_x = win_stride_x / block_stride_x;
    int win_block_stride_y = win_stride_y / block_stride_y;
    int img_win_width = (width - win_width + win_stride_x) / win_stride_x;
    int img_win_height = (height - win_height + win_stride_y) / win_stride_y;
    int img_block_width = (width - CELLS_PER_BLOCK_X * CELL_WIDTH + block_stride_x) /
        block_stride_x;
    int descriptors_quadstep = descriptors.step >> 2;

    size_t globalThreads[3] = { img_win_width * NTHREADS, img_win_height, 1 };
    size_t localThreads[3] = { NTHREADS, 1, 1 };

    args.push_back( std::make_pair( sizeof(cl_int), (void *)&cblock_hist_size));
    args.push_back( std::make_pair( sizeof(cl_int), (void *)&descriptors_quadstep));
    args.push_back( std::make_pair( sizeof(cl_int), (void *)&cdescr_size));
    args.push_back( std::make_pair( sizeof(cl_int), (void *)&cnblocks_win_x));
    args.push_back( std::make_pair( sizeof(cl_int), (void *)&cnblocks_win_y));
    args.push_back( std::make_pair( sizeof(cl_int), (void *)&img_block_width));
    args.push_back( std::make_pair( sizeof(cl_int), (void *)&win_block_stride_x));
    args.push_back( std::make_pair( sizeof(cl_int), (void *)&win_block_stride_y));
    args.push_back( std::make_pair( sizeof(cl_mem), (void *)&block_hists.data));
    args.push_back( std::make_pair( sizeof(cl_mem), (void *)&descriptors.data));

    openCLExecuteKernel2(clCxt, &objdetect_hog, kernelName, globalThreads,
        localThreads, args, -1, -1);
}

void cv::ocl::device::hog::compute_gradients_8UC1(int height, int width,
                                                  const cv::ocl::oclMat &img,
                                                  float angle_scale,
                                                  cv::ocl::oclMat &grad,
                                                  cv::ocl::oclMat &qangle,
                                                  bool correct_gamma)
{
    Context *clCxt = Context::getContext();
    String kernelName = "compute_gradients_8UC1_kernel";
    std::vector< std::pair<size_t, const void *> > args;

    size_t localThreads[3] = { NTHREADS, 1, 1 };
    size_t globalThreads[3] = { width, height, 1 };
    char correctGamma = (correct_gamma) ? 1 : 0;
    int img_step = img.step;
    int grad_quadstep = grad.step >> 3;
    int qangle_step = qangle.step >> 1;

    args.push_back( std::make_pair( sizeof(cl_int), (void *)&height));
    args.push_back( std::make_pair( sizeof(cl_int), (void *)&width));
    args.push_back( std::make_pair( sizeof(cl_int), (void *)&img_step));
    args.push_back( std::make_pair( sizeof(cl_int), (void *)&grad_quadstep));
    args.push_back( std::make_pair( sizeof(cl_int), (void *)&qangle_step));
    args.push_back( std::make_pair( sizeof(cl_mem), (void *)&img.data));
    args.push_back( std::make_pair( sizeof(cl_mem), (void *)&grad.data));
    args.push_back( std::make_pair( sizeof(cl_mem), (void *)&qangle.data));
    args.push_back( std::make_pair( sizeof(cl_float), (void *)&angle_scale));
    args.push_back( std::make_pair( sizeof(cl_char), (void *)&correctGamma));
    args.push_back( std::make_pair( sizeof(cl_int), (void *)&cnbins));

    openCLExecuteKernel2(clCxt, &objdetect_hog, kernelName, globalThreads,
        localThreads, args, -1, -1);
}

void cv::ocl::device::hog::compute_gradients_8UC4(int height, int width,
                                                  const cv::ocl::oclMat &img,
                                                  float angle_scale,
                                                  cv::ocl::oclMat &grad,
                                                  cv::ocl::oclMat &qangle,
                                                  bool correct_gamma)
{
    Context *clCxt = Context::getContext();
    String kernelName = "compute_gradients_8UC4_kernel";
    std::vector< std::pair<size_t, const void *> > args;

    size_t localThreads[3] = { NTHREADS, 1, 1 };
    size_t globalThreads[3] = { width, height, 1 };

    char correctGamma = (correct_gamma) ? 1 : 0;
    int img_step = img.step >> 2;
    int grad_quadstep = grad.step >> 3;
    int qangle_step = qangle.step >> 1;

    args.push_back( std::make_pair( sizeof(cl_int), (void *)&height));
    args.push_back( std::make_pair( sizeof(cl_int), (void *)&width));
    args.push_back( std::make_pair( sizeof(cl_int), (void *)&img_step));
    args.push_back( std::make_pair( sizeof(cl_int), (void *)&grad_quadstep));
    args.push_back( std::make_pair( sizeof(cl_int), (void *)&qangle_step));
    args.push_back( std::make_pair( sizeof(cl_mem), (void *)&img.data));
    args.push_back( std::make_pair( sizeof(cl_mem), (void *)&grad.data));
    args.push_back( std::make_pair( sizeof(cl_mem), (void *)&qangle.data));
    args.push_back( std::make_pair( sizeof(cl_float), (void *)&angle_scale));
    args.push_back( std::make_pair( sizeof(cl_char), (void *)&correctGamma));
    args.push_back( std::make_pair( sizeof(cl_int), (void *)&cnbins));

    openCLExecuteKernel2(clCxt, &objdetect_hog, kernelName, globalThreads,
        localThreads, args, -1, -1);
}<|MERGE_RESOLUTION|>--- conflicted
+++ resolved
@@ -1812,19 +1812,14 @@
         openCLExecuteKernel2(clCxt, &objdetect_hog, kernelName, globalThreads,
                              localThreads, args, -1, -1, "-D CPU");
     else
-<<<<<<< HEAD
-        openCLExecuteKernel2(clCxt, &objdetect_hog, kernelName, globalThreads,
-                             localThreads, args, -1, -1);
-=======
     {
         cl_kernel kernel = openCLGetKernelFromSource(clCxt, &objdetect_hog, kernelName);
         int wave_size = queryDeviceInfo<WAVEFRONT_SIZE, int>(kernel);
         char opt[32] = {0};
         sprintf(opt, "-D WAVE_SIZE=%d", wave_size);
-        openCLExecuteKernel(clCxt, &objdetect_hog, kernelName, globalThreads, 
+        openCLExecuteKernel2(clCxt, &objdetect_hog, kernelName, globalThreads,
                              localThreads, args, -1, -1, opt);
     }
->>>>>>> 6bf8f474
 }
 
 void cv::ocl::device::hog::classify_hists(int win_height, int win_width,
@@ -1886,19 +1881,14 @@
         openCLExecuteKernel2(clCxt, &objdetect_hog, kernelName, globalThreads,
                              localThreads, args, -1, -1, "-D CPU");
     else
-<<<<<<< HEAD
-        openCLExecuteKernel2(clCxt, &objdetect_hog, kernelName, globalThreads,
-                             localThreads, args, -1, -1);
-=======
     {
         cl_kernel kernel = openCLGetKernelFromSource(clCxt, &objdetect_hog, kernelName);
         int wave_size = queryDeviceInfo<WAVEFRONT_SIZE, int>(kernel);
         char opt[32] = {0};
         sprintf(opt, "-D WAVE_SIZE=%d", wave_size);
-        openCLExecuteKernel(clCxt, &objdetect_hog, kernelName, globalThreads, 
+        openCLExecuteKernel2(clCxt, &objdetect_hog, kernelName, globalThreads,
                              localThreads, args, -1, -1, opt);
     }
->>>>>>> 6bf8f474
 }
 
 void cv::ocl::device::hog::extract_descrs_by_rows(int win_height, int win_width,
