/*M///////////////////////////////////////////////////////////////////////////////////////
//
//  IMPORTANT: READ BEFORE DOWNLOADING, COPYING, INSTALLING OR USING.
//
//  By downloading, copying, installing or using the software you agree to this license.
//  If you do not agree to this license, do not download, install,
//  copy or use the software.
//
//
//                           License Agreement
//                For Open Source Computer Vision Library
//
// Copyright (C) 2010-2012, Institute Of Software Chinese Academy Of Science, all rights reserved.
// Copyright (C) 2010-2012, Advanced Micro Devices, Inc., all rights reserved.
// Third party copyrights are property of their respective owners.
//
// @Authors
//    Niko Li, newlife20080214@gmail.com
//    Jia Haipeng, jiahaipeng95@gmail.com
//    Zero Lin, Zero.Lin@amd.com
//    Zhang Ying, zhangying913@gmail.com
//    Yao Wang, bitwangyaoyao@gmail.com
//
// Redistribution and use in source and binary forms, with or without modification,
// are permitted provided that the following conditions are met:
//
//   * Redistribution's of source code must retain the above copyright notice,
//     this list of conditions and the following disclaimer.
//
//   * Redistribution's in binary form must reproduce the above copyright notice,
//     this list of conditions and the following disclaimer in the documentation
//     and/or other oclMaterials provided with the distribution.
//
//   * The name of the copyright holders may not be used to endorse or promote products
//     derived from this software without specific prior written permission.
//
// This software is provided by the copyright holders and contributors "as is" and
// any express or implied warranties, including, but not limited to, the implied
// warranties of merchantability and fitness for a particular purpose are disclaimed.
// In no event shall the Intel Corporation or contributors be liable for any direct,
// indirect, incidental, special, exemplary, or consequential damages
// (including, but not limited to, procurement of substitute goods or services;
// loss of use, data, or profits; or business interruption) however caused
// and on any theory of liability, whether in contract, strict liability,
// or tort (including negligence or otherwise) arising in any way out of
// the use of this software, even if advised of the possibility of such damage.
//
//M*/

#include "precomp.hpp"
#include "opencl_kernels.hpp"

using namespace cv;
using namespace cv::ocl;

namespace
{
inline void normalizeAnchor(int &anchor, int ksize)
{
    if (anchor < 0)
        anchor = ksize >> 1;

    CV_Assert(0 <= anchor && anchor < ksize);
}

inline void normalizeAnchor(Point &anchor, const Size &ksize)
{
    normalizeAnchor(anchor.x, ksize.width);
    normalizeAnchor(anchor.y, ksize.height);
}

inline void normalizeROI(Rect &roi, const Size &ksize, const Point &anchor, const Size &src_size)
{
    if (roi == Rect(0, 0, -1, -1))
        roi = Rect(0, 0, src_size.width, src_size.height);

    CV_Assert(ksize.height > 0 && ksize.width > 0 && ((ksize.height & 1) == 1) && ((ksize.width & 1) == 1));
    CV_Assert((anchor.x == -1 && anchor.y == -1) || (anchor.x == ksize.width >> 1 && anchor.y == ksize.height >> 1));
    CV_Assert(roi.x >= 0 && roi.y >= 0 && roi.width <= src_size.width && roi.height <= src_size.height);
}


inline void normalizeKernel(const Mat &kernel, oclMat &gpu_krnl, int type = CV_8U, int *nDivisor = 0, bool reverse = false)
{
    int scale = nDivisor && (kernel.depth() == CV_32F || kernel.depth() == CV_64F) ? 256 : 1;

    if (nDivisor)
        *nDivisor = scale;
    Mat temp(kernel.size(), type);
    kernel.convertTo(temp, type, scale);
    Mat cont_krnl = temp.reshape(1, 1);

    if (reverse)
    {
        int count = cont_krnl.cols >> 1;

        for (int i = 0; i < count; ++i)
            std::swap(cont_krnl.at<int>(0, i), cont_krnl.at<int>(0, cont_krnl.cols - 1 - i));
    }

    gpu_krnl.upload(cont_krnl);
}
}

////////////////////////////////////////////////////////////////////////////////////////////////////
// Filter2D
namespace
{
class Filter2DEngine_GPU : public FilterEngine_GPU
{
public:
    Filter2DEngine_GPU(const Ptr<BaseFilter_GPU> &filter2D_) : filter2D(filter2D_) {}

    virtual void apply(const oclMat &src, oclMat &dst, Rect roi = Rect(0, 0, -1, -1))
    {
        Size src_size = src.size();

        // Delete those two clause below which exist before, However, the result is also correct
        // dst.create(src_size, src.type());
        // dst = Scalar(0.0);

        normalizeROI(roi, filter2D->ksize, filter2D->anchor, src_size);

        oclMat srcROI = src(roi);
        oclMat dstROI = dst(roi);

        (*filter2D)(srcROI, dstROI);
    }

    Ptr<BaseFilter_GPU> filter2D;
};
}

Ptr<FilterEngine_GPU> cv::ocl::createFilter2D_GPU(const Ptr<BaseFilter_GPU> filter2D)
{
    return makePtr<Filter2DEngine_GPU>(filter2D);
}

////////////////////////////////////////////////////////////////////////////////////////////////////
// Box Filter
namespace
{
typedef void (*FilterBox_t)(const oclMat & , oclMat & , Size &, const Point, const int);

class GPUBoxFilter : public BaseFilter_GPU
{
public:
    GPUBoxFilter(const Size &ksize_, const Point &anchor_, const int borderType_, FilterBox_t func_) :
        BaseFilter_GPU(ksize_, anchor_, borderType_), func(func_) {}

    virtual void operator()(const oclMat &src, oclMat &dst)
    {
        func(src, dst, ksize, anchor, borderType);
    }

    FilterBox_t func;

};
}

////////////////////////////////////////////////////////////////////////////////////////////////////
// Morphology Filter

namespace
{
typedef void (*GPUMorfFilter_t)(const oclMat & , oclMat & , oclMat & , Size &, const Point, bool rectKernel);

class MorphFilter_GPU : public BaseFilter_GPU
{
public:
    MorphFilter_GPU(const Size &ksize_, const Point &anchor_, const oclMat &kernel_, GPUMorfFilter_t func_) :
        BaseFilter_GPU(ksize_, anchor_, BORDER_CONSTANT), kernel(kernel_), func(func_), rectKernel(false) {}

    virtual void operator()(const oclMat &src, oclMat &dst)
    {
        func(src, dst, kernel, ksize, anchor, rectKernel) ;
    }

    oclMat kernel;
    GPUMorfFilter_t func;
    bool rectKernel;
};
}

/*
**We should be able to support any data types here.
**Extend this if necessary later.
**Note that the kernel need to be further refined.
*/
static void GPUErode(const oclMat &src, oclMat &dst, oclMat &mat_kernel,
                         Size &ksize, const Point anchor, bool rectKernel)
{
    //Normalize the result by default
    //float alpha = ksize.height * ksize.width;
    CV_Assert(src.clCxt == dst.clCxt);
    CV_Assert((src.cols == dst.cols) &&
              (src.rows == dst.rows));
    CV_Assert((src.oclchannels() == dst.oclchannels()));

    int srcStep = src.step1() / src.oclchannels();
    int dstStep = dst.step1() / dst.oclchannels();
    int srcOffset = src.offset /  src.elemSize();
    int dstOffset = dst.offset /  dst.elemSize();

    int srcOffset_x = srcOffset % srcStep;
    int srcOffset_y = srcOffset / srcStep;
    Context *clCxt = src.clCxt;
    String kernelName;
    size_t localThreads[3] = {16, 16, 1};
    size_t globalThreads[3] = {(src.cols + localThreads[0] - 1) / localThreads[0] *localThreads[0], (src.rows + localThreads[1] - 1) / localThreads[1] *localThreads[1], 1};

    if (src.type() == CV_8UC1)
    {
        kernelName = "morph_C1_D0";
        globalThreads[0] = ((src.cols + 3) / 4 + localThreads[0] - 1) / localThreads[0] * localThreads[0];
        CV_Assert(localThreads[0]*localThreads[1] * 8 >= (localThreads[0] * 4 + ksize.width - 1) * (localThreads[1] + ksize.height - 1));
    }
    else
    {
        kernelName = "morph";
        CV_Assert(localThreads[0]*localThreads[1] * 2 >= (localThreads[0] + ksize.width - 1) * (localThreads[1] + ksize.height - 1));
    }

    char s[64];

    switch (src.type())
    {
    case CV_8UC1:
        sprintf(s, "-D VAL=255");
        break;
    case CV_8UC3:
    case CV_8UC4:
        sprintf(s, "-D VAL=255 -D GENTYPE=uchar4");
        break;
    case CV_32FC1:
        sprintf(s, "-D VAL=FLT_MAX -D GENTYPE=float");
        break;
    case CV_32FC3:
    case CV_32FC4:
        sprintf(s, "-D VAL=FLT_MAX -D GENTYPE=float4");
        break;
    default:
        CV_Error(Error::StsUnsupportedFormat, "unsupported type");
    }

    char compile_option[128];
    sprintf(compile_option, "-D RADIUSX=%d -D RADIUSY=%d -D LSIZE0=%d -D LSIZE1=%d -D ERODE %s %s",
        anchor.x, anchor.y, (int)localThreads[0], (int)localThreads[1],
        rectKernel?"-D RECTKERNEL":"",
        s);
    std::vector< std::pair<size_t, const void *> > args;
    args.push_back(std::make_pair(sizeof(cl_mem), (void *)&src.data));
    args.push_back(std::make_pair(sizeof(cl_mem), (void *)&dst.data));
    args.push_back(std::make_pair(sizeof(cl_int), (void *)&srcOffset_x));
    args.push_back(std::make_pair(sizeof(cl_int), (void *)&srcOffset_y));
    args.push_back(std::make_pair(sizeof(cl_int), (void *)&src.cols));
    args.push_back(std::make_pair(sizeof(cl_int), (void *)&src.rows));
    args.push_back(std::make_pair(sizeof(cl_int), (void *)&srcStep));
    args.push_back(std::make_pair(sizeof(cl_int), (void *)&dstStep));
    args.push_back(std::make_pair(sizeof(cl_mem), (void *)&mat_kernel.data));
    args.push_back(std::make_pair(sizeof(cl_int), (void *)&src.wholecols));
    args.push_back(std::make_pair(sizeof(cl_int), (void *)&src.wholerows));
    args.push_back(std::make_pair(sizeof(cl_int), (void *)&dstOffset));
    openCLExecuteKernel(clCxt, &filtering_morph, kernelName, globalThreads, localThreads, args, -1, -1, compile_option);
}


//! data type supported: CV_8UC1, CV_8UC4, CV_32FC1, CV_32FC4
static void GPUDilate(const oclMat &src, oclMat &dst, oclMat &mat_kernel,
                          Size &ksize, const Point anchor, bool rectKernel)
{
    //Normalize the result by default
    //float alpha = ksize.height * ksize.width;
    CV_Assert(src.clCxt == dst.clCxt);
    CV_Assert((src.cols == dst.cols) &&
              (src.rows == dst.rows));
    CV_Assert((src.oclchannels() == dst.oclchannels()));

    int srcStep = src.step1() / src.oclchannels();
    int dstStep = dst.step1() / dst.oclchannels();
    int srcOffset = src.offset /  src.elemSize();
    int dstOffset = dst.offset /  dst.elemSize();

    int srcOffset_x = srcOffset % srcStep;
    int srcOffset_y = srcOffset / srcStep;
    Context *clCxt = src.clCxt;
    String kernelName;
    size_t localThreads[3] = {16, 16, 1};
    size_t globalThreads[3] = {(src.cols + localThreads[0] - 1) / localThreads[0] *localThreads[0],
                               (src.rows + localThreads[1] - 1) / localThreads[1] *localThreads[1], 1};

    if (src.type() == CV_8UC1)
    {
        kernelName = "morph_C1_D0";
        globalThreads[0] = ((src.cols + 3) / 4 + localThreads[0] - 1) / localThreads[0] * localThreads[0];
        CV_Assert(localThreads[0]*localThreads[1] * 8 >= (localThreads[0] * 4 + ksize.width - 1) * (localThreads[1] + ksize.height - 1));
    }
    else
    {
        kernelName = "morph";
        CV_Assert(localThreads[0]*localThreads[1] * 2 >= (localThreads[0] + ksize.width - 1) * (localThreads[1] + ksize.height - 1));
    }

    char s[64];

    switch (src.type())
    {
    case CV_8UC1:
        sprintf(s, "-D VAL=0");
        break;
    case CV_8UC3:
    case CV_8UC4:
        sprintf(s, "-D VAL=0 -D GENTYPE=uchar4");
        break;
    case CV_32FC1:
        sprintf(s, "-D VAL=-FLT_MAX -D GENTYPE=float");
        break;
    case CV_32FC3:
    case CV_32FC4:
        sprintf(s, "-D VAL=-FLT_MAX -D GENTYPE=float4");
        break;
    default:
        CV_Error(Error::StsUnsupportedFormat, "unsupported type");
    }

    char compile_option[128];
    sprintf(compile_option, "-D RADIUSX=%d -D RADIUSY=%d -D LSIZE0=%d -D LSIZE1=%d -D DILATE %s %s",
        anchor.x, anchor.y, (int)localThreads[0], (int)localThreads[1],
        s, rectKernel?"-D RECTKERNEL":"");
    std::vector< std::pair<size_t, const void *> > args;
    args.push_back(std::make_pair(sizeof(cl_mem), (void *)&src.data));
    args.push_back(std::make_pair(sizeof(cl_mem), (void *)&dst.data));
    args.push_back(std::make_pair(sizeof(cl_int), (void *)&srcOffset_x));
    args.push_back(std::make_pair(sizeof(cl_int), (void *)&srcOffset_y));
    args.push_back(std::make_pair(sizeof(cl_int), (void *)&src.cols));
    args.push_back(std::make_pair(sizeof(cl_int), (void *)&src.rows));
    args.push_back(std::make_pair(sizeof(cl_int), (void *)&srcStep));
    args.push_back(std::make_pair(sizeof(cl_int), (void *)&dstStep));
    args.push_back(std::make_pair(sizeof(cl_mem), (void *)&mat_kernel.data));
    args.push_back(std::make_pair(sizeof(cl_int), (void *)&src.wholecols));
    args.push_back(std::make_pair(sizeof(cl_int), (void *)&src.wholerows));
    args.push_back(std::make_pair(sizeof(cl_int), (void *)&dstOffset));
    openCLExecuteKernel(clCxt, &filtering_morph, kernelName, globalThreads, localThreads, args, -1, -1, compile_option);
}

Ptr<BaseFilter_GPU> cv::ocl::getMorphologyFilter_GPU(int op, int type, const Mat &kernel, const Size &ksize, Point anchor)
{
    static const GPUMorfFilter_t GPUMorfFilter_callers[2][5] =
    {
        {0, GPUErode, 0, GPUErode, GPUErode },
        {0, GPUDilate, 0, GPUDilate, GPUDilate}
    };

    CV_Assert(op == MORPH_ERODE || op == MORPH_DILATE);
    CV_Assert(type == CV_8UC1 || type == CV_8UC3 || type == CV_8UC4 || type == CV_32FC1 || type == CV_32FC1 || type == CV_32FC4);

    oclMat gpu_krnl;
    normalizeKernel(kernel, gpu_krnl);
    normalizeAnchor(anchor, ksize);

    bool noZero = true;
    for(int i = 0; i < kernel.rows * kernel.cols; ++i)
        if(kernel.data[i] != 1)
            noZero = false;
    MorphFilter_GPU* mfgpu=new MorphFilter_GPU(ksize, anchor, gpu_krnl, GPUMorfFilter_callers[op][CV_MAT_CN(type)]);
    if(noZero)
        mfgpu->rectKernel = true;
    return Ptr<BaseFilter_GPU>(mfgpu);
}

namespace
{
class MorphologyFilterEngine_GPU : public Filter2DEngine_GPU
{
public:
    MorphologyFilterEngine_GPU(const Ptr<BaseFilter_GPU> &filter2D_, int iters_) :
        Filter2DEngine_GPU(filter2D_), iters(iters_) {}

    virtual void apply(const oclMat &src, oclMat &dst)
    {
        Filter2DEngine_GPU::apply(src, dst);

        for (int i = 1; i < iters; ++i)
        {
            Size wholesize;
            Point ofs;
            dst.locateROI(wholesize, ofs);
            int rows = dst.rows, cols = dst.cols;
            dst.adjustROI(ofs.y, -ofs.y - rows + dst.wholerows, ofs.x, -ofs.x - cols + dst.wholecols);
            dst.copyTo(morfBuf);
            dst.adjustROI(-ofs.y, ofs.y + rows - dst.wholerows, -ofs.x, ofs.x + cols - dst.wholecols);
            morfBuf.adjustROI(-ofs.y, ofs.y + rows - dst.wholerows, -ofs.x, ofs.x + cols - dst.wholecols);
            Filter2DEngine_GPU::apply(morfBuf, dst);
        }
    }

    int iters;
    oclMat morfBuf;
};
}

Ptr<FilterEngine_GPU> cv::ocl::createMorphologyFilter_GPU(int op, int type, const Mat &kernel, const Point &anchor, int iterations)
{
    CV_Assert(iterations > 0);

    Size ksize = kernel.size();

    Ptr<BaseFilter_GPU> filter2D = getMorphologyFilter_GPU(op, type, kernel, ksize, anchor);

    return makePtr<MorphologyFilterEngine_GPU>(filter2D, iterations);
}

namespace
{
void morphOp(int op, const oclMat &src, oclMat &dst, const Mat &_kernel, Point anchor, int iterations, int borderType, const Scalar &borderValue)
{
    if ((borderType != cv::BORDER_CONSTANT) || (borderValue != morphologyDefaultBorderValue()))
    {
        CV_Error(Error::StsBadArg, "unsupported border type");
    }

    Mat kernel;
    Size ksize = _kernel.data ? _kernel.size() : Size(3, 3);

    normalizeAnchor(anchor, ksize);

    if (iterations == 0 || _kernel.rows *_kernel.cols == 1)
    {
        src.copyTo(dst);
        return;
    }

    dst.create(src.size(), src.type());

    if (!_kernel.data)
    {
        kernel = getStructuringElement(MORPH_RECT, Size(1 + iterations * 2, 1 + iterations * 2));
        anchor = Point(iterations, iterations);
        iterations = 1;
    }
    else if (iterations > 1 && countNonZero(_kernel) == _kernel.rows * _kernel.cols)
    {
        anchor = Point(anchor.x * iterations, anchor.y * iterations);
        kernel = getStructuringElement(MORPH_RECT, Size(ksize.width + iterations * (ksize.width - 1),
                                       ksize.height + iterations * (ksize.height - 1)), anchor);
        iterations = 1;
    }
    else
    {
        kernel = _kernel;
    }

    Ptr<FilterEngine_GPU> f = createMorphologyFilter_GPU(op, src.type(), kernel, anchor, iterations);

    f->apply(src, dst);
}
}

void cv::ocl::erode(const oclMat &src, oclMat &dst, const Mat &kernel, Point anchor, int iterations,
                    int borderType, const Scalar &borderValue)
{
    bool allZero = true;

    for (int i = 0; i < kernel.rows * kernel.cols; ++i)
        if (kernel.data[i] != 0)
        {
            allZero = false;
        }

    if (allZero)
    {
        kernel.data[0] = 1;
    }

    morphOp(MORPH_ERODE, src, dst, kernel, anchor, iterations, borderType, borderValue);
}

void cv::ocl::dilate(const oclMat &src, oclMat &dst, const Mat &kernel, Point anchor, int iterations,
                     int borderType, const Scalar &borderValue)
{
    morphOp(MORPH_DILATE, src, dst, kernel, anchor, iterations, borderType, borderValue);
}

void cv::ocl::morphologyEx(const oclMat &src, oclMat &dst, int op, const Mat &kernel, Point anchor, int iterations,
                           int borderType, const Scalar &borderValue)
{
    oclMat temp;

    switch (op)
    {
    case MORPH_ERODE:
        erode(src, dst, kernel, anchor, iterations, borderType, borderValue);
        break;
    case MORPH_DILATE:
        dilate(src, dst, kernel, anchor, iterations, borderType, borderValue);
        break;
    case MORPH_OPEN:
        erode(src, temp, kernel, anchor, iterations, borderType, borderValue);
        dilate(temp, dst, kernel, anchor, iterations, borderType, borderValue);
        break;
    case MORPH_CLOSE:
        dilate(src, temp, kernel, anchor, iterations, borderType, borderValue);
        erode(temp, dst, kernel, anchor, iterations, borderType, borderValue);
        break;
    case MORPH_GRADIENT:
        erode(src, temp, kernel, anchor, iterations, borderType, borderValue);
        dilate(src, dst, kernel, anchor, iterations, borderType, borderValue);
        subtract(dst, temp, dst);
        break;
    case MORPH_TOPHAT:
        erode(src, dst, kernel, anchor, iterations, borderType, borderValue);
        dilate(dst, temp, kernel, anchor, iterations, borderType, borderValue);
        subtract(src, temp, dst);
        break;
    case MORPH_BLACKHAT:
        dilate(src, dst, kernel, anchor, iterations, borderType, borderValue);
        erode(dst, temp, kernel, anchor, iterations, borderType, borderValue);
        subtract(temp, src, dst);
        break;
    default:
        CV_Error(Error::StsBadArg, "unknown morphological operation");
    }
}

////////////////////////////////////////////////////////////////////////////////////////////////////
// Linear Filter

namespace
{
typedef void (*GPUFilter2D_t)(const oclMat & , oclMat & , const oclMat & , const Size &, const Point&, const int);

class LinearFilter_GPU : public BaseFilter_GPU
{
public:
    LinearFilter_GPU(const Size &ksize_, const Point &anchor_, const oclMat &kernel_, GPUFilter2D_t func_,
                     int borderType_) :
        BaseFilter_GPU(ksize_, anchor_, borderType_), kernel(kernel_), func(func_) {}

    virtual void operator()(const oclMat &src, oclMat &dst)
    {
        func(src, dst, kernel, ksize, anchor, borderType) ;
    }

    oclMat kernel;
    GPUFilter2D_t func;
};
}

static void GPUFilter2D(const oclMat &src, oclMat &dst, const oclMat &mat_kernel,
    const Size &ksize, const Point& anchor, const int borderType)
{
    CV_Assert(src.clCxt == dst.clCxt);
    CV_Assert((src.cols == dst.cols) &&
              (src.rows == dst.rows));
    CV_Assert((src.oclchannels() == dst.oclchannels()));
    CV_Assert(ksize.height > 0 && ksize.width > 0 && ((ksize.height & 1) == 1) && ((ksize.width & 1) == 1));
    CV_Assert((anchor.x == -1 && anchor.y == -1) || (anchor.x == ksize.width >> 1 && anchor.y == ksize.height >> 1));
    CV_Assert(ksize.width == ksize.height);
    Context *clCxt = src.clCxt;

    int filterWidth = ksize.width;
    bool ksize_3x3 = filterWidth == 3 && src.type() != CV_32FC4; // CV_32FC4 is not tuned up with filter2d_3x3 kernel

    String kernelName = ksize_3x3 ? "filter2D_3x3" : "filter2D";

    size_t src_offset_x = (src.offset % src.step) / src.elemSize();
    size_t src_offset_y = src.offset / src.step;

    size_t dst_offset_x = (dst.offset % dst.step) / dst.elemSize();
    size_t dst_offset_y = dst.offset / dst.step;

    int paddingPixels = filterWidth & (-2);

    size_t localThreads[3]  = {ksize_3x3 ? 256 : 16, ksize_3x3 ? 1 : 16, 1};
    size_t globalThreads[3] = {src.wholecols, src.wholerows, 1};

    int cn =  src.oclchannels();
    int src_step = (int)(src.step/src.elemSize());
    int dst_step = (int)(dst.step/src.elemSize());

    int localWidth = localThreads[0] + paddingPixels;
    int localHeight = localThreads[1] + paddingPixels;

    size_t localMemSize = ksize_3x3 ? 260 * 6 * src.elemSize() : (localWidth * localHeight) * src.elemSize();

    int vector_lengths[4][7] = {{4, 4, 4, 4, 4, 4, 4},
    {4, 4, 1, 1, 1, 1, 1},
    {1, 1, 1, 1, 1, 1, 1},
    {4, 4, 4, 4, 1, 1, 4}
    };
    int cols = dst.cols + ((dst_offset_x) & (vector_lengths[cn - 1][src.depth()] - 1));

    std::vector< std::pair<size_t, const void *> > args;
    args.push_back(std::make_pair(sizeof(cl_mem), (void *)&src.data));
    args.push_back(std::make_pair(sizeof(cl_mem), (void *)&dst.data));
    args.push_back(std::make_pair(sizeof(cl_int), (void *)&src_step));
    args.push_back(std::make_pair(sizeof(cl_int), (void *)&dst_step));
    args.push_back(std::make_pair(sizeof(cl_mem), (void *)&mat_kernel.data));
    args.push_back(std::make_pair(localMemSize,   (void *)NULL));
    args.push_back(std::make_pair(sizeof(cl_int), (void *)&src.wholerows));
    args.push_back(std::make_pair(sizeof(cl_int), (void *)&src.wholecols));
    args.push_back(std::make_pair(sizeof(cl_int), (void *)&src_offset_x));
    args.push_back(std::make_pair(sizeof(cl_int), (void *)&src_offset_y));
    args.push_back(std::make_pair(sizeof(cl_int), (void *)&dst_offset_x));
    args.push_back(std::make_pair(sizeof(cl_int), (void *)&dst_offset_y));
    args.push_back(std::make_pair(sizeof(cl_int), (void *)&src.cols));
    args.push_back(std::make_pair(sizeof(cl_int), (void *)&src.rows));
    args.push_back(std::make_pair(sizeof(cl_int), (void *)&cols));
    char btype[30];
    switch (borderType)
    {
    case 0:
        sprintf(btype, "BORDER_CONSTANT");
        break;
    case 1:
        sprintf(btype, "BORDER_REPLICATE");
        break;
    case 2:
        sprintf(btype, "BORDER_REFLECT");
        break;
    case 3:
        CV_Error(CV_StsUnsupportedFormat, "BORDER_WRAP is not supported!");
        return;
    case 4:
        sprintf(btype, "BORDER_REFLECT_101");
        break;
    }
    int type = src.depth();
    char build_options[150];
    sprintf(build_options, "-D %s -D IMG_C_%d_%d -D CN=%d -D FILTER_SIZE=%d", btype, cn, type, cn, ksize.width);
    openCLExecuteKernel(clCxt, &filtering_laplacian, kernelName, globalThreads, localThreads, args, -1, -1, build_options);
}

Ptr<BaseFilter_GPU> cv::ocl::getLinearFilter_GPU(int srcType, int dstType, const Mat &kernel, const Size &ksize,
        const Point &anchor, int borderType)
{
    static const GPUFilter2D_t GPUFilter2D_callers[] = {0, GPUFilter2D, 0, GPUFilter2D, GPUFilter2D};

    CV_Assert((srcType == CV_8UC1 || srcType == CV_8UC3 || srcType == CV_8UC4 || srcType == CV_32FC1 || srcType == CV_32FC3 || srcType == CV_32FC4) && dstType == srcType);

    oclMat gpu_krnl;
    Point norm_archor = anchor;
    normalizeKernel(kernel, gpu_krnl, CV_32FC1);
    normalizeAnchor(norm_archor, ksize);

    return makePtr<LinearFilter_GPU>(ksize, anchor, gpu_krnl, GPUFilter2D_callers[CV_MAT_CN(srcType)],
        borderType);
}

Ptr<FilterEngine_GPU> cv::ocl::createLinearFilter_GPU(int srcType, int dstType, const Mat &kernel, const Point &anchor,
        int borderType)
{

    Size ksize = kernel.size();

    Ptr<BaseFilter_GPU> linearFilter = getLinearFilter_GPU(srcType, dstType, kernel, ksize, anchor, borderType);

    return createFilter2D_GPU(linearFilter);
}

void cv::ocl::filter2D(const oclMat &src, oclMat &dst, int ddepth, const Mat &kernel, Point anchor, int borderType)
{

    if (ddepth < 0)
    {
        ddepth = src.depth();
    }

    dst.create(src.size(), CV_MAKETYPE(ddepth, src.channels()));

    Ptr<FilterEngine_GPU> f = createLinearFilter_GPU(src.type(), dst.type(), kernel, anchor, borderType);
    f->apply(src, dst);
}

////////////////////////////////////////////////////////////////////////////////////////////////////
// SeparableFilter

namespace
{
class SeparableFilterEngine_GPU : public FilterEngine_GPU
{
public:
    SeparableFilterEngine_GPU(const Ptr<BaseRowFilter_GPU> &rowFilter_,
                              const Ptr<BaseColumnFilter_GPU> &columnFilter_) :
        rowFilter(rowFilter_), columnFilter(columnFilter_)
    {
        ksize = Size(rowFilter->ksize, columnFilter->ksize);
        anchor = Point(rowFilter->anchor, columnFilter->anchor);
    }

    virtual void apply(const oclMat &src, oclMat &dst, Rect roi = Rect(0, 0, -1, -1))
    {
        Size src_size = src.size();

        int cn = src.oclchannels();
        dstBuf.create(src_size.height + ksize.height - 1, src_size.width, CV_MAKETYPE(CV_32F, cn));

        normalizeROI(roi, ksize, anchor, src_size);

        srcROI = src(roi);
        dstROI = dst(roi);

        (*rowFilter)(srcROI, dstBuf);
        (*columnFilter)(dstBuf, dstROI);
    }

    Ptr<BaseRowFilter_GPU> rowFilter;
    Ptr<BaseColumnFilter_GPU> columnFilter;
    Size ksize;
    Point anchor;
    oclMat dstBuf;
    oclMat srcROI;
    oclMat dstROI;
    oclMat dstBufROI;
};
}

Ptr<FilterEngine_GPU> cv::ocl::createSeparableFilter_GPU(const Ptr<BaseRowFilter_GPU> &rowFilter,
        const Ptr<BaseColumnFilter_GPU> &columnFilter)
{
    return makePtr<SeparableFilterEngine_GPU>(rowFilter, columnFilter);
}

/*
**data type supported: CV_8UC1, CV_8UC4, CV_32FC1, CV_32FC4
**support four border types: BORDER_CONSTANT, BORDER_REPLICATE, BORDER_REFLECT, BORDER_REFLECT_101
*/

static void GPUFilterBox_8u_C1R(const oclMat &src, oclMat &dst,
                         Size &ksize, const Point anchor, const int borderType)
{
    //Normalize the result by default
    float alpha = ksize.height * ksize.width;

    CV_Assert(src.clCxt == dst.clCxt);
    CV_Assert((src.cols == dst.cols) &&
              (src.rows == dst.rows));
    Context *clCxt = src.clCxt;

    String kernelName = "boxFilter_C1_D0";

    char btype[30];

    switch (borderType)
    {
    case 0:
        sprintf(btype, "BORDER_CONSTANT");
        break;
    case 1:
        sprintf(btype, "BORDER_REPLICATE");
        break;
    case 2:
        sprintf(btype, "BORDER_REFLECT");
        break;
    case 3:
        CV_Error(Error::StsUnsupportedFormat, "BORDER_WRAP is not supported!");
        return;
    case 4:
        sprintf(btype, "BORDER_REFLECT_101");
        break;
    }

    char build_options[150];
    sprintf(build_options, "-D anX=%d -D anY=%d -D ksX=%d -D ksY=%d -D %s", anchor.x, anchor.y, ksize.width, ksize.height, btype);

    size_t blockSizeX = 256, blockSizeY = 1;
    size_t gSize = blockSizeX - (ksize.width - 1);
    size_t threads = (dst.offset % dst.step % 4 + dst.cols + 3) / 4;
    size_t globalSizeX = threads % gSize == 0 ? threads / gSize * blockSizeX : (threads / gSize + 1) * blockSizeX;
    size_t globalSizeY = ((dst.rows + 1) / 2) % blockSizeY == 0 ? ((dst.rows + 1) / 2) : (((dst.rows + 1) / 2) / blockSizeY + 1) * blockSizeY;

    size_t globalThreads[3] = { globalSizeX, globalSizeY, 1 };
    size_t localThreads[3]  = { blockSizeX, blockSizeY, 1 };

    std::vector<std::pair<size_t , const void *> > args;
    args.push_back(std::make_pair(sizeof(cl_mem), &src.data));
    args.push_back(std::make_pair(sizeof(cl_mem), &dst.data));
    args.push_back(std::make_pair(sizeof(cl_float), (void *)&alpha));
    args.push_back(std::make_pair(sizeof(cl_int), (void *)&src.offset));
    args.push_back(std::make_pair(sizeof(cl_int), (void *)&src.wholerows));
    args.push_back(std::make_pair(sizeof(cl_int), (void *)&src.wholecols));
    args.push_back(std::make_pair(sizeof(cl_int), (void *)&src.step));
    args.push_back(std::make_pair(sizeof(cl_int), (void *)&dst.offset));
    args.push_back(std::make_pair(sizeof(cl_int), (void *)&dst.rows));
    args.push_back(std::make_pair(sizeof(cl_int), (void *)&dst.cols));
    args.push_back(std::make_pair(sizeof(cl_int), (void *)&dst.step));

    openCLExecuteKernel(clCxt, &filtering_boxFilter, kernelName, globalThreads, localThreads, args, -1, -1, build_options);
}

static void GPUFilterBox_8u_C4R(const oclMat &src, oclMat &dst,
                         Size &ksize, const Point anchor, const int borderType)
{
    //Normalize the result by default
    float alpha = ksize.height * ksize.width;

    CV_Assert(src.clCxt == dst.clCxt);
    CV_Assert((src.cols == dst.cols) &&
              (src.rows == dst.rows));
    Context *clCxt = src.clCxt;

    String kernelName = "boxFilter_C4_D0";

    char btype[30];

    switch (borderType)
    {
    case 0:
        sprintf(btype, "BORDER_CONSTANT");
        break;
    case 1:
        sprintf(btype, "BORDER_REPLICATE");
        break;
    case 2:
        sprintf(btype, "BORDER_REFLECT");
        break;
    case 3:
        CV_Error(Error::StsUnsupportedFormat, "BORDER_WRAP is not supported!");
        return;
    case 4:
        sprintf(btype, "BORDER_REFLECT_101");
        break;
    }

    char build_options[150];
    sprintf(build_options, "-D anX=%d -D anY=%d -D ksX=%d -D ksY=%d -D %s", anchor.x, anchor.y, ksize.width, ksize.height, btype);

    size_t blockSizeX = 256, blockSizeY = 1;
    size_t gSize = blockSizeX - ksize.width / 2 * 2;
    size_t globalSizeX = (src.cols) % gSize == 0 ? src.cols / gSize * blockSizeX : (src.cols / gSize + 1) * blockSizeX;
    size_t rows_per_thread = 2;
    size_t globalSizeY = ((src.rows + rows_per_thread - 1) / rows_per_thread) % blockSizeY == 0 ? ((src.rows + rows_per_thread - 1) / rows_per_thread) : (((src.rows + rows_per_thread - 1) / rows_per_thread) / blockSizeY + 1) * blockSizeY;

    size_t globalThreads[3] = { globalSizeX, globalSizeY, 1};
    size_t localThreads[3]  = { blockSizeX, blockSizeY, 1};

    std::vector<std::pair<size_t , const void *> > args;
    args.push_back(std::make_pair(sizeof(cl_mem), &src.data));
    args.push_back(std::make_pair(sizeof(cl_mem), &dst.data));
    args.push_back(std::make_pair(sizeof(cl_float), (void *)&alpha));
    args.push_back(std::make_pair(sizeof(cl_int), (void *)&src.offset));
    args.push_back(std::make_pair(sizeof(cl_int), (void *)&src.wholerows));
    args.push_back(std::make_pair(sizeof(cl_int), (void *)&src.wholecols));
    args.push_back(std::make_pair(sizeof(cl_int), (void *)&src.step));
    args.push_back(std::make_pair(sizeof(cl_int), (void *)&dst.offset));
    args.push_back(std::make_pair(sizeof(cl_int), (void *)&dst.rows));
    args.push_back(std::make_pair(sizeof(cl_int), (void *)&dst.cols));
    args.push_back(std::make_pair(sizeof(cl_int), (void *)&dst.step));

    openCLExecuteKernel(clCxt, &filtering_boxFilter, kernelName, globalThreads, localThreads, args, -1, -1, build_options);
}

static void GPUFilterBox_32F_C1R(const oclMat &src, oclMat &dst,
                          Size &ksize, const Point anchor, const int borderType)
{
    //Normalize the result by default
    float alpha = ksize.height * ksize.width;

    CV_Assert(src.clCxt == dst.clCxt);
    CV_Assert((src.cols == dst.cols) &&
              (src.rows == dst.rows));
    Context *clCxt = src.clCxt;

    String kernelName = "boxFilter_C1_D5";

    char btype[30];

    switch (borderType)
    {
    case 0:
        sprintf(btype, "BORDER_CONSTANT");
        break;
    case 1:
        sprintf(btype, "BORDER_REPLICATE");
        break;
    case 2:
        sprintf(btype, "BORDER_REFLECT");
        break;
    case 3:
        CV_Error(Error::StsUnsupportedFormat, "BORDER_WRAP is not supported!");
        return;
    case 4:
        sprintf(btype, "BORDER_REFLECT_101");
        break;
    }

    char build_options[150];
    sprintf(build_options, "-D anX=%d -D anY=%d -D ksX=%d -D ksY=%d -D %s", anchor.x, anchor.y, ksize.width, ksize.height, btype);

    size_t blockSizeX = 256, blockSizeY = 1;
    size_t gSize = blockSizeX - ksize.width / 2 * 2;
    size_t globalSizeX = (src.cols) % gSize == 0 ? src.cols / gSize * blockSizeX : (src.cols / gSize + 1) * blockSizeX;
    size_t rows_per_thread = 2;
    size_t globalSizeY = ((src.rows + rows_per_thread - 1) / rows_per_thread) % blockSizeY == 0 ? ((src.rows + rows_per_thread - 1) / rows_per_thread) : (((src.rows + rows_per_thread - 1) / rows_per_thread) / blockSizeY + 1) * blockSizeY;


    size_t globalThreads[3] = { globalSizeX, globalSizeY, 1};
    size_t localThreads[3]  = { blockSizeX, blockSizeY, 1};

    std::vector<std::pair<size_t , const void *> > args;
    args.push_back(std::make_pair(sizeof(cl_mem), &src.data));
    args.push_back(std::make_pair(sizeof(cl_mem), &dst.data));
    args.push_back(std::make_pair(sizeof(cl_float), (void *)&alpha));
    args.push_back(std::make_pair(sizeof(cl_int), (void *)&src.offset));
    args.push_back(std::make_pair(sizeof(cl_int), (void *)&src.wholerows));
    args.push_back(std::make_pair(sizeof(cl_int), (void *)&src.wholecols));
    args.push_back(std::make_pair(sizeof(cl_int), (void *)&src.step));
    args.push_back(std::make_pair(sizeof(cl_int), (void *)&dst.offset));
    args.push_back(std::make_pair(sizeof(cl_int), (void *)&dst.rows));
    args.push_back(std::make_pair(sizeof(cl_int), (void *)&dst.cols));
    args.push_back(std::make_pair(sizeof(cl_int), (void *)&dst.step));

    openCLExecuteKernel(clCxt, &filtering_boxFilter, kernelName, globalThreads, localThreads, args, -1, -1, build_options);
}

static void GPUFilterBox_32F_C4R(const oclMat &src, oclMat &dst,
                          Size &ksize, const Point anchor, const int borderType)
{
    //Normalize the result by default
    float alpha = ksize.height * ksize.width;

    CV_Assert(src.clCxt == dst.clCxt);
    CV_Assert((src.cols == dst.cols) &&
              (src.rows == dst.rows));
    Context *clCxt = src.clCxt;

    String kernelName = "boxFilter_C4_D5";

    char btype[30];

    switch (borderType)
    {
    case 0:
        sprintf(btype, "BORDER_CONSTANT");
        break;
    case 1:
        sprintf(btype, "BORDER_REPLICATE");
        break;
    case 2:
        sprintf(btype, "BORDER_REFLECT");
        break;
    case 3:
        CV_Error(Error::StsUnsupportedFormat, "BORDER_WRAP is not supported!");
        return;
    case 4:
        sprintf(btype, "BORDER_REFLECT_101");
        break;
    }

    char build_options[150];
    sprintf(build_options, "-D anX=%d -D anY=%d -D ksX=%d -D ksY=%d -D %s", anchor.x, anchor.y, ksize.width, ksize.height, btype);

    size_t blockSizeX = 256, blockSizeY = 1;
    size_t gSize = blockSizeX - ksize.width / 2 * 2;
    size_t globalSizeX = (src.cols) % gSize == 0 ? src.cols / gSize * blockSizeX : (src.cols / gSize + 1) * blockSizeX;
    size_t rows_per_thread = 2;
    size_t globalSizeY = ((src.rows + rows_per_thread - 1) / rows_per_thread) % blockSizeY == 0 ? ((src.rows + rows_per_thread - 1) / rows_per_thread) : (((src.rows + rows_per_thread - 1) / rows_per_thread) / blockSizeY + 1) * blockSizeY;


    size_t globalThreads[3] = { globalSizeX, globalSizeY, 1};
    size_t localThreads[3]  = { blockSizeX, blockSizeY, 1};

    std::vector<std::pair<size_t , const void *> > args;
    args.push_back(std::make_pair(sizeof(cl_mem), &src.data));
    args.push_back(std::make_pair(sizeof(cl_mem), &dst.data));
    args.push_back(std::make_pair(sizeof(cl_float), (void *)&alpha));
    args.push_back(std::make_pair(sizeof(cl_int), (void *)&src.offset));
    args.push_back(std::make_pair(sizeof(cl_int), (void *)&src.wholerows));
    args.push_back(std::make_pair(sizeof(cl_int), (void *)&src.wholecols));
    args.push_back(std::make_pair(sizeof(cl_int), (void *)&src.step));
    args.push_back(std::make_pair(sizeof(cl_int), (void *)&dst.offset));
    args.push_back(std::make_pair(sizeof(cl_int), (void *)&dst.rows));
    args.push_back(std::make_pair(sizeof(cl_int), (void *)&dst.cols));
    args.push_back(std::make_pair(sizeof(cl_int), (void *)&dst.step));

    openCLExecuteKernel(clCxt, &filtering_boxFilter, kernelName, globalThreads, localThreads, args, -1, -1, build_options);
}


Ptr<BaseFilter_GPU> cv::ocl::getBoxFilter_GPU(int srcType, int dstType,
        const Size &ksize, Point anchor, int borderType)
{
    static const FilterBox_t FilterBox_callers[2][5] = {{0, GPUFilterBox_8u_C1R, 0, GPUFilterBox_8u_C4R, GPUFilterBox_8u_C4R},
        {0, GPUFilterBox_32F_C1R, 0, GPUFilterBox_32F_C4R, GPUFilterBox_32F_C4R}
    };
    //Remove this check if more data types need to be supported.
    CV_Assert((srcType == CV_8UC1 || srcType == CV_8UC3 || srcType == CV_8UC4 || srcType == CV_32FC1 ||
               srcType == CV_32FC3 || srcType == CV_32FC4) && dstType == srcType);

    normalizeAnchor(anchor, ksize);

    return makePtr<GPUBoxFilter>(ksize, anchor,
        borderType, FilterBox_callers[(CV_MAT_DEPTH(srcType) == CV_32F)][CV_MAT_CN(srcType)]);
}

Ptr<FilterEngine_GPU> cv::ocl::createBoxFilter_GPU(int srcType, int dstType,
        const Size &ksize, const Point &anchor, int borderType)
{
    Ptr<BaseFilter_GPU> boxFilter = getBoxFilter_GPU(srcType, dstType, ksize, anchor, borderType);
    return createFilter2D_GPU(boxFilter);
}

void cv::ocl::boxFilter(const oclMat &src, oclMat &dst, int ddepth, Size ksize,
                        Point anchor, int borderType)
{
    int sdepth = src.depth(), cn = src.channels();

    if (ddepth < 0)
    {
        ddepth = sdepth;
    }

    dst.create(src.size(), CV_MAKETYPE(ddepth, cn));

    Ptr<FilterEngine_GPU> f = createBoxFilter_GPU(src.type(),
                              dst.type(), ksize, anchor, borderType);
    f->apply(src, dst);
}

namespace
{
typedef void (*gpuFilter1D_t)(const oclMat &src, const oclMat &dst, oclMat kernel, int ksize, int anchor, int bordertype);

class GpuLinearRowFilter : public BaseRowFilter_GPU
{
public:
    GpuLinearRowFilter(int ksize_, int anchor_, const oclMat &kernel_, gpuFilter1D_t func_, int bordertype_) :
        BaseRowFilter_GPU(ksize_, anchor_, bordertype_), kernel(kernel_), func(func_) {}

    virtual void operator()(const oclMat &src, oclMat &dst)
    {
        func(src, dst, kernel, ksize, anchor, bordertype);
    }

    oclMat kernel;
    gpuFilter1D_t func;
};
}

template <typename T> struct index_and_sizeof;
template <> struct index_and_sizeof<uchar>
{
    enum { index = 1 };
};
template <> struct index_and_sizeof<char>
{
    enum { index = 2 };
};
template <> struct index_and_sizeof<ushort>
{
    enum { index = 3 };
};
template <> struct index_and_sizeof<short>
{
    enum { index = 4 };
};
template <> struct index_and_sizeof<int>
{
    enum { index = 5 };
};
template <> struct index_and_sizeof<float>
{
    enum { index = 6 };
};

template <typename T>
void linearRowFilter_gpu(const oclMat &src, const oclMat &dst, oclMat mat_kernel, int ksize, int anchor, int bordertype)
{
    Context *clCxt = src.clCxt;
    int channels = src.oclchannels();

    size_t localThreads[3] = {16, 16, 1};
    String kernelName = "row_filter";

    char btype[30];

    switch (bordertype)
    {
    case 0:
        sprintf(btype, "BORDER_CONSTANT");
        break;
    case 1:
        sprintf(btype, "BORDER_REPLICATE");
        break;
    case 2:
        sprintf(btype, "BORDER_REFLECT");
        break;
    case 3:
        sprintf(btype, "BORDER_WRAP");
        break;
    case 4:
        sprintf(btype, "BORDER_REFLECT_101");
        break;
    }

    char compile_option[128];
    sprintf(compile_option, "-D RADIUSX=%d -D LSIZE0=%d -D LSIZE1=%d -D CN=%d -D %s", anchor, (int)localThreads[0], (int)localThreads[1], channels, btype);

    size_t globalThreads[3];
    globalThreads[1] = (dst.rows + localThreads[1] - 1) / localThreads[1] * localThreads[1];
    globalThreads[2] = (1 + localThreads[2] - 1) / localThreads[2] * localThreads[2];

    if (src.depth() == CV_8U)
    {
        switch (channels)
        {
        case 1:
        case 3:
            globalThreads[0] = ((dst.cols + 4) / 4 + localThreads[0] - 1) / localThreads[0] * localThreads[0];
            break;
        case 2:
            globalThreads[0] = ((dst.cols + 1) / 2 + localThreads[0] - 1) / localThreads[0] * localThreads[0];
            break;
        case 4:
            globalThreads[0] = (dst.cols + localThreads[0] - 1) / localThreads[0] * localThreads[0];
            break;
        }
    }
    else
    {
        globalThreads[0] = (dst.cols + localThreads[0] - 1) / localThreads[0] * localThreads[0];
    }

    //sanity checks
    CV_Assert(clCxt == dst.clCxt);
    CV_Assert(src.cols == dst.cols);
    CV_Assert(src.oclchannels() == dst.oclchannels());
    CV_Assert(ksize == (anchor << 1) + 1);
    int src_pix_per_row, dst_pix_per_row;
    int src_offset_x, src_offset_y;//, dst_offset_in_pixel;
    src_pix_per_row = src.step / src.elemSize();
    src_offset_x = (src.offset % src.step) / src.elemSize();
    src_offset_y = src.offset / src.step;
    dst_pix_per_row = dst.step / dst.elemSize();
    //dst_offset_in_pixel = dst.offset / dst.elemSize();
    int ridusy = (dst.rows - src.rows) >> 1;
    std::vector<std::pair<size_t , const void *> > args;
    args.push_back(std::make_pair(sizeof(cl_mem), &src.data));
    args.push_back(std::make_pair(sizeof(cl_mem), &dst.data));
    args.push_back(std::make_pair(sizeof(cl_int), (void *)&dst.cols));
    args.push_back(std::make_pair(sizeof(cl_int), (void *)&dst.rows));
    args.push_back(std::make_pair(sizeof(cl_int), (void *)&src.wholecols));
    args.push_back(std::make_pair(sizeof(cl_int), (void *)&src.wholerows));
    args.push_back(std::make_pair(sizeof(cl_int), (void *)&src_pix_per_row));
    args.push_back(std::make_pair(sizeof(cl_int), (void *)&src_offset_x));
    args.push_back(std::make_pair(sizeof(cl_int), (void *)&src_offset_y));
    args.push_back(std::make_pair(sizeof(cl_int), (void *)&dst_pix_per_row));
    args.push_back(std::make_pair(sizeof(cl_int), (void *)&ridusy));
    args.push_back(std::make_pair(sizeof(cl_mem), (void *)&mat_kernel.data));

    openCLExecuteKernel(clCxt, &filter_sep_row, kernelName, globalThreads, localThreads, args, channels, src.depth(), compile_option);
}

Ptr<BaseRowFilter_GPU> cv::ocl::getLinearRowFilter_GPU(int srcType, int /*bufType*/, const Mat &rowKernel, int anchor, int bordertype)
{
    static const gpuFilter1D_t gpuFilter1D_callers[6] =
    {
        linearRowFilter_gpu<uchar>,
        linearRowFilter_gpu<char>,
        linearRowFilter_gpu<ushort>,
        linearRowFilter_gpu<short>,
        linearRowFilter_gpu<int>,
        linearRowFilter_gpu<float>
    };

    Mat temp = rowKernel.reshape(1, 1);
    oclMat mat_kernel(temp);


    int ksize = temp.cols;

    //CV_Assert(ksize < 16);

    normalizeAnchor(anchor, ksize);

    return makePtr<GpuLinearRowFilter>(ksize, anchor, mat_kernel,
        gpuFilter1D_callers[CV_MAT_DEPTH(srcType)], bordertype);
}

namespace
{
class GpuLinearColumnFilter : public BaseColumnFilter_GPU
{
public:
    GpuLinearColumnFilter(int ksize_, int anchor_, const oclMat &kernel_, gpuFilter1D_t func_, int bordertype_) :
        BaseColumnFilter_GPU(ksize_, anchor_, bordertype_), kernel(kernel_), func(func_) {}

    virtual void operator()(const oclMat &src, oclMat &dst)
    {
        func(src, dst, kernel, ksize, anchor, bordertype);
    }

    oclMat kernel;
    gpuFilter1D_t func;
};
}

template <typename T>
void linearColumnFilter_gpu(const oclMat &src, const oclMat &dst, oclMat mat_kernel, int ksize, int anchor, int bordertype)
{
    Context *clCxt = src.clCxt;
    int channels = src.oclchannels();

    size_t localThreads[3] = {16, 16, 1};
    String kernelName = "col_filter";

    char btype[30];

    switch (bordertype)
    {
    case 0:
        sprintf(btype, "BORDER_CONSTANT");
        break;
    case 1:
        sprintf(btype, "BORDER_REPLICATE");
        break;
    case 2:
        sprintf(btype, "BORDER_REFLECT");
        break;
    case 3:
        sprintf(btype, "BORDER_WRAP");
        break;
    case 4:
        sprintf(btype, "BORDER_REFLECT_101");
        break;
    }

    char compile_option[256];


    size_t globalThreads[3];
    globalThreads[1] = (dst.rows + localThreads[1] - 1) / localThreads[1] * localThreads[1];
    globalThreads[2] = (1 + localThreads[2] - 1) / localThreads[2] * localThreads[2];

    if (dst.depth() == CV_8U)
    {
        switch (channels)
        {
        case 1:
            globalThreads[0] = (dst.cols + localThreads[0] - 1) / localThreads[0] * localThreads[0];
            sprintf(compile_option, "-D RADIUSY=%d -D LSIZE0=%d -D LSIZE1=%d -D CN=%d -D %s -D GENTYPE_SRC=%s -D GENTYPE_DST=%s -D convert_to_DST=%s",
                    anchor, (int)localThreads[0], (int)localThreads[1], channels, btype, "float", "uchar", "convert_uchar_sat");
            break;
        case 2:
            globalThreads[0] = ((dst.cols + 1) / 2 + localThreads[0] - 1) / localThreads[0] * localThreads[0];
            sprintf(compile_option, "-D RADIUSY=%d -D LSIZE0=%d -D LSIZE1=%d -D CN=%d -D %s -D GENTYPE_SRC=%s -D GENTYPE_DST=%s -D convert_to_DST=%s",
                    anchor, (int)localThreads[0], (int)localThreads[1], channels, btype, "float2", "uchar2", "convert_uchar2_sat");
            break;
        case 3:
        case 4:
            globalThreads[0] = (dst.cols + localThreads[0] - 1) / localThreads[0] * localThreads[0];
            sprintf(compile_option, "-D RADIUSY=%d -D LSIZE0=%d -D LSIZE1=%d -D CN=%d -D %s -D GENTYPE_SRC=%s -D GENTYPE_DST=%s -D convert_to_DST=%s",
                    anchor, (int)localThreads[0], (int)localThreads[1], channels, btype, "float4", "uchar4", "convert_uchar4_sat");
            break;
        }
    }
    else
    {
        globalThreads[0] = (dst.cols + localThreads[0] - 1) / localThreads[0] * localThreads[0];

        switch (dst.type())
        {
        case CV_32SC1:
            sprintf(compile_option, "-D RADIUSY=%d -D LSIZE0=%d -D LSIZE1=%d -D CN=%d -D %s -D GENTYPE_SRC=%s -D GENTYPE_DST=%s -D convert_to_DST=%s",
                    anchor, (int)localThreads[0], (int)localThreads[1], channels, btype, "float", "int", "convert_int_sat");
            break;
        case CV_32SC3:
        case CV_32SC4:
            sprintf(compile_option, "-D RADIUSY=%d -D LSIZE0=%d -D LSIZE1=%d -D CN=%d -D %s -D GENTYPE_SRC=%s -D GENTYPE_DST=%s -D convert_to_DST=%s",
                    anchor, (int)localThreads[0], (int)localThreads[1], channels, btype, "float4", "int4", "convert_int4_sat");
            break;
        case CV_32FC1:
            sprintf(compile_option, "-D RADIUSY=%d -D LSIZE0=%d -D LSIZE1=%d -D CN=%d -D %s -D GENTYPE_SRC=%s -D GENTYPE_DST=%s -D convert_to_DST=%s",
                    anchor, (int)localThreads[0], (int)localThreads[1], channels, btype, "float", "float", "");
            break;
        case CV_32FC3:
        case CV_32FC4:
            sprintf(compile_option, "-D RADIUSY=%d -D LSIZE0=%d -D LSIZE1=%d -D CN=%d -D %s -D GENTYPE_SRC=%s -D GENTYPE_DST=%s -D convert_to_DST=%s",
                    anchor, (int)localThreads[0], (int)localThreads[1], channels, btype, "float4", "float4", "");
            break;
        }
    }

    //sanity checks
    CV_Assert(clCxt == dst.clCxt);
    CV_Assert(src.cols == dst.cols);
    CV_Assert(src.oclchannels() == dst.oclchannels());
    CV_Assert(ksize == (anchor << 1) + 1);
    int src_pix_per_row, dst_pix_per_row;
    int dst_offset_in_pixel;
    src_pix_per_row = src.step / src.elemSize();
    dst_pix_per_row = dst.step / dst.elemSize();
    dst_offset_in_pixel = dst.offset / dst.elemSize();

    std::vector<std::pair<size_t , const void *> > args;
    args.push_back(std::make_pair(sizeof(cl_mem), &src.data));
    args.push_back(std::make_pair(sizeof(cl_mem), &dst.data));
    args.push_back(std::make_pair(sizeof(cl_int), (void *)&dst.cols));
    args.push_back(std::make_pair(sizeof(cl_int), (void *)&dst.rows));
    args.push_back(std::make_pair(sizeof(cl_int), (void *)&src.wholecols));
    args.push_back(std::make_pair(sizeof(cl_int), (void *)&src.wholerows));
    args.push_back(std::make_pair(sizeof(cl_int), (void *)&src_pix_per_row));
    args.push_back(std::make_pair(sizeof(cl_int), (void *)&dst_pix_per_row));
    args.push_back(std::make_pair(sizeof(cl_int), (void *)&dst_offset_in_pixel));
    args.push_back(std::make_pair(sizeof(cl_mem), (void *)&mat_kernel.data));

    openCLExecuteKernel(clCxt, &filter_sep_col, kernelName, globalThreads, localThreads, args, -1, -1, compile_option);
}

Ptr<BaseColumnFilter_GPU> cv::ocl::getLinearColumnFilter_GPU(int /*bufType*/, int dstType, const Mat &columnKernel, int anchor, int bordertype, double /*delta*/)
{
    static const gpuFilter1D_t gpuFilter1D_callers[6] =
    {
        linearColumnFilter_gpu<uchar>,
        linearColumnFilter_gpu<char>,
        linearColumnFilter_gpu<ushort>,
        linearColumnFilter_gpu<short>,
        linearColumnFilter_gpu<int>,
        linearColumnFilter_gpu<float>
    };

    Mat temp = columnKernel.reshape(1, 1);
    oclMat mat_kernel(temp);

    int ksize = temp.cols;
    normalizeAnchor(anchor, ksize);

    return makePtr<GpuLinearColumnFilter>(ksize, anchor, mat_kernel,
        gpuFilter1D_callers[CV_MAT_DEPTH(dstType)], bordertype);
}

Ptr<FilterEngine_GPU> cv::ocl::createSeparableLinearFilter_GPU(int srcType, int dstType,
        const Mat &rowKernel, const Mat &columnKernel, const Point &anchor, double delta, int bordertype)
{
    int sdepth = CV_MAT_DEPTH(srcType), ddepth = CV_MAT_DEPTH(dstType);
    int cn = CV_MAT_CN(srcType);
    int bdepth = std::max(std::max(sdepth, ddepth), CV_32F);
    int bufType = CV_MAKETYPE(bdepth, cn);

    Ptr<BaseRowFilter_GPU> rowFilter = getLinearRowFilter_GPU(srcType, bufType, rowKernel, anchor.x, bordertype);
    Ptr<BaseColumnFilter_GPU> columnFilter = getLinearColumnFilter_GPU(bufType, dstType, columnKernel, anchor.y, bordertype, delta);

    return createSeparableFilter_GPU(rowFilter, columnFilter);
}

void cv::ocl::sepFilter2D(const oclMat &src, oclMat &dst, int ddepth, const Mat &kernelX, const Mat &kernelY, Point anchor, double delta, int bordertype)
{
    if ((dst.cols != dst.wholecols) || (dst.rows != dst.wholerows)) //has roi
    {
        if ((bordertype & cv::BORDER_ISOLATED) != 0)
        {
            bordertype &= ~cv::BORDER_ISOLATED;

            if ((bordertype != cv::BORDER_CONSTANT) &&
                    (bordertype != cv::BORDER_REPLICATE))
            {
                CV_Error(Error::StsBadArg, "unsupported border type");
            }
        }
    }

    if (ddepth < 0)
        ddepth = src.depth();

    dst.create(src.size(), CV_MAKETYPE(ddepth, src.channels()));

    Ptr<FilterEngine_GPU> f = createSeparableLinearFilter_GPU(src.type(), dst.type(), kernelX, kernelY, anchor, delta, bordertype);
    f->apply(src, dst);
}

Ptr<FilterEngine_GPU> cv::ocl::createDerivFilter_GPU(int srcType, int dstType, int dx, int dy, int ksize, int borderType)
{
    Mat kx, ky;
    getDerivKernels(kx, ky, dx, dy, ksize, false, CV_32F);
    return createSeparableLinearFilter_GPU(srcType, dstType,
                                           kx, ky, Point(-1, -1), 0, borderType);
}

////////////////////////////////////////////////////////////////////////////////////////////////////
// Deriv Filter
void cv::ocl::Sobel(const oclMat &src, oclMat &dst, int ddepth, int dx, int dy, int ksize, double scale, double delta, int borderType)
{
    Mat kx, ky;
    getDerivKernels(kx, ky, dx, dy, ksize, false, CV_32F);

    if (scale != 1)
    {
        // usually the smoothing part is the slowest to compute,
        // so try to scale it instead of the faster differenciating part
        if (dx == 0)
            kx *= scale;
        else
            ky *= scale;
    }

    sepFilter2D(src, dst, ddepth, kx, ky, Point(-1, -1), delta, borderType);
}

void cv::ocl::Scharr(const oclMat &src, oclMat &dst, int ddepth, int dx, int dy, double scale, double delta , int bordertype)
{
    Mat kx, ky;
    getDerivKernels(kx, ky, dx, dy, -1, false, CV_32F);

    if (scale != 1)
    {
        // usually the smoothing part is the slowest to compute,
        // so try to scale it instead of the faster differenciating part
        if (dx == 0)
            kx *= scale;
        else
            ky *= scale;
    }

    sepFilter2D(src, dst, ddepth, kx, ky, Point(-1, -1), delta, bordertype);
}

void cv::ocl::Laplacian(const oclMat &src, oclMat &dst, int ddepth, int ksize, double scale)
{
    if (!src.clCxt->supportsFeature(FEATURE_CL_DOUBLE) && src.type() == CV_64F)
    {
<<<<<<< HEAD
        CV_Error(Error::GpuNotSupported, "Selected device don't support double\r\n");
=======
        CV_Error(CV_OpenCLDoubleNotSupported, "Selected device doesn't support double");
>>>>>>> 98d55f34
        return;
    }

    CV_Assert(ksize == 1 || ksize == 3);

    static const int K[2][9] =
    {
        {0, 1, 0, 1, -4, 1, 0, 1, 0},
        {2, 0, 2, 0, -8, 0, 2, 0, 2}
    };
    Mat kernel(3, 3, CV_32S, (void *)K[ksize == 3]);

    if (scale != 1)
        kernel *= scale;

    filter2D(src, dst, ddepth, kernel, Point(-1, -1));
}

////////////////////////////////////////////////////////////////////////////////////////////////////
// Gaussian Filter

Ptr<FilterEngine_GPU> cv::ocl::createGaussianFilter_GPU(int type, Size ksize, double sigma1, double sigma2, int bordertype)
{
    int depth = CV_MAT_DEPTH(type);

    if (sigma2 <= 0)
    {
        sigma2 = sigma1;
    }

    // automatic detection of kernel size from sigma
    if (ksize.width <= 0 && sigma1 > 0)
        ksize.width = cvRound(sigma1 * (depth == CV_8U ? 3 : 4) * 2 + 1) | 1;

    if (ksize.height <= 0 && sigma2 > 0)
        ksize.height = cvRound(sigma2 * (depth == CV_8U ? 3 : 4) * 2 + 1) | 1;

    CV_Assert(ksize.width > 0 && ksize.width % 2 == 1 && ksize.height > 0 && ksize.height % 2 == 1);

    sigma1 = std::max(sigma1, 0.0);
    sigma2 = std::max(sigma2, 0.0);

    Mat kx = getGaussianKernel(ksize.width, sigma1, std::max(depth, CV_32F));
    Mat ky;

    if (ksize.height == ksize.width && std::abs(sigma1 - sigma2) < DBL_EPSILON)
        ky = kx;
    else
        ky = getGaussianKernel(ksize.height, sigma2, std::max(depth, CV_32F));

    return createSeparableLinearFilter_GPU(type, type, kx, ky, Point(-1, -1), 0.0, bordertype);
}

void cv::ocl::GaussianBlur(const oclMat &src, oclMat &dst, Size ksize, double sigma1, double sigma2, int bordertype)
{
    if (ksize.width == 1 && ksize.height == 1)
    {
        src.copyTo(dst);
        return;
    }

    if ((dst.cols != dst.wholecols) || (dst.rows != dst.wholerows)) //has roi
    {
        if ((bordertype & cv::BORDER_ISOLATED) != 0)
        {
            bordertype &= ~cv::BORDER_ISOLATED;

            if ((bordertype != cv::BORDER_CONSTANT) &&
                    (bordertype != cv::BORDER_REPLICATE))
            {
                CV_Error(Error::StsBadArg, "unsupported border type");
            }
        }
    }

    dst.create(src.size(), src.type());

    if (bordertype != BORDER_CONSTANT)
    {
        if (src.rows == 1)
            ksize.height = 1;

        if (src.cols == 1)
            ksize.width = 1;
    }

    Ptr<FilterEngine_GPU> f = createGaussianFilter_GPU(src.type(), ksize, sigma1, sigma2, bordertype);
    f->apply(src, dst);
}

////////////////////////////////////////////////////////////////////////////////////////////////////
// Adaptive Bilateral Filter

void cv::ocl::adaptiveBilateralFilter(const oclMat& src, oclMat& dst, Size ksize, double sigmaSpace, Point anchor, int borderType)
{
    CV_Assert((ksize.width & 1) && (ksize.height & 1));  // ksize must be odd
    CV_Assert(src.type() == CV_8UC1 || src.type() == CV_8UC3);  // source must be 8bit RGB image
    if( sigmaSpace <= 0 )
        sigmaSpace = 1;
    Mat lut(Size(ksize.width, ksize.height), CV_32FC1);
    double sigma2 = sigmaSpace * sigmaSpace;
    int idx = 0;
    int w = ksize.width / 2;
    int h = ksize.height / 2;
    for(int y=-h; y<=h; y++)
        for(int x=-w; x<=w; x++)
    {
        lut.at<float>(idx++) = sigma2 / (sigma2 + x * x + y * y);
    }

    oclMat dlut(lut);
    int depth = src.depth();
    int cn = src.oclchannels();

    normalizeAnchor(anchor, ksize);
    const static String kernelName = "edgeEnhancingFilter";

    dst.create(src.size(), src.type());

    char btype[30];
    switch(borderType)
    {
    case BORDER_CONSTANT:
        sprintf(btype, "BORDER_CONSTANT");
        break;
    case BORDER_REPLICATE:
        sprintf(btype, "BORDER_REPLICATE");
        break;
    case BORDER_REFLECT:
        sprintf(btype, "BORDER_REFLECT");
        break;
    case BORDER_WRAP:
        sprintf(btype, "BORDER_WRAP");
        break;
    case BORDER_REFLECT101:
        sprintf(btype, "BORDER_REFLECT_101");
        break;
    default:
        CV_Error(CV_StsBadArg, "This border type is not supported");
        break;
    }

    //the following constants may be adjusted for performance concerns
    const static size_t blockSizeX = 64, blockSizeY = 1, EXTRA = ksize.height - 1;

    //Normalize the result by default
    const float alpha = ksize.height * ksize.width;

    const size_t gSize = blockSizeX - ksize.width / 2 * 2;
    const size_t globalSizeX = (src.cols) % gSize == 0 ?
        src.cols / gSize * blockSizeX :
        (src.cols / gSize + 1) * blockSizeX;
    const size_t rows_per_thread = 1 + EXTRA;
    const size_t globalSizeY = ((src.rows + rows_per_thread - 1) / rows_per_thread) % blockSizeY == 0 ?
        ((src.rows + rows_per_thread - 1) / rows_per_thread) :
        (((src.rows + rows_per_thread - 1) / rows_per_thread) / blockSizeY + 1) * blockSizeY;

    size_t globalThreads[3] = { globalSizeX, globalSizeY, 1};
    size_t localThreads[3]  = { blockSizeX, blockSizeY, 1};

    char build_options[250];

    //LDATATYPESIZE is sizeof local data store. This is to exemplify effect of LDS on kernel performance
    sprintf(build_options,
        "-D VAR_PER_CHANNEL=1 -D CALCVAR=1 -D FIXED_WEIGHT=0 -D EXTRA=%d"
        " -D THREADS=%d -D anX=%d -D anY=%d -D ksX=%d -D ksY=%d -D %s",
        static_cast<int>(EXTRA), static_cast<int>(blockSizeX), anchor.x, anchor.y, ksize.width, ksize.height, btype);

    std::vector<std::pair<size_t , const void *> > args;
    args.push_back(std::make_pair(sizeof(cl_mem), &src.data));
    args.push_back(std::make_pair(sizeof(cl_mem), &dst.data));
    args.push_back(std::make_pair(sizeof(cl_float), (void *)&alpha));
    args.push_back(std::make_pair(sizeof(cl_int), (void *)&src.offset));
    args.push_back(std::make_pair(sizeof(cl_int), (void *)&src.wholerows));
    args.push_back(std::make_pair(sizeof(cl_int), (void *)&src.wholecols));
    args.push_back(std::make_pair(sizeof(cl_int), (void *)&src.step));
    args.push_back(std::make_pair(sizeof(cl_int), (void *)&dst.offset));
    args.push_back(std::make_pair(sizeof(cl_int), (void *)&dst.rows));
    args.push_back(std::make_pair(sizeof(cl_int), (void *)&dst.cols));
    args.push_back(std::make_pair(sizeof(cl_int), (void *)&dst.step));
    args.push_back(std::make_pair(sizeof(cl_mem), &dlut.data));
    int lut_step = dlut.step1();
    args.push_back(std::make_pair(sizeof(cl_int), (void *)&lut_step));

    openCLExecuteKernel(Context::getContext(), &filtering_adaptive_bilateral, kernelName,
        globalThreads, localThreads, args, cn, depth, build_options);
}<|MERGE_RESOLUTION|>--- conflicted
+++ resolved
@@ -619,7 +619,7 @@
         sprintf(btype, "BORDER_REFLECT");
         break;
     case 3:
-        CV_Error(CV_StsUnsupportedFormat, "BORDER_WRAP is not supported!");
+        CV_Error(Error::StsUnsupportedFormat, "BORDER_WRAP is not supported!");
         return;
     case 4:
         sprintf(btype, "BORDER_REFLECT_101");
@@ -1418,11 +1418,7 @@
 {
     if (!src.clCxt->supportsFeature(FEATURE_CL_DOUBLE) && src.type() == CV_64F)
     {
-<<<<<<< HEAD
-        CV_Error(Error::GpuNotSupported, "Selected device don't support double\r\n");
-=======
-        CV_Error(CV_OpenCLDoubleNotSupported, "Selected device doesn't support double");
->>>>>>> 98d55f34
+        CV_Error(Error::OpenCLDoubleNotSupported, "Selected device doesn't support double");
         return;
     }
 
@@ -1561,7 +1557,7 @@
         sprintf(btype, "BORDER_REFLECT_101");
         break;
     default:
-        CV_Error(CV_StsBadArg, "This border type is not supported");
+        CV_Error(Error::StsBadArg, "This border type is not supported");
         break;
     }
 
