/*M///////////////////////////////////////////////////////////////////////////////////////
//
//  IMPORTANT: READ BEFORE DOWNLOADING, COPYING, INSTALLING OR USING.
//
//  By downloading, copying, installing or using the software you agree to this license.
//  If you do not agree to this license, do not download, install,
//  copy or use the software.
//
//
//                           License Agreement
//                For Open Source Computer Vision Library
//
// Copyright (C) 2010-2012, Institute Of Software Chinese Academy Of Science, all rights reserved.
// Copyright (C) 2010-2012, Advanced Micro Devices, Inc., all rights reserved.
// Copyright (C) 2010-2012, Multicoreware, Inc., all rights reserved.
// Third party copyrights are property of their respective owners.
//
// @Authors
//    Sen Liu, sen@multicorewareinc.com
//
// Redistribution and use in source and binary forms, with or without modification,
// are permitted provided that the following conditions are met:
//
//   * Redistribution's of source code must retain the above copyright notice,
//     this list of conditions and the following disclaimer.
//
//   * Redistribution's in binary form must reproduce the above copyright notice,
//     this list of conditions and the following disclaimer in the documentation
//     and/or other oclMaterials provided with the distribution.
//
//   * The name of the copyright holders may not be used to endorse or promote products
//     derived from this software without specific prior written permission.
//
// This software is provided by the copyright holders and contributors "as is" and
// any express or implied warranties, including, but not limited to, the implied
// warranties of merchantability and fitness for a particular purpose are disclaimed.
// In no event shall the Intel Corporation or contributors be liable for any direct,
// indirect, incidental, special, exemplary, or consequential damages
// (including, but not limited to, procurement of substitute goods or services;
// loss of use, data, or profits; or business interruption) however caused
// and on any theory of liability, whether in contract, strict liability,
// or tort (including negligence or otherwise) arising in any way out of
// the use of this software, even if advised of the possibility of such damage.
//
//M*/
#include "precomp.hpp"
#include <iostream>
namespace cv
{
namespace ocl
{
extern const char *moments;

// The function calculates center of gravity and the central second order moments
static void icvCompleteMomentState( CvMoments* moments )
{
    double cx = 0, cy = 0;
    double mu20, mu11, mu02;

    assert( moments != 0 );
    moments->inv_sqrt_m00 = 0;

    if( fabs(moments->m00) > DBL_EPSILON )
    {
        double inv_m00 = 1. / moments->m00;
        cx = moments->m10 * inv_m00;
        cy = moments->m01 * inv_m00;
        moments->inv_sqrt_m00 = std::sqrt( fabs(inv_m00) );
    }

    // mu20 = m20 - m10*cx
    mu20 = moments->m20 - moments->m10 * cx;
    // mu11 = m11 - m10*cy
    mu11 = moments->m11 - moments->m10 * cy;
    // mu02 = m02 - m01*cy
    mu02 = moments->m02 - moments->m01 * cy;

    moments->mu20 = mu20;
    moments->mu11 = mu11;
    moments->mu02 = mu02;

    // mu30 = m30 - cx*(3*mu20 + cx*m10)
    moments->mu30 = moments->m30 - cx * (3 * mu20 + cx * moments->m10);
    mu11 += mu11;
    // mu21 = m21 - cx*(2*mu11 + cx*m01) - cy*mu20
    moments->mu21 = moments->m21 - cx * (mu11 + cx * moments->m01) - cy * mu20;
    // mu12 = m12 - cy*(2*mu11 + cy*m10) - cx*mu02
    moments->mu12 = moments->m12 - cy * (mu11 + cy * moments->m10) - cx * mu02;
    // mu03 = m03 - cy*(3*mu02 + cy*m01)
    moments->mu03 = moments->m03 - cy * (3 * mu02 + cy * moments->m01);
}


static void icvContourMoments( CvSeq* contour, CvMoments* mom )
{
    if( contour->total )
    {
        CvSeqReader reader;
        int lpt = contour->total;
        double a00, a10, a01, a20, a11, a02, a30, a21, a12, a03;

        cvStartReadSeq( contour, &reader, 0 );

        size_t reader_size = lpt << 1;
        cv::Mat reader_mat(1,reader_size,CV_32FC1);

        bool is_float = CV_SEQ_ELTYPE(contour) == CV_32FC2;

        if (!cv::ocl::Context::getContext()->supportsFeature(Context::CL_DOUBLE) && is_float)
        {
            CV_Error(CV_StsUnsupportedFormat, "Moments - double is not supported by your GPU!");
        }

        if( is_float )
        {
            for(size_t i = 0; i < reader_size; ++i)
            {
                reader_mat.at<float>(0, i++) = ((CvPoint2D32f*)(reader.ptr))->x;
                reader_mat.at<float>(0, i) = ((CvPoint2D32f*)(reader.ptr))->y;
                CV_NEXT_SEQ_ELEM( contour->elem_size, reader );
            }
        }
        else
        {
            for(size_t i = 0; i < reader_size; ++i)
            {
                reader_mat.at<float>(0, i++) = ((CvPoint*)(reader.ptr))->x;
                reader_mat.at<float>(0, i) = ((CvPoint*)(reader.ptr))->y;
                CV_NEXT_SEQ_ELEM( contour->elem_size, reader );
            }
        }

        cv::ocl::oclMat dst_a(10, lpt, CV_64FC1);
        cv::ocl::oclMat reader_oclmat(reader_mat);
        int llength = std::min(lpt,128);
        size_t localThreads[3]  = { llength, 1, 1};
        size_t globalThreads[3] = { lpt, 1, 1};
        std::vector<std::pair<size_t , const void *> > args;
        args.push_back( std::make_pair( sizeof(cl_int) , (void *)&contour->total ));
        args.push_back( std::make_pair( sizeof(cl_mem) , (void *)&reader_oclmat.data ));
        args.push_back( std::make_pair( sizeof(cl_mem) , (void *)&dst_a.data ));
        cl_int dst_step = (cl_int)dst_a.step;
        args.push_back( std::make_pair( sizeof(cl_int) , (void *)&dst_step ));

        openCLExecuteKernel(dst_a.clCxt, &moments, "icvContourMoments", globalThreads, localThreads, args, -1, -1);
        
        cv::Mat dst(dst_a);
        a00 = a10 = a01 = a20 = a11 = a02 = a30 = a21 = a12 = a03 = 0.0;
        if (!cv::ocl::Context::getContext()->supportsFeature(Context::CL_DOUBLE))
        {
            for (int i = 0; i < contour->total; ++i)
            {
                a00 += dst.at<cl_long>(0, i);
                a10 += dst.at<cl_long>(1, i);
                a01 += dst.at<cl_long>(2, i);
                a20 += dst.at<cl_long>(3, i);
                a11 += dst.at<cl_long>(4, i);
                a02 += dst.at<cl_long>(5, i);
                a30 += dst.at<cl_long>(6, i);
                a21 += dst.at<cl_long>(7, i);
                a12 += dst.at<cl_long>(8, i);
                a03 += dst.at<cl_long>(9, i);
            }
        }
        else
        {
            a00 = cv::sum(dst.row(0))[0];
            a10 = cv::sum(dst.row(1))[0];
            a01 = cv::sum(dst.row(2))[0];
            a20 = cv::sum(dst.row(3))[0];
            a11 = cv::sum(dst.row(4))[0];
            a02 = cv::sum(dst.row(5))[0];
            a30 = cv::sum(dst.row(6))[0];
            a21 = cv::sum(dst.row(7))[0];
            a12 = cv::sum(dst.row(8))[0];
            a03 = cv::sum(dst.row(9))[0];
        }

        double db1_2, db1_6, db1_12, db1_24, db1_20, db1_60;
        if( fabs(a00) > FLT_EPSILON )
        {
            if( a00 > 0 )
            {
                db1_2 = 0.5;
                db1_6 = 0.16666666666666666666666666666667;
                db1_12 = 0.083333333333333333333333333333333;
                db1_24 = 0.041666666666666666666666666666667;
                db1_20 = 0.05;
                db1_60 = 0.016666666666666666666666666666667;
            }
            else
            {
                db1_2 = -0.5;
                db1_6 = -0.16666666666666666666666666666667;
                db1_12 = -0.083333333333333333333333333333333;
                db1_24 = -0.041666666666666666666666666666667;
                db1_20 = -0.05;
                db1_60 = -0.016666666666666666666666666666667;
            }

            // spatial moments
            mom->m00 = a00 * db1_2;
            mom->m10 = a10 * db1_6;
            mom->m01 = a01 * db1_6;
            mom->m20 = a20 * db1_12;
            mom->m11 = a11 * db1_24;
            mom->m02 = a02 * db1_12;
            mom->m30 = a30 * db1_20;
            mom->m21 = a21 * db1_60;
            mom->m12 = a12 * db1_60;
            mom->m03 = a03 * db1_20;

            icvCompleteMomentState( mom );
        }
    }
}

static void ocl_cvMoments( const void* array, CvMoments* mom, int binary )
{
    const int TILE_SIZE = 256;
    int type, depth, cn, coi = 0;
    CvMat stub, *mat = (CvMat*)array;
    CvContour contourHeader;
    CvSeq* contour = 0;
    CvSeqBlock block;
    if( CV_IS_SEQ( array ))
    {
        contour = (CvSeq*)array;
        if( !CV_IS_SEQ_POINT_SET( contour ))
            CV_Error( CV_StsBadArg, "The passed sequence is not a valid contour" );
    }

    if( !moments )
        CV_Error( CV_StsNullPtr, "" );

    memset( mom, 0, sizeof(*mom));

    if( !contour )
    {

        mat = cvGetMat( mat, &stub, &coi );
        type = CV_MAT_TYPE( mat->type );

        if( type == CV_32SC2 || type == CV_32FC2 )
        {
            contour = cvPointSeqFromMat(
                          CV_SEQ_KIND_CURVE | CV_SEQ_FLAG_CLOSED,
                          mat, &contourHeader, &block );
        }
    }
    if( contour )
    {
        icvContourMoments( contour, mom );
        return;
    }

    type = CV_MAT_TYPE( mat->type );
    depth = CV_MAT_DEPTH( type );
    cn = CV_MAT_CN( type );

    cv::Size size = cvGetMatSize( mat );
    if( cn > 1 && coi == 0 )
        CV_Error( CV_StsBadArg, "Invalid image type" );

    if( size.width <= 0 || size.height <= 0 )
        return;

    cv::Mat src0(mat);
    cv::ocl::oclMat src(src0);
    cv::Size tileSize;
    int blockx,blocky;
    if(size.width%TILE_SIZE == 0)
        blockx = size.width/TILE_SIZE;
    else
        blockx = size.width/TILE_SIZE + 1;
    if(size.height%TILE_SIZE == 0)
        blocky = size.height/TILE_SIZE;
    else
        blocky = size.height/TILE_SIZE + 1;
    cv::ocl::oclMat dst_m(blocky * 10, blockx, CV_64FC1);
    cl_mem sum = openCLCreateBuffer(src.clCxt,CL_MEM_READ_WRITE,10*sizeof(double));
    int tile_width  = std::min(size.width,TILE_SIZE);
    int tile_height = std::min(size.height,TILE_SIZE);
    size_t localThreads[3]  = { tile_height, 1, 1};
    size_t globalThreads[3] = { size.height, blockx, 1};
<<<<<<< HEAD
    std::vector<std::pair<size_t , const void *> > args,args_sum;
    args.push_back( std::make_pair( sizeof(cl_mem) , (void *)&src.data ));
    args.push_back( std::make_pair( sizeof(cl_int) , (void *)&src.rows ));
    args.push_back( std::make_pair( sizeof(cl_int) , (void *)&src.cols ));
    args.push_back( std::make_pair( sizeof(cl_int) , (void *)&src.step ));
    args.push_back( std::make_pair( sizeof(cl_int) , (void *)&tileSize.width ));
    args.push_back( std::make_pair( sizeof(cl_int) , (void *)&tileSize.height ));
    args.push_back( std::make_pair( sizeof(cl_mem) , (void *)&dst_m00.data ));
    args.push_back( std::make_pair( sizeof(cl_mem) , (void *)&dst_m10.data ));
    args.push_back( std::make_pair( sizeof(cl_mem) , (void *)&dst_m01.data ));
    args.push_back( std::make_pair( sizeof(cl_mem) , (void *)&dst_m20.data ));
    args.push_back( std::make_pair( sizeof(cl_mem) , (void *)&dst_m11.data ));
    args.push_back( std::make_pair( sizeof(cl_mem) , (void *)&dst_m02.data ));
    args.push_back( std::make_pair( sizeof(cl_mem) , (void *)&dst_m30.data ));
    args.push_back( std::make_pair( sizeof(cl_mem) , (void *)&dst_m21.data ));
    args.push_back( std::make_pair( sizeof(cl_mem) , (void *)&dst_m12.data ));
    args.push_back( std::make_pair( sizeof(cl_mem) , (void *)&dst_m03.data ));
    args.push_back( std::make_pair( sizeof(cl_int) , (void *)&dst_m00.cols ));
    args.push_back( std::make_pair( sizeof(cl_int) , (void *)&dst_m00.step ));
    args.push_back( std::make_pair( sizeof(cl_int) , (void *)&type ));
    args.push_back( std::make_pair( sizeof(cl_int) , (void *)&depth ));
    args.push_back( std::make_pair( sizeof(cl_int) , (void *)&cn ));
    args.push_back( std::make_pair( sizeof(cl_int) , (void *)&coi ));
    args.push_back( std::make_pair( sizeof(cl_int) , (void *)&binary ));
    args.push_back( std::make_pair( sizeof(cl_int) , (void *)&TILE_SIZE ));
    openCLExecuteKernel(dst_m00.clCxt, &moments, "CvMoments", globalThreads, localThreads, args, -1, depth);

    size_t localThreadss[3]  = { 128, 1, 1};
    size_t globalThreadss[3] = { 128, 1, 1};
    args_sum.push_back( std::make_pair( sizeof(cl_int) , (void *)&src.rows ));
    args_sum.push_back( std::make_pair( sizeof(cl_int) , (void *)&src.cols ));
    args_sum.push_back( std::make_pair( sizeof(cl_int) , (void *)&tile_height ));
    args_sum.push_back( std::make_pair( sizeof(cl_int) , (void *)&tile_width ));
    args_sum.push_back( std::make_pair( sizeof(cl_int) , (void *)&TILE_SIZE ));
    args_sum.push_back( std::make_pair( sizeof(cl_mem) , (void *)&sum ));
    args_sum.push_back( std::make_pair( sizeof(cl_mem) , (void *)&dst_m00.data ));
    args_sum.push_back( std::make_pair( sizeof(cl_mem) , (void *)&dst_m10.data ));
    args_sum.push_back( std::make_pair( sizeof(cl_mem) , (void *)&dst_m01.data ));
    args_sum.push_back( std::make_pair( sizeof(cl_mem) , (void *)&dst_m20.data ));
    args_sum.push_back( std::make_pair( sizeof(cl_mem) , (void *)&dst_m11.data ));
    args_sum.push_back( std::make_pair( sizeof(cl_mem) , (void *)&dst_m02.data ));
    args_sum.push_back( std::make_pair( sizeof(cl_mem) , (void *)&dst_m30.data ));
    args_sum.push_back( std::make_pair( sizeof(cl_mem) , (void *)&dst_m21.data ));
    args_sum.push_back( std::make_pair( sizeof(cl_mem) , (void *)&dst_m12.data ));
    args_sum.push_back( std::make_pair( sizeof(cl_mem) , (void *)&dst_m03.data ));
    openCLExecuteKernel(dst_m00.clCxt, &moments, "dst_sum", globalThreadss, localThreadss, args_sum, -1, -1);
=======
    vector<pair<size_t , const void *> > args,args_sum;
    args.push_back( make_pair( sizeof(cl_mem) , (void *)&src.data ));
    args.push_back( make_pair( sizeof(cl_int) , (void *)&src.rows ));
    args.push_back( make_pair( sizeof(cl_int) , (void *)&src.cols ));
    args.push_back( make_pair( sizeof(cl_int) , (void *)&src.step ));
    args.push_back( make_pair( sizeof(cl_int) , (void *)&tileSize.width ));
    args.push_back( make_pair( sizeof(cl_int) , (void *)&tileSize.height ));
    args.push_back( make_pair( sizeof(cl_mem) , (void *)&dst_m.data ));
    args.push_back( make_pair( sizeof(cl_int) , (void *)&dst_m.cols ));
    args.push_back( make_pair( sizeof(cl_int) , (void *)&dst_m.step ));
    args.push_back( make_pair( sizeof(cl_int) , (void *)&blocky ));
    args.push_back( make_pair( sizeof(cl_int) , (void *)&type ));
    args.push_back( make_pair( sizeof(cl_int) , (void *)&depth ));
    args.push_back( make_pair( sizeof(cl_int) , (void *)&cn ));
    args.push_back( make_pair( sizeof(cl_int) , (void *)&coi ));
    args.push_back( make_pair( sizeof(cl_int) , (void *)&binary ));
    args.push_back( make_pair( sizeof(cl_int) , (void *)&TILE_SIZE ));
    openCLExecuteKernel(dst_m.clCxt, &moments, "CvMoments", globalThreads, localThreads, args, -1, depth);

    size_t localThreadss[3]  = { 128, 1, 1};
    size_t globalThreadss[3] = { 128, 1, 1};
    args_sum.push_back( make_pair( sizeof(cl_int) , (void *)&src.rows ));
    args_sum.push_back( make_pair( sizeof(cl_int) , (void *)&src.cols ));
    args_sum.push_back( make_pair( sizeof(cl_int) , (void *)&tile_height ));
    args_sum.push_back( make_pair( sizeof(cl_int) , (void *)&tile_width ));
    args_sum.push_back( make_pair( sizeof(cl_int) , (void *)&TILE_SIZE ));
    args_sum.push_back( make_pair( sizeof(cl_mem) , (void *)&sum ));
    args_sum.push_back( make_pair( sizeof(cl_mem) , (void *)&dst_m.data ));
    args_sum.push_back( make_pair( sizeof(cl_int) , (void *)&dst_m.step ));
    openCLExecuteKernel(dst_m.clCxt, &moments, "dst_sum", globalThreadss, localThreadss, args_sum, -1, -1);
>>>>>>> e143706e
    double* dstsum = new double[10];
    memset(dstsum,0,10*sizeof(double));
    openCLReadBuffer(dst_m.clCxt,sum,(void *)dstsum,10*sizeof(double));
    mom->m00 = dstsum[0];
    mom->m10 = dstsum[1];
    mom->m01 = dstsum[2];
    mom->m20 = dstsum[3];
    mom->m11 = dstsum[4];
    mom->m02 = dstsum[5];
    mom->m30 = dstsum[6];
    mom->m21 = dstsum[7];
    mom->m12 = dstsum[8];
    mom->m03 = dstsum[9];
    delete [] dstsum;

    icvCompleteMomentState( mom );
}

Moments ocl_moments( InputArray _array, bool binaryImage )
{
    CvMoments om;
    Mat arr = _array.getMat();
    CvMat c_array = arr;
    ocl_cvMoments(&c_array, &om, binaryImage);
    return om;
}

}

}<|MERGE_RESOLUTION|>--- conflicted
+++ resolved
@@ -143,7 +143,7 @@
         args.push_back( std::make_pair( sizeof(cl_int) , (void *)&dst_step ));
 
         openCLExecuteKernel(dst_a.clCxt, &moments, "icvContourMoments", globalThreads, localThreads, args, -1, -1);
-        
+
         cv::Mat dst(dst_a);
         a00 = a10 = a01 = a20 = a11 = a02 = a30 = a21 = a12 = a03 = 0.0;
         if (!cv::ocl::Context::getContext()->supportsFeature(Context::CL_DOUBLE))
@@ -283,7 +283,6 @@
     int tile_height = std::min(size.height,TILE_SIZE);
     size_t localThreads[3]  = { tile_height, 1, 1};
     size_t globalThreads[3] = { size.height, blockx, 1};
-<<<<<<< HEAD
     std::vector<std::pair<size_t , const void *> > args,args_sum;
     args.push_back( std::make_pair( sizeof(cl_mem) , (void *)&src.data ));
     args.push_back( std::make_pair( sizeof(cl_int) , (void *)&src.rows ));
@@ -291,25 +290,17 @@
     args.push_back( std::make_pair( sizeof(cl_int) , (void *)&src.step ));
     args.push_back( std::make_pair( sizeof(cl_int) , (void *)&tileSize.width ));
     args.push_back( std::make_pair( sizeof(cl_int) , (void *)&tileSize.height ));
-    args.push_back( std::make_pair( sizeof(cl_mem) , (void *)&dst_m00.data ));
-    args.push_back( std::make_pair( sizeof(cl_mem) , (void *)&dst_m10.data ));
-    args.push_back( std::make_pair( sizeof(cl_mem) , (void *)&dst_m01.data ));
-    args.push_back( std::make_pair( sizeof(cl_mem) , (void *)&dst_m20.data ));
-    args.push_back( std::make_pair( sizeof(cl_mem) , (void *)&dst_m11.data ));
-    args.push_back( std::make_pair( sizeof(cl_mem) , (void *)&dst_m02.data ));
-    args.push_back( std::make_pair( sizeof(cl_mem) , (void *)&dst_m30.data ));
-    args.push_back( std::make_pair( sizeof(cl_mem) , (void *)&dst_m21.data ));
-    args.push_back( std::make_pair( sizeof(cl_mem) , (void *)&dst_m12.data ));
-    args.push_back( std::make_pair( sizeof(cl_mem) , (void *)&dst_m03.data ));
-    args.push_back( std::make_pair( sizeof(cl_int) , (void *)&dst_m00.cols ));
-    args.push_back( std::make_pair( sizeof(cl_int) , (void *)&dst_m00.step ));
+    args.push_back( std::make_pair( sizeof(cl_mem) , (void *)&dst_m.data ));
+    args.push_back( std::make_pair( sizeof(cl_int) , (void *)&dst_m.cols ));
+    args.push_back( std::make_pair( sizeof(cl_int) , (void *)&dst_m.step ));
+    args.push_back( std::make_pair( sizeof(cl_int) , (void *)&blocky ));
     args.push_back( std::make_pair( sizeof(cl_int) , (void *)&type ));
     args.push_back( std::make_pair( sizeof(cl_int) , (void *)&depth ));
     args.push_back( std::make_pair( sizeof(cl_int) , (void *)&cn ));
     args.push_back( std::make_pair( sizeof(cl_int) , (void *)&coi ));
     args.push_back( std::make_pair( sizeof(cl_int) , (void *)&binary ));
     args.push_back( std::make_pair( sizeof(cl_int) , (void *)&TILE_SIZE ));
-    openCLExecuteKernel(dst_m00.clCxt, &moments, "CvMoments", globalThreads, localThreads, args, -1, depth);
+    openCLExecuteKernel(dst_m.clCxt, &moments, "CvMoments", globalThreads, localThreads, args, -1, depth);
 
     size_t localThreadss[3]  = { 128, 1, 1};
     size_t globalThreadss[3] = { 128, 1, 1};
@@ -319,49 +310,9 @@
     args_sum.push_back( std::make_pair( sizeof(cl_int) , (void *)&tile_width ));
     args_sum.push_back( std::make_pair( sizeof(cl_int) , (void *)&TILE_SIZE ));
     args_sum.push_back( std::make_pair( sizeof(cl_mem) , (void *)&sum ));
-    args_sum.push_back( std::make_pair( sizeof(cl_mem) , (void *)&dst_m00.data ));
-    args_sum.push_back( std::make_pair( sizeof(cl_mem) , (void *)&dst_m10.data ));
-    args_sum.push_back( std::make_pair( sizeof(cl_mem) , (void *)&dst_m01.data ));
-    args_sum.push_back( std::make_pair( sizeof(cl_mem) , (void *)&dst_m20.data ));
-    args_sum.push_back( std::make_pair( sizeof(cl_mem) , (void *)&dst_m11.data ));
-    args_sum.push_back( std::make_pair( sizeof(cl_mem) , (void *)&dst_m02.data ));
-    args_sum.push_back( std::make_pair( sizeof(cl_mem) , (void *)&dst_m30.data ));
-    args_sum.push_back( std::make_pair( sizeof(cl_mem) , (void *)&dst_m21.data ));
-    args_sum.push_back( std::make_pair( sizeof(cl_mem) , (void *)&dst_m12.data ));
-    args_sum.push_back( std::make_pair( sizeof(cl_mem) , (void *)&dst_m03.data ));
-    openCLExecuteKernel(dst_m00.clCxt, &moments, "dst_sum", globalThreadss, localThreadss, args_sum, -1, -1);
-=======
-    vector<pair<size_t , const void *> > args,args_sum;
-    args.push_back( make_pair( sizeof(cl_mem) , (void *)&src.data ));
-    args.push_back( make_pair( sizeof(cl_int) , (void *)&src.rows ));
-    args.push_back( make_pair( sizeof(cl_int) , (void *)&src.cols ));
-    args.push_back( make_pair( sizeof(cl_int) , (void *)&src.step ));
-    args.push_back( make_pair( sizeof(cl_int) , (void *)&tileSize.width ));
-    args.push_back( make_pair( sizeof(cl_int) , (void *)&tileSize.height ));
-    args.push_back( make_pair( sizeof(cl_mem) , (void *)&dst_m.data ));
-    args.push_back( make_pair( sizeof(cl_int) , (void *)&dst_m.cols ));
-    args.push_back( make_pair( sizeof(cl_int) , (void *)&dst_m.step ));
-    args.push_back( make_pair( sizeof(cl_int) , (void *)&blocky ));
-    args.push_back( make_pair( sizeof(cl_int) , (void *)&type ));
-    args.push_back( make_pair( sizeof(cl_int) , (void *)&depth ));
-    args.push_back( make_pair( sizeof(cl_int) , (void *)&cn ));
-    args.push_back( make_pair( sizeof(cl_int) , (void *)&coi ));
-    args.push_back( make_pair( sizeof(cl_int) , (void *)&binary ));
-    args.push_back( make_pair( sizeof(cl_int) , (void *)&TILE_SIZE ));
-    openCLExecuteKernel(dst_m.clCxt, &moments, "CvMoments", globalThreads, localThreads, args, -1, depth);
-
-    size_t localThreadss[3]  = { 128, 1, 1};
-    size_t globalThreadss[3] = { 128, 1, 1};
-    args_sum.push_back( make_pair( sizeof(cl_int) , (void *)&src.rows ));
-    args_sum.push_back( make_pair( sizeof(cl_int) , (void *)&src.cols ));
-    args_sum.push_back( make_pair( sizeof(cl_int) , (void *)&tile_height ));
-    args_sum.push_back( make_pair( sizeof(cl_int) , (void *)&tile_width ));
-    args_sum.push_back( make_pair( sizeof(cl_int) , (void *)&TILE_SIZE ));
-    args_sum.push_back( make_pair( sizeof(cl_mem) , (void *)&sum ));
-    args_sum.push_back( make_pair( sizeof(cl_mem) , (void *)&dst_m.data ));
-    args_sum.push_back( make_pair( sizeof(cl_int) , (void *)&dst_m.step ));
+    args_sum.push_back( std::make_pair( sizeof(cl_mem) , (void *)&dst_m.data ));
+    args_sum.push_back( std::make_pair( sizeof(cl_int) , (void *)&dst_m.step ));
     openCLExecuteKernel(dst_m.clCxt, &moments, "dst_sum", globalThreadss, localThreadss, args_sum, -1, -1);
->>>>>>> e143706e
     double* dstsum = new double[10];
     memset(dstsum,0,10*sizeof(double));
     openCLReadBuffer(dst_m.clCxt,sum,(void *)dstsum,10*sizeof(double));
