/*M///////////////////////////////////////////////////////////////////////////////////////
//
//  IMPORTANT: READ BEFORE DOWNLOADING, COPYING, INSTALLING OR USING.
//
//  By downloading, copying, installing or using the software you agree to this license.
//  If you do not agree to this license, do not download, install,
//  copy or use the software.
//
//
//                           License Agreement
//                For Open Source Computer Vision Library
//
// Copyright (C) 2010-2012, Multicoreware, Inc., all rights reserved.
// Copyright (C) 2010-2012, Advanced Micro Devices, Inc., all rights reserved.
// Third party copyrights are property of their respective owners.
//
// @Authors
//    Peng Xiao, pengxiao@multicorewareinc.com
//
// Redistribution and use in source and binary forms, with or without modification,
// are permitted provided that the following conditions are met:
//
//   * Redistribution's of source code must retain the above copyright notice,
//     this list of conditions and the following disclaimer.
//
//   * Redistribution's in binary form must reproduce the above copyright notice,
//     this list of conditions and the following disclaimer in the documentation
//     and/or other oclMaterials provided with the distribution.
//
//   * The name of the copyright holders may not be used to endorse or promote products
//     derived from this software without specific prior written permission.
//
// This software is provided by the copyright holders and contributors as is and
// any express or implied warranties, including, but not limited to, the implied
// warranties of merchantability and fitness for a particular purpose are disclaimed.
// In no event shall the Intel Corporation or contributors be liable for any direct,
// indirect, incidental, special, exemplary, or consequential damages
// (including, but not limited to, procurement of substitute goods or services;
// loss of use, data, or profits; or business interruption) however caused
// and on any theory of liability, whether in contract, strict liability,
// or tort (including negligence or otherwise) arising in any way out of
// the use of this software, even if advised of the possibility of such damage.
//
//M*/

#ifndef __OPENCV_OCL_PRIVATE_UTIL__
#define __OPENCV_OCL_PRIVATE_UTIL__

#include "opencv2/ocl/cl_runtime/cl_runtime.hpp"

#include "opencv2/ocl.hpp"

namespace cv
{
namespace ocl
{

struct ProgramEntry
{
    const char* name;
    const char* programStr;
    const char* programHash;
};

inline cl_device_id getClDeviceID(const Context *ctx)
{
    return *(cl_device_id*)(ctx->getOpenCLDeviceIDPtr());
}

inline cl_context getClContext(const Context *ctx)
{
    return *(cl_context*)(ctx->getOpenCLContextPtr());
}

inline cl_command_queue getClCommandQueue(const Context *ctx)
{
    return *(cl_command_queue*)(ctx->getOpenCLCommandQueuePtr());
}

CV_EXPORTS cv::Mutex& getInitializationMutex();

enum openCLMemcpyKind
{
    clMemcpyHostToDevice = 0,
    clMemcpyDeviceToHost,
    clMemcpyDeviceToDevice
};
///////////////////////////OpenCL call wrappers////////////////////////////
CV_EXPORTS void openCLMallocPitch(Context *clCxt, void **dev_ptr, size_t *pitch,
        size_t widthInBytes, size_t height);
CV_EXPORTS void openCLMallocPitchEx(Context *clCxt, void **dev_ptr, size_t *pitch,
        size_t widthInBytes, size_t height, DevMemRW rw_type, DevMemType mem_type);
CV_EXPORTS void openCLMemcpy2D(Context *clCxt, void *dst, size_t dpitch,
        const void *src, size_t spitch,
        size_t width, size_t height, openCLMemcpyKind kind, int channels = -1);
CV_EXPORTS void openCLCopyBuffer2D(Context *clCxt, void *dst, size_t dpitch, int dst_offset,
        const void *src, size_t spitch,
        size_t width, size_t height, int src_offset);
CV_EXPORTS void openCLFree(void *devPtr);
CV_EXPORTS cl_mem openCLCreateBuffer(Context *clCxt, size_t flag, size_t size);
CV_EXPORTS void openCLReadBuffer(Context *clCxt, cl_mem dst_buffer, void *host_buffer, size_t size);
CV_EXPORTS cl_kernel openCLGetKernelFromSource(const Context *clCxt,
        const cv::ocl::ProgramEntry* source, String kernelName);
CV_EXPORTS cl_kernel openCLGetKernelFromSource(const Context *clCxt,
<<<<<<< HEAD
        const cv::ocl::ProgramEntry* source, String kernelName, const char *build_options);
CV_EXPORTS void openCLVerifyKernel(const Context *clCxt, cl_kernel kernel, size_t *localThreads);
CV_EXPORTS void openCLExecuteKernel(Context *clCxt , const cv::ocl::ProgramEntry* source, String kernelName, std::vector< std::pair<size_t, const void *> > &args,
=======
        const cv::ocl::ProgramEntry* source, std::string kernelName, const char *build_options);
CV_EXPORTS cl_kernel openCLGetKernelFromSource(Context *ctx, const cv::ocl::ProgramEntry* source,
        string kernelName, int channels, int depth, const char *build_options);
CV_EXPORTS void openCLVerifyKernel(const Context *clCxt, cl_kernel kernel, size_t *localThreads);
CV_EXPORTS void openCLExecuteKernel(Context *ctx, cl_kernel kernel, size_t globalThreads[3],
                          size_t localThreads[3], std::vector< std::pair<size_t, const void *> > &args);
CV_EXPORTS void openCLExecuteKernel(Context *clCxt , const cv::ocl::ProgramEntry* source, string kernelName, std::vector< std::pair<size_t, const void *> > &args,
>>>>>>> dd942df0
        int globalcols , int globalrows, size_t blockSize = 16, int kernel_expand_depth = -1, int kernel_expand_channel = -1);
CV_EXPORTS void openCLExecuteKernel_(Context *clCxt, const cv::ocl::ProgramEntry* source, String kernelName,
        size_t globalThreads[3], size_t localThreads[3],
        std::vector< std::pair<size_t, const void *> > &args, int channels, int depth, const char *build_options);
CV_EXPORTS void openCLExecuteKernel(Context *clCxt, const cv::ocl::ProgramEntry* source, String kernelName, size_t globalThreads[3],
        size_t localThreads[3],  std::vector< std::pair<size_t, const void *> > &args, int channels, int depth);
CV_EXPORTS void openCLExecuteKernel(Context *clCxt, const cv::ocl::ProgramEntry* source, String kernelName, size_t globalThreads[3],
        size_t localThreads[3],  std::vector< std::pair<size_t, const void *> > &args, int channels,
        int depth, const char *build_options);

CV_EXPORTS cl_mem load_constant(cl_context context, cl_command_queue command_queue, const void *value,
        const size_t size);

CV_EXPORTS cl_mem openCLMalloc(cl_context clCxt, size_t size, cl_mem_flags flags, void *host_ptr);

enum FLUSH_MODE
{
    CLFINISH = 0,
    CLFLUSH,
    DISABLE
};

CV_EXPORTS void openCLExecuteKernel2(Context *clCxt, const cv::ocl::ProgramEntry* source, String kernelName, size_t globalThreads[3],
        size_t localThreads[3],  std::vector< std::pair<size_t, const void *> > &args, int channels, int depth, FLUSH_MODE finish_mode = DISABLE);
CV_EXPORTS void openCLExecuteKernel2(Context *clCxt, const cv::ocl::ProgramEntry* source, String kernelName, size_t globalThreads[3],
        size_t localThreads[3],  std::vector< std::pair<size_t, const void *> > &args, int channels,
        int depth, const char *build_options, FLUSH_MODE finish_mode = DISABLE);

// bind oclMat to OpenCL image textures
// note:
//   1. there is no memory management. User need to explicitly release the resource
//   2. for faster clamping, there is no buffer padding for the constructed texture
CV_EXPORTS cl_mem bindTexture(const oclMat &mat);
CV_EXPORTS void releaseTexture(cl_mem& texture);

//Represents an image texture object
class CV_EXPORTS TextureCL
{
public:
    TextureCL(cl_mem tex, int r, int c, int t)
        : tex_(tex), rows(r), cols(c), type(t) {}
    ~TextureCL()
    {
        openCLFree(tex_);
    }
    operator cl_mem()
    {
        return tex_;
    }
    cl_mem const tex_;
    const int rows;
    const int cols;
    const int type;
private:
    //disable assignment
    void operator=(const TextureCL&);
};
// bind oclMat to OpenCL image textures and retunrs an TextureCL object
// note:
//   for faster clamping, there is no buffer padding for the constructed texture
CV_EXPORTS Ptr<TextureCL> bindTexturePtr(const oclMat &mat);

CV_EXPORTS bool isCpuDevice();

CV_EXPORTS size_t queryWaveFrontSize(cl_kernel kernel);


inline size_t divUp(size_t total, size_t grain)
{
    return (total + grain - 1) / grain;
}

inline size_t roundUp(size_t sz, size_t n)
{
    // we don't assume that n is a power of 2 (see alignSize)
    // equal to divUp(sz, n) * n
    size_t t = sz + n - 1;
    size_t rem = t % n;
    size_t result = t - rem;
    return result;
}

}//namespace ocl
}//namespace cv

#endif //__OPENCV_OCL_PRIVATE_UTIL__<|MERGE_RESOLUTION|>--- conflicted
+++ resolved
@@ -25,7 +25,7 @@
 //
 //   * Redistribution's in binary form must reproduce the above copyright notice,
 //     this list of conditions and the following disclaimer in the documentation
-//     and/or other oclMaterials provided with the distribution.
+//     and/or other materials provided with the distribution.
 //
 //   * The name of the copyright holders may not be used to endorse or promote products
 //     derived from this software without specific prior written permission.
@@ -102,19 +102,13 @@
 CV_EXPORTS cl_kernel openCLGetKernelFromSource(const Context *clCxt,
         const cv::ocl::ProgramEntry* source, String kernelName);
 CV_EXPORTS cl_kernel openCLGetKernelFromSource(const Context *clCxt,
-<<<<<<< HEAD
         const cv::ocl::ProgramEntry* source, String kernelName, const char *build_options);
-CV_EXPORTS void openCLVerifyKernel(const Context *clCxt, cl_kernel kernel, size_t *localThreads);
-CV_EXPORTS void openCLExecuteKernel(Context *clCxt , const cv::ocl::ProgramEntry* source, String kernelName, std::vector< std::pair<size_t, const void *> > &args,
-=======
-        const cv::ocl::ProgramEntry* source, std::string kernelName, const char *build_options);
 CV_EXPORTS cl_kernel openCLGetKernelFromSource(Context *ctx, const cv::ocl::ProgramEntry* source,
-        string kernelName, int channels, int depth, const char *build_options);
+        String kernelName, int channels, int depth, const char *build_options);
 CV_EXPORTS void openCLVerifyKernel(const Context *clCxt, cl_kernel kernel, size_t *localThreads);
 CV_EXPORTS void openCLExecuteKernel(Context *ctx, cl_kernel kernel, size_t globalThreads[3],
                           size_t localThreads[3], std::vector< std::pair<size_t, const void *> > &args);
-CV_EXPORTS void openCLExecuteKernel(Context *clCxt , const cv::ocl::ProgramEntry* source, string kernelName, std::vector< std::pair<size_t, const void *> > &args,
->>>>>>> dd942df0
+CV_EXPORTS void openCLExecuteKernel(Context *clCxt , const cv::ocl::ProgramEntry* source, String kernelName, std::vector< std::pair<size_t, const void *> > &args,
         int globalcols , int globalrows, size_t blockSize = 16, int kernel_expand_depth = -1, int kernel_expand_channel = -1);
 CV_EXPORTS void openCLExecuteKernel_(Context *clCxt, const cv::ocl::ProgramEntry* source, String kernelName,
         size_t globalThreads[3], size_t localThreads[3],
