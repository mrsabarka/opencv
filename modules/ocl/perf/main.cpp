/*M///////////////////////////////////////////////////////////////////////////////////////
//
//  IMPORTANT: READ BEFORE DOWNLOADING, COPYING, INSTALLING OR USING.
//
//  By downloading, copying, installing or using the software you agree to this license.
//  If you do not agree to this license, do not download, install,
//  copy or use the software.
//
//
//                           License Agreement
//                For Open Source Computer Vision Library
//
// Copyright (C) 2010-2012, Multicoreware, Inc., all rights reserved.
// Copyright (C) 2010-2012, Advanced Micro Devices, Inc., all rights reserved.
// Third party copyrights are property of their respective owners.

// Redistribution and use in source and binary forms, with or without modification,
// are permitted provided that the following conditions are met:
//
//   * Redistribution's of source code must retain the above copyright notice,
//     this list of conditions and the following disclaimer.
//
//   * Redistribution's in binary form must reproduce the above copyright notice,
//     this list of conditions and the following disclaimer in the documentation
//     and/or other oclMaterials provided with the distribution.
//
//   * The name of the copyright holders may not be used to endorse or promote products
//     derived from this software without specific prior written permission.
//
// This software is provided by the copyright holders and contributors as is and
// any express or implied warranties, including, but not limited to, the implied
// warranties of merchantability and fitness for a particular purpose are disclaimed.
// In no event shall the Intel Corporation or contributors be liable for any direct,
// indirect, incidental, special, exemplary, or consequential damages
// (including, but not limited to, procurement of substitute goods or services;
// loss of use, data, or profits; or business interruption) however caused
// and on any theory of liability, whether in contract, strict liability,
// or tort (including negligence or otherwise) arising in any way out of
// the use of this software, even if advised of the possibility of such damage.
//
//M*/

#include "perf_precomp.hpp"

<<<<<<< HEAD
static int cvErrorCallback(int /*status*/, const char * /*func_name*/,
    const char *err_msg, const char * /*file_name*/,
    int /*line*/, void * /*userdata*/)
{
    TestSystem::instance().printError(err_msg);
    return 0;
}

int main(int argc, const char *argv[])
{
    const char *keys =
        "{ h help    | false | print help message }"
        "{ f filter  |       | filter for test }"
        "{ w workdir |       | set working directory }"
        "{ l list    | false | show all tests }"
        "{ d device  | 0     | device id }"
        "{ c cpu_ocl | false | use cpu as ocl device}"
        "{ i iters   | 10    | iteration count }"
        "{ m warmup  | 1     | gpu warm up iteration count}"
        "{ t xtop    | 1.1	 | xfactor top boundary}"
        "{ b xbottom | 0.9	 | xfactor bottom boundary}"
        "{ v verify  | false | only run gpu once to verify if problems occur}";
=======
const char * impls[] =
{
    IMPL_OCL,
    IMPL_PLAIN,
#ifdef HAVE_OPENCV_GPU
    IMPL_GPU
#endif
};

int main(int argc, char ** argv)
{
    const char * keys =
        "{ h | help     | false              | print help message }"
        "{ t | type     | gpu                | set device type:cpu or gpu}"
        "{ p | platform | 0                  | set platform id }"
        "{ d | device   | 0                  | set device id }";
>>>>>>> 525b6eca

    CommandLineParser cmd(argc, argv, keys);
    if (cmd.has("help"))
    {
<<<<<<< HEAD
        cout << "Avaible options:" << endl;
        cmd.printMessage();
=======
        cout << "Available options besides google test option:" << endl;
        cmd.printParams();
>>>>>>> 525b6eca
        return 0;
    }

    string type = cmd.get<string>("type");
    unsigned int pid = cmd.get<unsigned int>("platform");
    int device = cmd.get<int>("device");

    int flag = type == "cpu" ? cv::ocl::CVCL_DEVICE_TYPE_CPU :
                               cv::ocl::CVCL_DEVICE_TYPE_GPU;

    std::vector<cv::ocl::Info> oclinfo;
    int devnums = cv::ocl::getDevice(oclinfo, flag);
    if (devnums <= device || device < 0)
    {
<<<<<<< HEAD
        for (size_t j = 0; j < oclinfo[i].DeviceName.size(); j++, devidx++)
        {
            if (device == devidx)
            {
                ocl::setDevice(oclinfo[i], (int)j);
                TestSystem::instance().setRecordName(oclinfo[i].DeviceName[j]);
                cout << "use " << devidx << ": " <<oclinfo[i].DeviceName[j] << endl;
                goto END_DEV;
            }
        }
    }

END_DEV:

    string filter = cmd.get<string>("filter");
    string workdir = cmd.get<string>("workdir");
    bool list = cmd.has("list");
    int iters = cmd.get<int>("iters");
    int wu_iters = cmd.get<int>("warmup");
    double x_top = cmd.get<double>("xtop");
    double x_bottom = cmd.get<double>("xbottom");

    TestSystem::instance().setTopThreshold(x_top);
    TestSystem::instance().setBottomThreshold(x_bottom);

    if (!filter.empty())
    {
        TestSystem::instance().setTestFilter(filter);
    }

    if (!workdir.empty())
    {
        if (workdir[workdir.size() - 1] != '/' && workdir[workdir.size() - 1] != '\\')
        {
            workdir += '/';
        }

        TestSystem::instance().setWorkingDir(workdir);
=======
        std::cout << "device invalid\n";
        return -1;
>>>>>>> 525b6eca
    }

    if (pid >= oclinfo.size())
    {
        std::cout << "platform invalid\n";
        return -1;
    }

    cv::ocl::setDevice(oclinfo[pid], device);
    cv::ocl::setBinaryDiskCache(cv::ocl::CACHE_UPDATE);

    CV_PERF_TEST_MAIN_INTERNALS(ocl, impls)
}<|MERGE_RESOLUTION|>--- conflicted
+++ resolved
@@ -42,30 +42,6 @@
 
 #include "perf_precomp.hpp"
 
-<<<<<<< HEAD
-static int cvErrorCallback(int /*status*/, const char * /*func_name*/,
-    const char *err_msg, const char * /*file_name*/,
-    int /*line*/, void * /*userdata*/)
-{
-    TestSystem::instance().printError(err_msg);
-    return 0;
-}
-
-int main(int argc, const char *argv[])
-{
-    const char *keys =
-        "{ h help    | false | print help message }"
-        "{ f filter  |       | filter for test }"
-        "{ w workdir |       | set working directory }"
-        "{ l list    | false | show all tests }"
-        "{ d device  | 0     | device id }"
-        "{ c cpu_ocl | false | use cpu as ocl device}"
-        "{ i iters   | 10    | iteration count }"
-        "{ m warmup  | 1     | gpu warm up iteration count}"
-        "{ t xtop    | 1.1	 | xfactor top boundary}"
-        "{ b xbottom | 0.9	 | xfactor bottom boundary}"
-        "{ v verify  | false | only run gpu once to verify if problems occur}";
-=======
 const char * impls[] =
 {
     IMPL_OCL,
@@ -78,22 +54,16 @@
 int main(int argc, char ** argv)
 {
     const char * keys =
-        "{ h | help     | false              | print help message }"
-        "{ t | type     | gpu                | set device type:cpu or gpu}"
-        "{ p | platform | 0                  | set platform id }"
-        "{ d | device   | 0                  | set device id }";
->>>>>>> 525b6eca
+        "{ h help     | false              | print help message }"
+        "{ t type     | gpu                | set device type:cpu or gpu}"
+        "{ p platform | 0                  | set platform id }"
+        "{ d device   | 0                  | set device id }";
 
     CommandLineParser cmd(argc, argv, keys);
     if (cmd.has("help"))
     {
-<<<<<<< HEAD
-        cout << "Avaible options:" << endl;
+        cout << "Available options besides google test option:" << endl;
         cmd.printMessage();
-=======
-        cout << "Available options besides google test option:" << endl;
-        cmd.printParams();
->>>>>>> 525b6eca
         return 0;
     }
 
@@ -108,49 +78,8 @@
     int devnums = cv::ocl::getDevice(oclinfo, flag);
     if (devnums <= device || device < 0)
     {
-<<<<<<< HEAD
-        for (size_t j = 0; j < oclinfo[i].DeviceName.size(); j++, devidx++)
-        {
-            if (device == devidx)
-            {
-                ocl::setDevice(oclinfo[i], (int)j);
-                TestSystem::instance().setRecordName(oclinfo[i].DeviceName[j]);
-                cout << "use " << devidx << ": " <<oclinfo[i].DeviceName[j] << endl;
-                goto END_DEV;
-            }
-        }
-    }
-
-END_DEV:
-
-    string filter = cmd.get<string>("filter");
-    string workdir = cmd.get<string>("workdir");
-    bool list = cmd.has("list");
-    int iters = cmd.get<int>("iters");
-    int wu_iters = cmd.get<int>("warmup");
-    double x_top = cmd.get<double>("xtop");
-    double x_bottom = cmd.get<double>("xbottom");
-
-    TestSystem::instance().setTopThreshold(x_top);
-    TestSystem::instance().setBottomThreshold(x_bottom);
-
-    if (!filter.empty())
-    {
-        TestSystem::instance().setTestFilter(filter);
-    }
-
-    if (!workdir.empty())
-    {
-        if (workdir[workdir.size() - 1] != '/' && workdir[workdir.size() - 1] != '\\')
-        {
-            workdir += '/';
-        }
-
-        TestSystem::instance().setWorkingDir(workdir);
-=======
         std::cout << "device invalid\n";
         return -1;
->>>>>>> 525b6eca
     }
 
     if (pid >= oclinfo.size())
