# ----------------------------------------------------------------------------
#  CMake file for java support
# ----------------------------------------------------------------------------
<<<<<<< HEAD
if(IOS OR NOT PYTHON_DEFAULT_AVAILABLE OR NOT ANT_EXECUTABLE OR NOT (JNI_FOUND OR (ANDROID AND ANDROID_NATIVE_API_LEVEL GREATER 7)))
=======
if(IOS OR NOT PYTHON_EXECUTABLE OR NOT ANT_EXECUTABLE OR NOT (JNI_FOUND OR (ANDROID AND ANDROID_NATIVE_API_LEVEL GREATER 7))
    OR BUILD_opencv_world
    )
>>>>>>> 0428ce47
  ocv_module_disable(java)
endif()

set(the_description "The java bindings")
ocv_add_module(java BINDINGS opencv_core opencv_imgproc OPTIONAL opencv_objdetect opencv_features2d opencv_video opencv_imgcodecs opencv_videoio opencv_calib3d opencv_photo opencv_nonfree opencv_contrib)
ocv_module_include_directories("${CMAKE_CURRENT_SOURCE_DIR}/generator/src/cpp")

if(NOT ANDROID)
  include_directories(${JNI_INCLUDE_DIRS})
endif()

# output locations
set(JAVA_INSTALL_ROOT "sdk/java")
set(JNI_INSTALL_ROOT  "sdk/native")

# get list of modules to wrap
string(REPLACE "opencv_" "" OPENCV_JAVA_MODULES "${OPENCV_MODULE_${the_module}_REQ_DEPS};${OPENCV_MODULE_${the_module}_OPT_DEPS}")
foreach(module ${OPENCV_JAVA_MODULES})
  if(NOT HAVE_opencv_${module})
    list(REMOVE_ITEM OPENCV_JAVA_MODULES ${module})
  endif()
endforeach()

######################################################################################################################################

# scripts
set(scripts_gen_java "${CMAKE_CURRENT_SOURCE_DIR}/generator/gen_java.py")
set(scripts_hdr_parser "${CMAKE_CURRENT_SOURCE_DIR}/../python/src2/hdr_parser.py")
set(scripts_gen_javadoc "${CMAKE_CURRENT_SOURCE_DIR}/generator/gen_javadoc.py")
set(scripts_rst_parser "${CMAKE_CURRENT_SOURCE_DIR}/generator/rst_parser.py")

# handwritten C/C++ and Java sources
file(GLOB handwrittren_h_sources "${CMAKE_CURRENT_SOURCE_DIR}/generator/src/cpp/*.h" "${CMAKE_CURRENT_SOURCE_DIR}/generator/src/cpp/*.hpp")
file(GLOB handwrittren_cpp_sources "${CMAKE_CURRENT_SOURCE_DIR}/generator/src/cpp/*.cpp")
file(GLOB handwrittren_java_sources "${CMAKE_CURRENT_SOURCE_DIR}/generator/src/java/*.java")
file(GLOB handwrittren_aidl_sources  "${CMAKE_CURRENT_SOURCE_DIR}/generator/src/java/*.aidl")
if(NOT ANDROID)
  ocv_list_filterout(handwrittren_java_sources "/(engine|android)\\\\+")
  ocv_list_filterout(handwrittren_aidl_sources "/(engine|android)\\\\+")
else()
  file(GLOB_RECURSE handwrittren_lib_project_files_rel RELATIVE "${CMAKE_CURRENT_SOURCE_DIR}/android_lib/" "${CMAKE_CURRENT_SOURCE_DIR}/android_lib/*")
  list(REMOVE_ITEM handwrittren_lib_project_files_rel "${ANDROID_MANIFEST_FILE}")
endif()

# headers of OpenCV modules
set(opencv_public_headers "")
foreach(module ${OPENCV_JAVA_MODULES})
  # get list of module headers
  if(EXISTS "${CMAKE_CURRENT_SOURCE_DIR}/generator/config/${module}.filelist")
    file(STRINGS "${CMAKE_CURRENT_SOURCE_DIR}/generator/config/${module}.filelist" module_headers)
    ocv_list_add_prefix(module_headers "${OPENCV_MODULE_opencv_${module}_LOCATION}/")
  else()
    set(module_headers "${OPENCV_MODULE_opencv_${module}_HEADERS}")
  endif()
  if(module_headers)
    # C headers must go first
    set(module_headers_cpp ${module_headers})
    ocv_list_filterout(module_headers_cpp "\\\\.h$")
    if(module_headers_cpp)
      list(REMOVE_ITEM module_headers ${module_headers_cpp})
      list(APPEND module_headers ${module_headers_cpp})
    endif()
    unset(module_headers_cpp)

    set(opencv_public_headers_${module} ${module_headers})
    list(APPEND opencv_public_headers ${module_headers})
  else()
    list(REMOVE_ITEM OPENCV_JAVA_MODULES ${module})
  endif()
endforeach()

# rst documentation used for javadoc generation
set(javadoc_rst_sources "")
foreach(module ${OPENCV_JAVA_MODULES})
  file(GLOB_RECURSE refman_rst_headers "${OPENCV_MODULE_opencv_${module}_LOCATION}/*.rst")
  list(APPEND javadoc_rst_sources ${refman_rst_headers})
endforeach()

# generated cpp files
set(generated_cpp_sources "")
foreach(module ${OPENCV_JAVA_MODULES})
  list(APPEND generated_cpp_sources "${CMAKE_CURRENT_BINARY_DIR}/${module}.cpp")
endforeach()

# IMPORTANT: add dependencies to cmake (we should rerun cmake if any of these files is modified)
configure_file("${scripts_gen_java}"   "${OpenCV_BINARY_DIR}/junk/gen_java.junk" COPYONLY)
configure_file("${scripts_hdr_parser}" "${OpenCV_BINARY_DIR}/junk/hdr_parser.junk" COPYONLY)
foreach(header ${opencv_public_headers})
  get_filename_component(header_name "${header}" NAME)
  configure_file("${header}" "${OpenCV_BINARY_DIR}/junk/${header_name}.junk" COPYONLY)
endforeach()

# generated java files
set(generated_java_sources "")
foreach(module ${OPENCV_JAVA_MODULES})
  # first run of gen_java.py (to get list of generated files)
  file(REMOVE_RECURSE "${CMAKE_CURRENT_BINARY_DIR}/gen_java_out/")
  file(MAKE_DIRECTORY "${CMAKE_CURRENT_BINARY_DIR}/gen_java_out")
  execute_process(COMMAND ${PYTHON_DEFAULT_EXECUTABLE} "${scripts_gen_java}" "${scripts_hdr_parser}" ${module} ${opencv_public_headers_${module}}
                  WORKING_DIRECTORY "${CMAKE_CURRENT_BINARY_DIR}/gen_java_out"
                  OUTPUT_QUIET ERROR_QUIET)
  unset(generated_java_sources_${module})
  file(GLOB_RECURSE generated_java_sources_${module} RELATIVE "${CMAKE_CURRENT_BINARY_DIR}/gen_java_out/" "${CMAKE_CURRENT_BINARY_DIR}/gen_java_out/*.java")
  ocv_list_add_prefix(generated_java_sources_${module} "${CMAKE_CURRENT_BINARY_DIR}/")

  list(APPEND generated_java_sources ${generated_java_sources_${module}})
endforeach()

# generated java files with javadoc
set(documented_java_files "")
foreach(java_file ${generated_java_sources} ${handwrittren_java_sources})
  get_filename_component(java_file_name "${java_file}" NAME_WE)
  list(APPEND documented_java_files "${CMAKE_CURRENT_BINARY_DIR}/${java_file_name}-jdoc.java")
endforeach()

######################################################################################################################################

# step 1: generate .cpp/.java from OpenCV headers
set(step1_depends "${scripts_gen_java}" "${scripts_hdr_parser}" ${opencv_public_headers})
foreach(module ${OPENCV_JAVA_MODULES})
  # second run of gen_java.py (at build time)
  add_custom_command(OUTPUT ${generated_java_sources_${module}} "${CMAKE_CURRENT_BINARY_DIR}/${module}.cpp"
                     COMMAND ${PYTHON_DEFAULT_EXECUTABLE} "${scripts_gen_java}" "${scripts_hdr_parser}" ${module} ${opencv_public_headers_${module}}
                     WORKING_DIRECTORY ${CMAKE_CURRENT_BINARY_DIR}
                     DEPENDS "${scripts_gen_java}" "${scripts_hdr_parser}" ${opencv_public_headers_${module}}
                    )
endforeach()

# step 2: generate javadoc comments
set(step2_depends ${step1_depends} ${scripts_gen_javadoc} ${scripts_rst_parser} ${javadoc_rst_sources} ${generated_java_sources} ${handwrittren_java_sources})
string(REPLACE ";" "," OPENCV_JAVA_MODULES_STR "${OPENCV_JAVA_MODULES}")
add_custom_command(OUTPUT ${documented_java_files}
                   COMMAND ${PYTHON_DEFUALT_EXECUTABLE} "${scripts_gen_javadoc}" --modules ${OPENCV_JAVA_MODULES_STR} "${CMAKE_CURRENT_SOURCE_DIR}/generator/src/java" "${CMAKE_CURRENT_BINARY_DIR}" 2> "${CMAKE_CURRENT_BINARY_DIR}/get_javadoc_errors.log"
                   WORKING_DIRECTORY ${CMAKE_CURRENT_BINARY_DIR}
                   DEPENDS ${step2_depends}
                   VERBATIM
                  )

# step 3: copy files to destination
set(step3_input_files ${documented_java_files} ${handwrittren_aidl_sources})
set(copied_files "")
foreach(java_file ${step3_input_files})
  get_filename_component(java_file_name "${java_file}" NAME)
  string(REPLACE "-jdoc.java" ".java" java_file_name "${java_file_name}")
  string(REPLACE "+" "/" java_file_name "${java_file_name}")
  set(output_name "${OpenCV_BINARY_DIR}/src/org/opencv/${java_file_name}")

  add_custom_command(OUTPUT "${output_name}"
                     COMMAND ${CMAKE_COMMAND} -E copy "${java_file}" "${output_name}"
                     MAIN_DEPENDENCY "${java_file}"
                     DEPENDS ${step2_depends}
                     COMMENT "Generating src/org/opencv/${java_file_name}"
                    )
  list(APPEND copied_files "${output_name}")

  if(ANDROID)
    get_filename_component(install_subdir "${java_file_name}" PATH)
    install(FILES "${output_name}" DESTINATION "${JAVA_INSTALL_ROOT}/src/org/opencv/${install_subdir}" COMPONENT java)
  endif()
endforeach()

if(ANDROID)
  set(android_copied_files "")
  set(android_step3_input_files "")
  foreach(file ${handwrittren_lib_project_files_rel})
    configure_file("${CMAKE_CURRENT_SOURCE_DIR}/android_lib/${file}" "${OpenCV_BINARY_DIR}/${file}" @ONLY)
    list(APPEND android_copied_files "${OpenCV_BINARY_DIR}/${file}")
    list(APPEND android_step3_input_files "${CMAKE_CURRENT_SOURCE_DIR}/android_lib/${file}")

    if(NOT file MATCHES "jni/.+")
      get_filename_component(install_subdir "${file}" PATH)
      install(FILES "${OpenCV_BINARY_DIR}/${file}" DESTINATION "${JAVA_INSTALL_ROOT}/${install_subdir}" COMPONENT java)
    endif()
  endforeach()

  # library project jni sources (nothing really depends on them so we will not add them to step3_input_files)
  foreach(jni_file ${handwrittren_cpp_sources} ${handwrittren_h_sources} ${generated_cpp_sources})
    get_filename_component(jni_file_name "${jni_file}" NAME)
    add_custom_command(OUTPUT "${OpenCV_BINARY_DIR}/jni/${jni_file_name}"
                       COMMAND ${CMAKE_COMMAND} -E copy "${jni_file}" "${OpenCV_BINARY_DIR}/jni/${jni_file_name}"
                       DEPENDS "${jni_file}" ${java_hdr_deps}
                       COMMENT "Generating jni/${jni_file_name}"
                      )
    list(APPEND android_copied_files "${OpenCV_BINARY_DIR}/jni/${jni_file_name}")
  endforeach()
endif(ANDROID)

# step 3.5: generate Android library project
if(ANDROID AND ANDROID_EXECUTABLE)
  set(lib_target_files ${ANDROID_LIB_PROJECT_FILES})
  ocv_list_add_prefix(lib_target_files "${OpenCV_BINARY_DIR}/")

  android_get_compatible_target(lib_target_sdk_target ${ANDROID_NATIVE_API_LEVEL} ${ANDROID_SDK_TARGET} 14)
  configure_file("${CMAKE_CURRENT_SOURCE_DIR}/android_lib/${ANDROID_MANIFEST_FILE}" "${CMAKE_CURRENT_BINARY_DIR}/${ANDROID_MANIFEST_FILE}" @ONLY)

  add_custom_command(OUTPUT ${lib_target_files} "${OpenCV_BINARY_DIR}/${ANDROID_MANIFEST_FILE}"
                     COMMAND ${CMAKE_COMMAND} -E remove ${lib_target_files}
                     COMMAND ${CMAKE_COMMAND} -E copy "${CMAKE_CURRENT_BINARY_DIR}/${ANDROID_MANIFEST_FILE}" "${OpenCV_BINARY_DIR}/${ANDROID_MANIFEST_FILE}"
                     COMMAND ${ANDROID_EXECUTABLE} --silent create lib-project --path \"${OpenCV_BINARY_DIR}\" --target \"${lib_target_sdk_target}\" --name OpenCV --package org.opencv 2>\"${CMAKE_CURRENT_BINARY_DIR}/create_lib_project.log\"
                     COMMAND ${CMAKE_COMMAND} -E copy "${CMAKE_CURRENT_BINARY_DIR}/${ANDROID_MANIFEST_FILE}" "${OpenCV_BINARY_DIR}/${ANDROID_MANIFEST_FILE}"
                     MAIN_DEPENDENCY "${CMAKE_CURRENT_BINARY_DIR}/${ANDROID_MANIFEST_FILE}"
                     DEPENDS ${android_step3_input_files} ${android_copied_files}
                     COMMENT "Generating OpenCV Android library project. SDK target: ${lib_target_sdk_target}"
                    )
  list(APPEND copied_files ${lib_target_files} "${OpenCV_BINARY_DIR}/${ANDROID_MANIFEST_FILE}")
  list(APPEND step3_input_files "${CMAKE_CURRENT_BINARY_DIR}/${ANDROID_MANIFEST_FILE}")

  install(FILES "${OpenCV_BINARY_DIR}/${ANDROID_PROJECT_PROPERTIES_FILE}" DESTINATION ${JAVA_INSTALL_ROOT} COMPONENT java)
  install(FILES "${OpenCV_BINARY_DIR}/${ANDROID_MANIFEST_FILE}" DESTINATION ${JAVA_INSTALL_ROOT} COMPONENT java)
  # creating empty 'gen' and 'res' folders
  install(CODE "MAKE_DIRECTORY(\"\$ENV{DESTDIR}\${CMAKE_INSTALL_PREFIX}/${JAVA_INSTALL_ROOT}/gen\")" COMPONENT java)
  install(CODE "MAKE_DIRECTORY(\"\$ENV{DESTDIR}\${CMAKE_INSTALL_PREFIX}/${JAVA_INSTALL_ROOT}/res\")" COMPONENT java)
endif(ANDROID AND ANDROID_EXECUTABLE)

set(step3_depends ${step2_depends} ${step3_input_files} ${copied_files})

if(ANDROID)
  set(LIB_NAME_SUFIX "")
else()
  set(LIB_NAME_SUFIX "${OPENCV_VERSION_MAJOR}${OPENCV_VERSION_MINOR}${OPENCV_VERSION_PATCH}")
endif()

# step 4: build jar
if(ANDROID)
  set(JAR_FILE "${OpenCV_BINARY_DIR}/bin/classes.jar")
  if(ANDROID_TOOLS_Pkg_Revision GREATER 13)
    # build the library project
    # normally we should do this after a native part, but for a library project we can build the java part first
    add_custom_command(OUTPUT "${JAR_FILE}" "${JAR_FILE}.dephelper"
                       COMMAND ${ANT_EXECUTABLE} -q -noinput -k debug
                       COMMAND ${CMAKE_COMMAND} -E touch "${JAR_FILE}.dephelper" # can not rely on classes.jar because different versions of SDK update timestamp at different times
                       WORKING_DIRECTORY "${OpenCV_BINARY_DIR}"
                       DEPENDS ${step3_depends}
                       COMMENT "Building OpenCV Android library project"
                      )
  else()
    # ditto
    add_custom_command(OUTPUT "${JAR_FILE}" "${JAR_FILE}.dephelper"
                       COMMAND ${CMAKE_COMMAND} -E touch "${JAR_FILE}"
                       COMMAND ${CMAKE_COMMAND} -E touch "${JAR_FILE}.dephelper"
                       WORKING_DIRECTORY "${OpenCV_BINARY_DIR}"
                       DEPENDS ${step3_depends}
                       COMMENT ""
                      )
  endif()
else(ANDROID)
  set(JAR_NAME opencv-${LIB_NAME_SUFIX}.jar)
  set(JAR_FILE "${OpenCV_BINARY_DIR}/bin/${JAR_NAME}")
  configure_file("${CMAKE_CURRENT_SOURCE_DIR}/build.xml.in" "${OpenCV_BINARY_DIR}/build.xml" @ONLY)
  list(APPEND step3_depends "${OpenCV_BINARY_DIR}/build.xml")

  add_custom_command(OUTPUT "${JAR_FILE}" "${JAR_FILE}.dephelper"
                     COMMAND ${ANT_EXECUTABLE} -q -noinput -k jar
                     COMMAND ${CMAKE_COMMAND} -E touch "${JAR_FILE}.dephelper"
                     WORKING_DIRECTORY "${OpenCV_BINARY_DIR}"
                     DEPENDS ${step3_depends}
                     COMMENT "Generating ${JAR_NAME}"
                    )

  if(WIN32)
    set(JAR_INSTALL_DIR java)
  else(WIN32)
    set(JAR_INSTALL_DIR share/OpenCV/java)
  endif(WIN32)
  install(FILES ${JAR_FILE} DESTINATION ${JAR_INSTALL_DIR} COMPONENT java)
endif(ANDROID)

# step 5: build native part

# workarounding lack of `__attribute__ ((visibility("default")))` in jni_md.h/JNIEXPORT
string(REPLACE "-fvisibility=hidden" "" CMAKE_CXX_FLAGS "${CMAKE_CXX_FLAGS}")

ocv_add_library(${the_module} SHARED ${handwrittren_h_sources} ${handwrittren_cpp_sources} ${generated_cpp_sources}
                                 ${copied_files}
                                "${JAR_FILE}" "${JAR_FILE}.dephelper")
set_target_properties(${the_module} PROPERTIES COMPILE_DEFINITIONS OPENCV_NOSTL)

if(BUILD_FAT_JAVA_LIB)
  set(__deps ${OPENCV_MODULE_${the_module}_DEPS} ${OPENCV_MODULES_BUILD})
  foreach(m ${OPENCV_MODULES_BUILD}) # filterout INTERNAL (like opencv_ts) and BINDINGS (like opencv_python) modules
    ocv_assert(DEFINED OPENCV_MODULE_${m}_CLASS)
    if(NOT OPENCV_MODULE_${m}_CLASS STREQUAL "PUBLIC")
      list(REMOVE_ITEM __deps ${m})
    endif()
  endforeach()
  ocv_list_unique(__deps)
  set(__extradeps ${__deps})
  ocv_list_filterout(__extradeps "^opencv_")
  if(__extradeps)
    list(REMOVE_ITEM __deps ${__extradeps})
  endif()
  if(APPLE)
    foreach(_dep ${__deps})
      ocv_target_link_libraries(${the_module} -Wl,-force_load "${_dep}")
    endforeach()
  else()
    ocv_target_link_libraries(${the_module} -Wl,-whole-archive ${__deps} -Wl,-no-whole-archive)
  endif()
  ocv_target_link_libraries(${the_module} ${__extradeps} ${OPENCV_LINKER_LIBS})
else()
  ocv_target_link_libraries(${the_module} ${OPENCV_MODULE_${the_module}_DEPS} ${OPENCV_LINKER_LIBS})
endif()

if(ANDROID)
  ocv_target_link_libraries(${the_module} jnigraphics) # for Mat <=> Bitmap converters

  # force strip library after the build command
  # because samples and tests will make a copy of the library before install
  get_target_property(__opencv_java_location ${the_module} LOCATION)
  # Turn off stripping in debug build
  if ( NOT (CMAKE_BUILD_TYPE MATCHES "Debug"))
    add_custom_command(TARGET ${the_module} POST_BUILD COMMAND ${CMAKE_STRIP} --strip-unneeded "${__opencv_java_location}")
  endif()
endif()

# Additional target properties
set_target_properties(${the_module} PROPERTIES
    OUTPUT_NAME "${the_module}${LIB_NAME_SUFIX}"
    ARCHIVE_OUTPUT_DIRECTORY ${LIBRARY_OUTPUT_PATH}
    LIBRARY_OUTPUT_DIRECTORY ${LIBRARY_OUTPUT_PATH}
    RUNTIME_OUTPUT_DIRECTORY ${EXECUTABLE_OUTPUT_PATH}
    INSTALL_NAME_DIR ${OPENCV_LIB_INSTALL_PATH}
    LINK_INTERFACE_LIBRARIES ""
    )

if(WIN32)
  set_target_properties(${the_module} PROPERTIES LIBRARY_OUTPUT_DIRECTORY ${EXECUTABLE_OUTPUT_PATH})
endif()

if(ENABLE_SOLUTION_FOLDERS)
  set_target_properties(${the_module} PROPERTIES FOLDER "bindings")
endif()

if(ANDROID)
  ocv_install_target(${the_module} EXPORT OpenCVModules
          LIBRARY DESTINATION ${OPENCV_LIB_INSTALL_PATH} COMPONENT java
          ARCHIVE DESTINATION ${OPENCV_LIB_INSTALL_PATH} COMPONENT java)
else()
  if(NOT INSTALL_CREATE_DISTRIB)
    ocv_install_target(${the_module} EXPORT OpenCVModules
            RUNTIME DESTINATION ${JAR_INSTALL_DIR} COMPONENT java
            LIBRARY DESTINATION ${JAR_INSTALL_DIR} COMPONENT java)
  else()
    ocv_install_target(${the_module} EXPORT OpenCVModules
            RUNTIME DESTINATION ${JAR_INSTALL_DIR}/${OpenCV_ARCH} COMPONENT java
            LIBRARY DESTINATION ${JAR_INSTALL_DIR}/${OpenCV_ARCH} COMPONENT java)
  endif()
endif()

######################################################################################################################################

if(BUILD_TESTS)
  if(ANDROID)
    add_subdirectory(android_test)
  else()
    add_subdirectory(test)
  endif()
endif()<|MERGE_RESOLUTION|>--- conflicted
+++ resolved
@@ -1,13 +1,9 @@
 # ----------------------------------------------------------------------------
 #  CMake file for java support
 # ----------------------------------------------------------------------------
-<<<<<<< HEAD
-if(IOS OR NOT PYTHON_DEFAULT_AVAILABLE OR NOT ANT_EXECUTABLE OR NOT (JNI_FOUND OR (ANDROID AND ANDROID_NATIVE_API_LEVEL GREATER 7)))
-=======
-if(IOS OR NOT PYTHON_EXECUTABLE OR NOT ANT_EXECUTABLE OR NOT (JNI_FOUND OR (ANDROID AND ANDROID_NATIVE_API_LEVEL GREATER 7))
+if(IOS OR NOT PYTHON_DEFAULT_AVAILABLE OR NOT ANT_EXECUTABLE OR NOT (JNI_FOUND OR (ANDROID AND ANDROID_NATIVE_API_LEVEL GREATER 7))
     OR BUILD_opencv_world
     )
->>>>>>> 0428ce47
   ocv_module_disable(java)
 endif()
 
