// Copyright 2008, Google Inc.
// All rights reserved.
//
// Redistribution and use in source and binary forms, with or without
// modification, are permitted provided that the following conditions are
// met:
//
//     * Redistributions of source code must retain the above copyright
// notice, this list of conditions and the following disclaimer.
//     * Redistributions in binary form must reproduce the above
// copyright notice, this list of conditions and the following disclaimer
// in the documentation and/or other materials provided with the
// distribution.
//     * Neither the name of Google Inc. nor the names of its
// contributors may be used to endorse or promote products derived from
// this software without specific prior written permission.
//
// THIS SOFTWARE IS PROVIDED BY THE COPYRIGHT HOLDERS AND CONTRIBUTORS
// "AS IS" AND ANY EXPRESS OR IMPLIED WARRANTIES, INCLUDING, BUT NOT
// LIMITED TO, THE IMPLIED WARRANTIES OF MERCHANTABILITY AND FITNESS FOR
// A PARTICULAR PURPOSE ARE DISCLAIMED. IN NO EVENT SHALL THE COPYRIGHT
// OWNER OR CONTRIBUTORS BE LIABLE FOR ANY DIRECT, INDIRECT, INCIDENTAL,
// SPECIAL, EXEMPLARY, OR CONSEQUENTIAL DAMAGES (INCLUDING, BUT NOT
// LIMITED TO, PROCUREMENT OF SUBSTITUTE GOODS OR SERVICES; LOSS OF USE,
// DATA, OR PROFITS; OR BUSINESS INTERRUPTION) HOWEVER CAUSED AND ON ANY
// THEORY OF LIABILITY, WHETHER IN CONTRACT, STRICT LIABILITY, OR TORT
// (INCLUDING NEGLIGENCE OR OTHERWISE) ARISING IN ANY WAY OUT OF THE USE
// OF THIS SOFTWARE, EVEN IF ADVISED OF THE POSSIBILITY OF SUCH DAMAGE.
//
// Author: mheule@google.com (Markus Heule)
//
// Google C++ Testing Framework (Google Test)
//
// Sometimes it's desirable to build Google Test by compiling a single file.
// This file serves this purpose.

// This line ensures that gtest.h can be compiled on its own, even
// when it's fused.
#include "precomp.hpp"

#ifdef __GNUC__
#  pragma GCC diagnostic ignored "-Wmissing-declarations"
#  pragma GCC diagnostic ignored "-Wmissing-field-initializers"
#endif

// The following lines pull in the real gtest *.cc files.
// Copyright 2005, Google Inc.
// All rights reserved.
//
// Redistribution and use in source and binary forms, with or without
// modification, are permitted provided that the following conditions are
// met:
//
//     * Redistributions of source code must retain the above copyright
// notice, this list of conditions and the following disclaimer.
//     * Redistributions in binary form must reproduce the above
// copyright notice, this list of conditions and the following disclaimer
// in the documentation and/or other materials provided with the
// distribution.
//     * Neither the name of Google Inc. nor the names of its
// contributors may be used to endorse or promote products derived from
// this software without specific prior written permission.
//
// THIS SOFTWARE IS PROVIDED BY THE COPYRIGHT HOLDERS AND CONTRIBUTORS
// "AS IS" AND ANY EXPRESS OR IMPLIED WARRANTIES, INCLUDING, BUT NOT
// LIMITED TO, THE IMPLIED WARRANTIES OF MERCHANTABILITY AND FITNESS FOR
// A PARTICULAR PURPOSE ARE DISCLAIMED. IN NO EVENT SHALL THE COPYRIGHT
// OWNER OR CONTRIBUTORS BE LIABLE FOR ANY DIRECT, INDIRECT, INCIDENTAL,
// SPECIAL, EXEMPLARY, OR CONSEQUENTIAL DAMAGES (INCLUDING, BUT NOT
// LIMITED TO, PROCUREMENT OF SUBSTITUTE GOODS OR SERVICES; LOSS OF USE,
// DATA, OR PROFITS; OR BUSINESS INTERRUPTION) HOWEVER CAUSED AND ON ANY
// THEORY OF LIABILITY, WHETHER IN CONTRACT, STRICT LIABILITY, OR TORT
// (INCLUDING NEGLIGENCE OR OTHERWISE) ARISING IN ANY WAY OUT OF THE USE
// OF THIS SOFTWARE, EVEN IF ADVISED OF THE POSSIBILITY OF SUCH DAMAGE.
//
// Author: wan@google.com (Zhanyong Wan)
//
// The Google C++ Testing Framework (Google Test)

// Copyright 2007, Google Inc.
// All rights reserved.
//
// Redistribution and use in source and binary forms, with or without
// modification, are permitted provided that the following conditions are
// met:
//
//     * Redistributions of source code must retain the above copyright
// notice, this list of conditions and the following disclaimer.
//     * Redistributions in binary form must reproduce the above
// copyright notice, this list of conditions and the following disclaimer
// in the documentation and/or other materials provided with the
// distribution.
//     * Neither the name of Google Inc. nor the names of its
// contributors may be used to endorse or promote products derived from
// this software without specific prior written permission.
//
// THIS SOFTWARE IS PROVIDED BY THE COPYRIGHT HOLDERS AND CONTRIBUTORS
// "AS IS" AND ANY EXPRESS OR IMPLIED WARRANTIES, INCLUDING, BUT NOT
// LIMITED TO, THE IMPLIED WARRANTIES OF MERCHANTABILITY AND FITNESS FOR
// A PARTICULAR PURPOSE ARE DISCLAIMED. IN NO EVENT SHALL THE COPYRIGHT
// OWNER OR CONTRIBUTORS BE LIABLE FOR ANY DIRECT, INDIRECT, INCIDENTAL,
// SPECIAL, EXEMPLARY, OR CONSEQUENTIAL DAMAGES (INCLUDING, BUT NOT
// LIMITED TO, PROCUREMENT OF SUBSTITUTE GOODS OR SERVICES; LOSS OF USE,
// DATA, OR PROFITS; OR BUSINESS INTERRUPTION) HOWEVER CAUSED AND ON ANY
// THEORY OF LIABILITY, WHETHER IN CONTRACT, STRICT LIABILITY, OR TORT
// (INCLUDING NEGLIGENCE OR OTHERWISE) ARISING IN ANY WAY OUT OF THE USE
// OF THIS SOFTWARE, EVEN IF ADVISED OF THE POSSIBILITY OF SUCH DAMAGE.
//
// Author: wan@google.com (Zhanyong Wan)
//
// Utilities for testing Google Test itself and code that uses Google Test
// (e.g. frameworks built on top of Google Test).

#ifndef GTEST_INCLUDE_GTEST_GTEST_SPI_H_
#define GTEST_INCLUDE_GTEST_GTEST_SPI_H_


namespace testing {

// This helper class can be used to mock out Google Test failure reporting
// so that we can test Google Test or code that builds on Google Test.
//
// An object of this class appends a TestPartResult object to the
// TestPartResultArray object given in the constructor whenever a Google Test
// failure is reported. It can either intercept only failures that are
// generated in the same thread that created this object or it can intercept
// all generated failures. The scope of this mock object can be controlled with
// the second argument to the two arguments constructor.
class GTEST_API_ ScopedFakeTestPartResultReporter
    : public TestPartResultReporterInterface {
 public:
  // The two possible mocking modes of this object.
  enum InterceptMode {
    INTERCEPT_ONLY_CURRENT_THREAD,  // Intercepts only thread local failures.
    INTERCEPT_ALL_THREADS           // Intercepts all failures.
  };

  // The c'tor sets this object as the test part result reporter used
  // by Google Test.  The 'result' parameter specifies where to report the
  // results. This reporter will only catch failures generated in the current
  // thread. DEPRECATED
  explicit ScopedFakeTestPartResultReporter(TestPartResultArray* result);

  // Same as above, but you can choose the interception scope of this object.
  ScopedFakeTestPartResultReporter(InterceptMode intercept_mode,
                                   TestPartResultArray* result);

  // The d'tor restores the previous test part result reporter.
  virtual ~ScopedFakeTestPartResultReporter();

  // Appends the TestPartResult object to the TestPartResultArray
  // received in the constructor.
  //
  // This method is from the TestPartResultReporterInterface
  // interface.
  virtual void ReportTestPartResult(const TestPartResult& result);
 private:
  void Init();

  const InterceptMode intercept_mode_;
  TestPartResultReporterInterface* old_reporter_;
  TestPartResultArray* const result_;

  GTEST_DISALLOW_COPY_AND_ASSIGN_(ScopedFakeTestPartResultReporter);
};

namespace internal {

// A helper class for implementing EXPECT_FATAL_FAILURE() and
// EXPECT_NONFATAL_FAILURE().  Its destructor verifies that the given
// TestPartResultArray contains exactly one failure that has the given
// type and contains the given substring.  If that's not the case, a
// non-fatal failure will be generated.
class GTEST_API_ SingleFailureChecker {
 public:
  // The constructor remembers the arguments.
  SingleFailureChecker(const TestPartResultArray* results,
                       TestPartResult::Type type,
                       const string& substr);
  ~SingleFailureChecker();
 private:
  const TestPartResultArray* const results_;
  const TestPartResult::Type type_;
  const string substr_;

  GTEST_DISALLOW_COPY_AND_ASSIGN_(SingleFailureChecker);
};

}  // namespace internal

}  // namespace testing

// A set of macros for testing Google Test assertions or code that's expected
// to generate Google Test fatal failures.  It verifies that the given
// statement will cause exactly one fatal Google Test failure with 'substr'
// being part of the failure message.
//
// There are two different versions of this macro. EXPECT_FATAL_FAILURE only
// affects and considers failures generated in the current thread and
// EXPECT_FATAL_FAILURE_ON_ALL_THREADS does the same but for all threads.
//
// The verification of the assertion is done correctly even when the statement
// throws an exception or aborts the current function.
//
// Known restrictions:
//   - 'statement' cannot reference local non-static variables or
//     non-static members of the current object.
//   - 'statement' cannot return a value.
//   - You cannot stream a failure message to this macro.
//
// Note that even though the implementations of the following two
// macros are much alike, we cannot refactor them to use a common
// helper macro, due to some peculiarity in how the preprocessor
// works.  The AcceptsMacroThatExpandsToUnprotectedComma test in
// gtest_unittest.cc will fail to compile if we do that.
#define EXPECT_FATAL_FAILURE(statement, substr) \
  do { \
    class GTestExpectFatalFailureHelper {\
     public:\
      static void Execute() { statement; }\
    };\
    ::testing::TestPartResultArray gtest_failures;\
    ::testing::internal::SingleFailureChecker gtest_checker(\
        &gtest_failures, ::testing::TestPartResult::kFatalFailure, (substr));\
    {\
      ::testing::ScopedFakeTestPartResultReporter gtest_reporter(\
          ::testing::ScopedFakeTestPartResultReporter:: \
          INTERCEPT_ONLY_CURRENT_THREAD, &gtest_failures);\
      GTestExpectFatalFailureHelper::Execute();\
    }\
  } while (::testing::internal::AlwaysFalse())

#define EXPECT_FATAL_FAILURE_ON_ALL_THREADS(statement, substr) \
  do { \
    class GTestExpectFatalFailureHelper {\
     public:\
      static void Execute() { statement; }\
    };\
    ::testing::TestPartResultArray gtest_failures;\
    ::testing::internal::SingleFailureChecker gtest_checker(\
        &gtest_failures, ::testing::TestPartResult::kFatalFailure, (substr));\
    {\
      ::testing::ScopedFakeTestPartResultReporter gtest_reporter(\
          ::testing::ScopedFakeTestPartResultReporter:: \
          INTERCEPT_ALL_THREADS, &gtest_failures);\
      GTestExpectFatalFailureHelper::Execute();\
    }\
  } while (::testing::internal::AlwaysFalse())

// A macro for testing Google Test assertions or code that's expected to
// generate Google Test non-fatal failures.  It asserts that the given
// statement will cause exactly one non-fatal Google Test failure with 'substr'
// being part of the failure message.
//
// There are two different versions of this macro. EXPECT_NONFATAL_FAILURE only
// affects and considers failures generated in the current thread and
// EXPECT_NONFATAL_FAILURE_ON_ALL_THREADS does the same but for all threads.
//
// 'statement' is allowed to reference local variables and members of
// the current object.
//
// The verification of the assertion is done correctly even when the statement
// throws an exception or aborts the current function.
//
// Known restrictions:
//   - You cannot stream a failure message to this macro.
//
// Note that even though the implementations of the following two
// macros are much alike, we cannot refactor them to use a common
// helper macro, due to some peculiarity in how the preprocessor
// works.  If we do that, the code won't compile when the user gives
// EXPECT_NONFATAL_FAILURE() a statement that contains a macro that
// expands to code containing an unprotected comma.  The
// AcceptsMacroThatExpandsToUnprotectedComma test in gtest_unittest.cc
// catches that.
//
// For the same reason, we have to write
//   if (::testing::internal::AlwaysTrue()) { statement; }
// instead of
//   GTEST_SUPPRESS_UNREACHABLE_CODE_WARNING_BELOW_(statement)
// to avoid an MSVC warning on unreachable code.
#define EXPECT_NONFATAL_FAILURE(statement, substr) \
  do {\
    ::testing::TestPartResultArray gtest_failures;\
    ::testing::internal::SingleFailureChecker gtest_checker(\
        &gtest_failures, ::testing::TestPartResult::kNonFatalFailure, \
        (substr));\
    {\
      ::testing::ScopedFakeTestPartResultReporter gtest_reporter(\
          ::testing::ScopedFakeTestPartResultReporter:: \
          INTERCEPT_ONLY_CURRENT_THREAD, &gtest_failures);\
      if (::testing::internal::AlwaysTrue()) { statement; }\
    }\
  } while (::testing::internal::AlwaysFalse())

#define EXPECT_NONFATAL_FAILURE_ON_ALL_THREADS(statement, substr) \
  do {\
    ::testing::TestPartResultArray gtest_failures;\
    ::testing::internal::SingleFailureChecker gtest_checker(\
        &gtest_failures, ::testing::TestPartResult::kNonFatalFailure, \
        (substr));\
    {\
      ::testing::ScopedFakeTestPartResultReporter gtest_reporter(\
          ::testing::ScopedFakeTestPartResultReporter::INTERCEPT_ALL_THREADS, \
          &gtest_failures);\
      if (::testing::internal::AlwaysTrue()) { statement; }\
    }\
  } while (::testing::internal::AlwaysFalse())

#endif  // GTEST_INCLUDE_GTEST_GTEST_SPI_H_

#include <ctype.h>
#include <math.h>
#include <stdarg.h>
#include <stdio.h>
#include <stdlib.h>
#include <time.h>
#include <wchar.h>
#include <wctype.h>

#include <algorithm>
#include <ostream>  // NOLINT
#include <sstream>
#include <vector>

#if GTEST_OS_LINUX

// TODO(kenton@google.com): Use autoconf to detect availability of
// gettimeofday().
# define GTEST_HAS_GETTIMEOFDAY_ 1

# include <fcntl.h>  // NOLINT
# include <limits.h>  // NOLINT
# include <sched.h>  // NOLINT
// Declares vsnprintf().  This header is not available on Windows.
# include <strings.h>  // NOLINT
# include <sys/mman.h>  // NOLINT
# include <sys/time.h>  // NOLINT
# include <unistd.h>  // NOLINT
# include <string>

#elif GTEST_OS_SYMBIAN
# define GTEST_HAS_GETTIMEOFDAY_ 1
# include <sys/time.h>  // NOLINT

#elif GTEST_OS_ZOS
# define GTEST_HAS_GETTIMEOFDAY_ 1
# include <sys/time.h>  // NOLINT

// On z/OS we additionally need strings.h for strcasecmp.
# include <strings.h>  // NOLINT

#elif GTEST_OS_WINDOWS_MOBILE  // We are on Windows CE.

# include <windows.h>  // NOLINT

#elif GTEST_OS_WINDOWS  // We are on Windows proper.

# include <io.h>  // NOLINT
# include <sys/timeb.h>  // NOLINT
# include <sys/types.h>  // NOLINT
# include <sys/stat.h>  // NOLINT

# if GTEST_OS_WINDOWS_MINGW
// MinGW has gettimeofday() but not _ftime64().
// TODO(kenton@google.com): Use autoconf to detect availability of
//   gettimeofday().
// TODO(kenton@google.com): There are other ways to get the time on
//   Windows, like GetTickCount() or GetSystemTimeAsFileTime().  MinGW
//   supports these.  consider using them instead.
#  define GTEST_HAS_GETTIMEOFDAY_ 1
#  include <sys/time.h>  // NOLINT
# endif  // GTEST_OS_WINDOWS_MINGW

// cpplint thinks that the header is already included, so we want to
// silence it.
# include <windows.h>  // NOLINT

#else

// Assume other platforms have gettimeofday().
// TODO(kenton@google.com): Use autoconf to detect availability of
//   gettimeofday().
# define GTEST_HAS_GETTIMEOFDAY_ 1

// cpplint thinks that the header is already included, so we want to
// silence it.
# include <sys/time.h>  // NOLINT
# include <unistd.h>  // NOLINT

#endif  // GTEST_OS_LINUX

#if GTEST_HAS_EXCEPTIONS
# include <stdexcept>
#endif

#if GTEST_CAN_STREAM_RESULTS_
# include <arpa/inet.h>  // NOLINT
# include <netdb.h>  // NOLINT
#endif

// Indicates that this translation unit is part of Google Test's
// implementation.  It must come before gtest-internal-inl.h is
// included, or there will be a compiler error.  This trick is to
// prevent a user from accidentally including gtest-internal-inl.h in
// his code.
#define GTEST_IMPLEMENTATION_ 1
// Copyright 2005, Google Inc.
// All rights reserved.
//
// Redistribution and use in source and binary forms, with or without
// modification, are permitted provided that the following conditions are
// met:
//
//     * Redistributions of source code must retain the above copyright
// notice, this list of conditions and the following disclaimer.
//     * Redistributions in binary form must reproduce the above
// copyright notice, this list of conditions and the following disclaimer
// in the documentation and/or other materials provided with the
// distribution.
//     * Neither the name of Google Inc. nor the names of its
// contributors may be used to endorse or promote products derived from
// this software without specific prior written permission.
//
// THIS SOFTWARE IS PROVIDED BY THE COPYRIGHT HOLDERS AND CONTRIBUTORS
// "AS IS" AND ANY EXPRESS OR IMPLIED WARRANTIES, INCLUDING, BUT NOT
// LIMITED TO, THE IMPLIED WARRANTIES OF MERCHANTABILITY AND FITNESS FOR
// A PARTICULAR PURPOSE ARE DISCLAIMED. IN NO EVENT SHALL THE COPYRIGHT
// OWNER OR CONTRIBUTORS BE LIABLE FOR ANY DIRECT, INDIRECT, INCIDENTAL,
// SPECIAL, EXEMPLARY, OR CONSEQUENTIAL DAMAGES (INCLUDING, BUT NOT
// LIMITED TO, PROCUREMENT OF SUBSTITUTE GOODS OR SERVICES; LOSS OF USE,
// DATA, OR PROFITS; OR BUSINESS INTERRUPTION) HOWEVER CAUSED AND ON ANY
// THEORY OF LIABILITY, WHETHER IN CONTRACT, STRICT LIABILITY, OR TORT
// (INCLUDING NEGLIGENCE OR OTHERWISE) ARISING IN ANY WAY OUT OF THE USE
// OF THIS SOFTWARE, EVEN IF ADVISED OF THE POSSIBILITY OF SUCH DAMAGE.

// Utility functions and classes used by the Google C++ testing framework.
//
// Author: wan@google.com (Zhanyong Wan)
//
// This file contains purely Google Test's internal implementation.  Please
// DO NOT #INCLUDE IT IN A USER PROGRAM.

#ifndef GTEST_SRC_GTEST_INTERNAL_INL_H_
#define GTEST_SRC_GTEST_INTERNAL_INL_H_

// GTEST_IMPLEMENTATION_ is defined to 1 iff the current translation unit is
// part of Google Test's implementation; otherwise it's undefined.
#if !GTEST_IMPLEMENTATION_
// A user is trying to include this from his code - just say no.
# error "gtest-internal-inl.h is part of Google Test's internal implementation."
# error "It must not be included except by Google Test itself."
#endif  // GTEST_IMPLEMENTATION_

#ifndef _WIN32_WCE
# include <errno.h>
#endif  // !_WIN32_WCE
#include <stddef.h>
#include <stdlib.h>  // For strtoll/_strtoul64/malloc/free.
#include <string.h>  // For memmove.

#include <algorithm>
#include <string>
#include <vector>


#if GTEST_OS_WINDOWS
# include <windows.h>  // NOLINT
#endif  // GTEST_OS_WINDOWS


namespace testing {

// Declares the flags.
//
// We don't want the users to modify this flag in the code, but want
// Google Test's own unit tests to be able to access it. Therefore we
// declare it here as opposed to in gtest.h.
GTEST_DECLARE_bool_(death_test_use_fork);

namespace internal {

// The value of GetTestTypeId() as seen from within the Google Test
// library.  This is solely for testing GetTestTypeId().
GTEST_API_ extern const TypeId kTestTypeIdInGoogleTest;

// Names of the flags (needed for parsing Google Test flags).
const char kAlsoRunDisabledTestsFlag[] = "also_run_disabled_tests";
const char kBreakOnFailureFlag[] = "break_on_failure";
const char kCatchExceptionsFlag[] = "catch_exceptions";
const char kColorFlag[] = "color";
const char kFilterFlag[] = "filter";
const char kListTestsFlag[] = "list_tests";
const char kOutputFlag[] = "output";
const char kPrintTimeFlag[] = "print_time";
const char kRandomSeedFlag[] = "random_seed";
const char kRepeatFlag[] = "repeat";
const char kShuffleFlag[] = "shuffle";
const char kStackTraceDepthFlag[] = "stack_trace_depth";
const char kStreamResultToFlag[] = "stream_result_to";
const char kThrowOnFailureFlag[] = "throw_on_failure";

// A valid random seed must be in [1, kMaxRandomSeed].
const int kMaxRandomSeed = 99999;

// g_help_flag is true iff the --help flag or an equivalent form is
// specified on the command line.
GTEST_API_ extern bool g_help_flag;

// Returns the current time in milliseconds.
GTEST_API_ TimeInMillis GetTimeInMillis();

// Returns true iff Google Test should use colors in the output.
GTEST_API_ bool ShouldUseColor(bool stdout_is_tty);

// Formats the given time in milliseconds as seconds.
GTEST_API_ std::string FormatTimeInMillisAsSeconds(TimeInMillis ms);

// Converts the given time in milliseconds to a date string in the ISO 8601
// format, without the timezone information.  N.B.: due to the use the
// non-reentrant localtime() function, this function is not thread safe.  Do
// not use it in any code that can be called from multiple threads.
GTEST_API_ std::string FormatEpochTimeInMillisAsIso8601(TimeInMillis ms);

// Parses a string for an Int32 flag, in the form of "--flag=value".
//
// On success, stores the value of the flag in *value, and returns
// true.  On failure, returns false without changing *value.
GTEST_API_ bool ParseInt32Flag(
    const char* str, const char* flag, Int32* value);

// Returns a random seed in range [1, kMaxRandomSeed] based on the
// given --gtest_random_seed flag value.
inline int GetRandomSeedFromFlag(Int32 random_seed_flag) {
  const unsigned int raw_seed = (random_seed_flag == 0) ?
      static_cast<unsigned int>(GetTimeInMillis()) :
      static_cast<unsigned int>(random_seed_flag);

  // Normalizes the actual seed to range [1, kMaxRandomSeed] such that
  // it's easy to type.
  const int normalized_seed =
      static_cast<int>((raw_seed - 1U) %
                       static_cast<unsigned int>(kMaxRandomSeed)) + 1;
  return normalized_seed;
}

// Returns the first valid random seed after 'seed'.  The behavior is
// undefined if 'seed' is invalid.  The seed after kMaxRandomSeed is
// considered to be 1.
inline int GetNextRandomSeed(int seed) {
  GTEST_CHECK_(1 <= seed && seed <= kMaxRandomSeed)
      << "Invalid random seed " << seed << " - must be in [1, "
      << kMaxRandomSeed << "].";
  const int next_seed = seed + 1;
  return (next_seed > kMaxRandomSeed) ? 1 : next_seed;
}

// This class saves the values of all Google Test flags in its c'tor, and
// restores them in its d'tor.
class GTestFlagSaver {
 public:
  // The c'tor.
  GTestFlagSaver() {
    also_run_disabled_tests_ = GTEST_FLAG(also_run_disabled_tests);
    break_on_failure_ = GTEST_FLAG(break_on_failure);
    catch_exceptions_ = GTEST_FLAG(catch_exceptions);
    color_ = GTEST_FLAG(color);
    death_test_style_ = GTEST_FLAG(death_test_style);
    death_test_use_fork_ = GTEST_FLAG(death_test_use_fork);
    filter_ = GTEST_FLAG(filter);
    internal_run_death_test_ = GTEST_FLAG(internal_run_death_test);
    list_tests_ = GTEST_FLAG(list_tests);
    output_ = GTEST_FLAG(output);
    print_time_ = GTEST_FLAG(print_time);
    random_seed_ = GTEST_FLAG(random_seed);
    repeat_ = GTEST_FLAG(repeat);
    shuffle_ = GTEST_FLAG(shuffle);
    stack_trace_depth_ = GTEST_FLAG(stack_trace_depth);
    stream_result_to_ = GTEST_FLAG(stream_result_to);
    throw_on_failure_ = GTEST_FLAG(throw_on_failure);
  }

  // The d'tor is not virtual.  DO NOT INHERIT FROM THIS CLASS.
  ~GTestFlagSaver() {
    GTEST_FLAG(also_run_disabled_tests) = also_run_disabled_tests_;
    GTEST_FLAG(break_on_failure) = break_on_failure_;
    GTEST_FLAG(catch_exceptions) = catch_exceptions_;
    GTEST_FLAG(color) = color_;
    GTEST_FLAG(death_test_style) = death_test_style_;
    GTEST_FLAG(death_test_use_fork) = death_test_use_fork_;
    GTEST_FLAG(filter) = filter_;
    GTEST_FLAG(internal_run_death_test) = internal_run_death_test_;
    GTEST_FLAG(list_tests) = list_tests_;
    GTEST_FLAG(output) = output_;
    GTEST_FLAG(print_time) = print_time_;
    GTEST_FLAG(random_seed) = random_seed_;
    GTEST_FLAG(repeat) = repeat_;
    GTEST_FLAG(shuffle) = shuffle_;
    GTEST_FLAG(stack_trace_depth) = stack_trace_depth_;
    GTEST_FLAG(stream_result_to) = stream_result_to_;
    GTEST_FLAG(throw_on_failure) = throw_on_failure_;
  }

 private:
  // Fields for saving the original values of flags.
  bool also_run_disabled_tests_;
  bool break_on_failure_;
  bool catch_exceptions_;
  String color_;
  String death_test_style_;
  bool death_test_use_fork_;
  String filter_;
  String internal_run_death_test_;
  bool list_tests_;
  String output_;
  bool print_time_;
  bool pretty_;
  internal::Int32 random_seed_;
  internal::Int32 repeat_;
  bool shuffle_;
  internal::Int32 stack_trace_depth_;
  String stream_result_to_;
  bool throw_on_failure_;
} GTEST_ATTRIBUTE_UNUSED_;

// Converts a Unicode code point to a narrow string in UTF-8 encoding.
// code_point parameter is of type UInt32 because wchar_t may not be
// wide enough to contain a code point.
// The output buffer str must containt at least 32 characters.
// The function returns the address of the output buffer.
// If the code_point is not a valid Unicode code point
// (i.e. outside of Unicode range U+0 to U+10FFFF) it will be output
// as '(Invalid Unicode 0xXXXXXXXX)'.
GTEST_API_ char* CodePointToUtf8(UInt32 code_point, char* str);

// Converts a wide string to a narrow string in UTF-8 encoding.
// The wide string is assumed to have the following encoding:
//   UTF-16 if sizeof(wchar_t) == 2 (on Windows, Cygwin, Symbian OS)
//   UTF-32 if sizeof(wchar_t) == 4 (on Linux)
// Parameter str points to a null-terminated wide string.
// Parameter num_chars may additionally limit the number
// of wchar_t characters processed. -1 is used when the entire string
// should be processed.
// If the string contains code points that are not valid Unicode code points
// (i.e. outside of Unicode range U+0 to U+10FFFF) they will be output
// as '(Invalid Unicode 0xXXXXXXXX)'. If the string is in UTF16 encoding
// and contains invalid UTF-16 surrogate pairs, values in those pairs
// will be encoded as individual Unicode characters from Basic Normal Plane.
GTEST_API_ String WideStringToUtf8(const wchar_t* str, int num_chars);

// Reads the GTEST_SHARD_STATUS_FILE environment variable, and creates the file
// if the variable is present. If a file already exists at this location, this
// function will write over it. If the variable is present, but the file cannot
// be created, prints an error and exits.
void WriteToShardStatusFileIfNeeded();

// Checks whether sharding is enabled by examining the relevant
// environment variable values. If the variables are present,
// but inconsistent (e.g., shard_index >= total_shards), prints
// an error and exits. If in_subprocess_for_death_test, sharding is
// disabled because it must only be applied to the original test
// process. Otherwise, we could filter out death tests we intended to execute.
GTEST_API_ bool ShouldShard(const char* total_shards_str,
                            const char* shard_index_str,
                            bool in_subprocess_for_death_test);

// Parses the environment variable var as an Int32. If it is unset,
// returns default_val. If it is not an Int32, prints an error and
// and aborts.
GTEST_API_ Int32 Int32FromEnvOrDie(const char* env_var, Int32 default_val);

// Given the total number of shards, the shard index, and the test id,
// returns true iff the test should be run on this shard. The test id is
// some arbitrary but unique non-negative integer assigned to each test
// method. Assumes that 0 <= shard_index < total_shards.
GTEST_API_ bool ShouldRunTestOnShard(
    int total_shards, int shard_index, int test_id);

// STL container utilities.

// Returns the number of elements in the given container that satisfy
// the given predicate.
template <class Container, typename Predicate>
inline int CountIf(const Container& c, Predicate predicate) {
  // Implemented as an explicit loop since std::count_if() in libCstd on
  // Solaris has a non-standard signature.
  int count = 0;
  for (typename Container::const_iterator it = c.begin(); it != c.end(); ++it) {
    if (predicate(*it))
      ++count;
  }
  return count;
}

// Applies a function/functor to each element in the container.
template <class Container, typename Functor>
void ForEach(const Container& c, Functor functor) {
  std::for_each(c.begin(), c.end(), functor);
}

// Returns the i-th element of the vector, or default_value if i is not
// in range [0, v.size()).
template <typename E>
inline E GetElementOr(const std::vector<E>& v, int i, E default_value) {
  return (i < 0 || i >= static_cast<int>(v.size())) ? default_value : v[i];
}

// Performs an in-place shuffle of a range of the vector's elements.
// 'begin' and 'end' are element indices as an STL-style range;
// i.e. [begin, end) are shuffled, where 'end' == size() means to
// shuffle to the end of the vector.
template <typename E>
void ShuffleRange(internal::Random* random, int begin, int end,
                  std::vector<E>* v) {
  const int size = static_cast<int>(v->size());
  GTEST_CHECK_(0 <= begin && begin <= size)
      << "Invalid shuffle range start " << begin << ": must be in range [0, "
      << size << "].";
  GTEST_CHECK_(begin <= end && end <= size)
      << "Invalid shuffle range finish " << end << ": must be in range ["
      << begin << ", " << size << "].";

  // Fisher-Yates shuffle, from
  // http://en.wikipedia.org/wiki/Fisher-Yates_shuffle
  for (int range_width = end - begin; range_width >= 2; range_width--) {
    const int last_in_range = begin + range_width - 1;
    const int selected = begin + random->Generate(range_width);
    std::swap((*v)[selected], (*v)[last_in_range]);
  }
}

// Performs an in-place shuffle of the vector's elements.
template <typename E>
inline void Shuffle(internal::Random* random, std::vector<E>* v) {
  ShuffleRange(random, 0, static_cast<int>(v->size()), v);
}

// A function for deleting an object.  Handy for being used as a
// functor.
template <typename T>
static void Delete(T* x) {
  delete x;
}

// A predicate that checks the key of a TestProperty against a known key.
//
// TestPropertyKeyIs is copyable.
class TestPropertyKeyIs {
 public:
  // Constructor.
  //
  // TestPropertyKeyIs has NO default constructor.
  explicit TestPropertyKeyIs(const char* key)
      : key_(key) {}

  // Returns true iff the test name of test property matches on key_.
  bool operator()(const TestProperty& test_property) const {
    return String(test_property.key()).Compare(key_) == 0;
  }

 private:
  String key_;
};

// Class UnitTestOptions.
//
// This class contains functions for processing options the user
// specifies when running the tests.  It has only static members.
//
// In most cases, the user can specify an option using either an
// environment variable or a command line flag.  E.g. you can set the
// test filter using either GTEST_FILTER or --gtest_filter.  If both
// the variable and the flag are present, the latter overrides the
// former.
class GTEST_API_ UnitTestOptions {
 public:
  // Functions for processing the gtest_output flag.

  // Returns the output format, or "" for normal printed output.
  static String GetOutputFormat();

  // Returns the absolute path of the requested output file, or the
  // default (test_detail.xml in the original working directory) if
  // none was explicitly specified.
  static String GetAbsolutePathToOutputFile();

  // Functions for processing the gtest_filter flag.

  // Returns true iff the wildcard pattern matches the string.  The
  // first ':' or '\0' character in pattern marks the end of it.
  //
  // This recursive algorithm isn't very efficient, but is clear and
  // works well enough for matching test names, which are short.
  static bool PatternMatchesString(const char *pattern, const char *str);

  // Returns true iff the user-specified filter matches the test case
  // name and the test name.
  static bool FilterMatchesTest(const String &test_case_name,
                                const String &test_name);

#if GTEST_OS_WINDOWS
  // Function for supporting the gtest_catch_exception flag.

  // Returns EXCEPTION_EXECUTE_HANDLER if Google Test should handle the
  // given SEH exception, or EXCEPTION_CONTINUE_SEARCH otherwise.
  // This function is useful as an __except condition.
  static int GTestShouldProcessSEH(DWORD exception_code);
#endif  // GTEST_OS_WINDOWS

  // Returns true if "name" matches the ':' separated list of glob-style
  // filters in "filter".
  static bool MatchesFilter(const String& name, const char* filter);
};

// Returns the current application's name, removing directory path if that
// is present.  Used by UnitTestOptions::GetOutputFile.
GTEST_API_ FilePath GetCurrentExecutableName();

// The role interface for getting the OS stack trace as a string.
class OsStackTraceGetterInterface {
 public:
  OsStackTraceGetterInterface() {}
  virtual ~OsStackTraceGetterInterface() {}

  // Returns the current OS stack trace as a String.  Parameters:
  //
  //   max_depth  - the maximum number of stack frames to be included
  //                in the trace.
  //   skip_count - the number of top frames to be skipped; doesn't count
  //                against max_depth.
  virtual String CurrentStackTrace(int max_depth, int skip_count) = 0;

  // UponLeavingGTest() should be called immediately before Google Test calls
  // user code. It saves some information about the current stack that
  // CurrentStackTrace() will use to find and hide Google Test stack frames.
  virtual void UponLeavingGTest() = 0;

 private:
  GTEST_DISALLOW_COPY_AND_ASSIGN_(OsStackTraceGetterInterface);
};

// A working implementation of the OsStackTraceGetterInterface interface.
class OsStackTraceGetter : public OsStackTraceGetterInterface {
 public:
  OsStackTraceGetter() : caller_frame_(NULL) {}

  virtual String CurrentStackTrace(int max_depth, int skip_count)
      GTEST_LOCK_EXCLUDED_(mutex_);

  virtual void UponLeavingGTest() GTEST_LOCK_EXCLUDED_(mutex_);

  // This string is inserted in place of stack frames that are part of
  // Google Test's implementation.
  static const char* const kElidedFramesMarker;

 private:
  Mutex mutex_;  // protects all internal state

  // We save the stack frame below the frame that calls user code.
  // We do this because the address of the frame immediately below
  // the user code changes between the call to UponLeavingGTest()
  // and any calls to CurrentStackTrace() from within the user code.
  void* caller_frame_;

  GTEST_DISALLOW_COPY_AND_ASSIGN_(OsStackTraceGetter);
};

// Information about a Google Test trace point.
struct TraceInfo {
  const char* file;
  int line;
  String message;
};

// This is the default global test part result reporter used in UnitTestImpl.
// This class should only be used by UnitTestImpl.
class DefaultGlobalTestPartResultReporter
  : public TestPartResultReporterInterface {
 public:
  explicit DefaultGlobalTestPartResultReporter(UnitTestImpl* unit_test);
  // Implements the TestPartResultReporterInterface. Reports the test part
  // result in the current test.
  virtual void ReportTestPartResult(const TestPartResult& result);

 private:
  UnitTestImpl* const unit_test_;

  GTEST_DISALLOW_COPY_AND_ASSIGN_(DefaultGlobalTestPartResultReporter);
};

// This is the default per thread test part result reporter used in
// UnitTestImpl. This class should only be used by UnitTestImpl.
class DefaultPerThreadTestPartResultReporter
    : public TestPartResultReporterInterface {
 public:
  explicit DefaultPerThreadTestPartResultReporter(UnitTestImpl* unit_test);
  // Implements the TestPartResultReporterInterface. The implementation just
  // delegates to the current global test part result reporter of *unit_test_.
  virtual void ReportTestPartResult(const TestPartResult& result);

 private:
  UnitTestImpl* const unit_test_;

  GTEST_DISALLOW_COPY_AND_ASSIGN_(DefaultPerThreadTestPartResultReporter);
};

// The private implementation of the UnitTest class.  We don't protect
// the methods under a mutex, as this class is not accessible by a
// user and the UnitTest class that delegates work to this class does
// proper locking.
class GTEST_API_ UnitTestImpl {
 public:
  explicit UnitTestImpl(UnitTest* parent);
  virtual ~UnitTestImpl();

  // There are two different ways to register your own TestPartResultReporter.
  // You can register your own repoter to listen either only for test results
  // from the current thread or for results from all threads.
  // By default, each per-thread test result repoter just passes a new
  // TestPartResult to the global test result reporter, which registers the
  // test part result for the currently running test.

  // Returns the global test part result reporter.
  TestPartResultReporterInterface* GetGlobalTestPartResultReporter();

  // Sets the global test part result reporter.
  void SetGlobalTestPartResultReporter(
      TestPartResultReporterInterface* reporter);

  // Returns the test part result reporter for the current thread.
  TestPartResultReporterInterface* GetTestPartResultReporterForCurrentThread();

  // Sets the test part result reporter for the current thread.
  void SetTestPartResultReporterForCurrentThread(
      TestPartResultReporterInterface* reporter);

  // Gets the number of successful test cases.
  int successful_test_case_count() const;

  // Gets the number of failed test cases.
  int failed_test_case_count() const;

  // Gets the number of all test cases.
  int total_test_case_count() const;

  // Gets the number of all test cases that contain at least one test
  // that should run.
  int test_case_to_run_count() const;

  // Gets the number of successful tests.
  int successful_test_count() const;

  // Gets the number of failed tests.
  int failed_test_count() const;

  // Gets the number of disabled tests.
  int disabled_test_count() const;

  // Gets the number of all tests.
  int total_test_count() const;

  // Gets the number of tests that should run.
  int test_to_run_count() const;

  // Gets the time of the test program start, in ms from the start of the
  // UNIX epoch.
  TimeInMillis start_timestamp() const { return start_timestamp_; }

  // Gets the elapsed time, in milliseconds.
  TimeInMillis elapsed_time() const { return elapsed_time_; }

  // Returns true iff the unit test passed (i.e. all test cases passed).
  bool Passed() const { return !Failed(); }

  // Returns true iff the unit test failed (i.e. some test case failed
  // or something outside of all tests failed).
  bool Failed() const {
    return failed_test_case_count() > 0 || ad_hoc_test_result()->Failed();
  }

  // Gets the i-th test case among all the test cases. i can range from 0 to
  // total_test_case_count() - 1. If i is not in that range, returns NULL.
  const TestCase* GetTestCase(int i) const {
    const int index = GetElementOr(test_case_indices_, i, -1);
    return index < 0 ? NULL : test_cases_[i];
  }

  // Gets the i-th test case among all the test cases. i can range from 0 to
  // total_test_case_count() - 1. If i is not in that range, returns NULL.
  TestCase* GetMutableTestCase(int i) {
    const int index = GetElementOr(test_case_indices_, i, -1);
    return index < 0 ? NULL : test_cases_[index];
  }

  // Provides access to the event listener list.
  TestEventListeners* listeners() { return &listeners_; }

  // Returns the TestResult for the test that's currently running, or
  // the TestResult for the ad hoc test if no test is running.
  TestResult* current_test_result();

  // Returns the TestResult for the ad hoc test.
  const TestResult* ad_hoc_test_result() const { return &ad_hoc_test_result_; }

  // Sets the OS stack trace getter.
  //
  // Does nothing if the input and the current OS stack trace getter
  // are the same; otherwise, deletes the old getter and makes the
  // input the current getter.
  void set_os_stack_trace_getter(OsStackTraceGetterInterface* getter);

  // Returns the current OS stack trace getter if it is not NULL;
  // otherwise, creates an OsStackTraceGetter, makes it the current
  // getter, and returns it.
  OsStackTraceGetterInterface* os_stack_trace_getter();

  // Returns the current OS stack trace as a String.
  //
  // The maximum number of stack frames to be included is specified by
  // the gtest_stack_trace_depth flag.  The skip_count parameter
  // specifies the number of top frames to be skipped, which doesn't
  // count against the number of frames to be included.
  //
  // For example, if Foo() calls Bar(), which in turn calls
  // CurrentOsStackTraceExceptTop(1), Foo() will be included in the
  // trace but Bar() and CurrentOsStackTraceExceptTop() won't.
  String CurrentOsStackTraceExceptTop(int skip_count) GTEST_NO_INLINE_;

  // Finds and returns a TestCase with the given name.  If one doesn't
  // exist, creates one and returns it.
  //
  // Arguments:
  //
  //   test_case_name: name of the test case
  //   type_param:     the name of the test's type parameter, or NULL if
  //                   this is not a typed or a type-parameterized test.
  //   set_up_tc:      pointer to the function that sets up the test case
  //   tear_down_tc:   pointer to the function that tears down the test case
  TestCase* GetTestCase(const char* test_case_name,
                        const char* type_param,
                        Test::SetUpTestCaseFunc set_up_tc,
                        Test::TearDownTestCaseFunc tear_down_tc);

  // Adds a TestInfo to the unit test.
  //
  // Arguments:
  //
  //   set_up_tc:    pointer to the function that sets up the test case
  //   tear_down_tc: pointer to the function that tears down the test case
  //   test_info:    the TestInfo object
  void AddTestInfo(Test::SetUpTestCaseFunc set_up_tc,
                   Test::TearDownTestCaseFunc tear_down_tc,
                   TestInfo* test_info) {
    // In order to support thread-safe death tests, we need to
    // remember the original working directory when the test program
    // was first invoked.  We cannot do this in RUN_ALL_TESTS(), as
    // the user may have changed the current directory before calling
    // RUN_ALL_TESTS().  Therefore we capture the current directory in
    // AddTestInfo(), which is called to register a TEST or TEST_F
    // before main() is reached.
    if (original_working_dir_.IsEmpty()) {
      original_working_dir_.Set(FilePath::GetCurrentDir());
      GTEST_CHECK_(!original_working_dir_.IsEmpty())
          << "Failed to get the current working directory.";
    }

    GetTestCase(test_info->test_case_name(),
                test_info->type_param(),
                set_up_tc,
                tear_down_tc)->AddTestInfo(test_info);
  }

#if GTEST_HAS_PARAM_TEST
  // Returns ParameterizedTestCaseRegistry object used to keep track of
  // value-parameterized tests and instantiate and register them.
  internal::ParameterizedTestCaseRegistry& parameterized_test_registry() {
    return parameterized_test_registry_;
  }
#endif  // GTEST_HAS_PARAM_TEST

  // Sets the TestCase object for the test that's currently running.
  void set_current_test_case(TestCase* a_current_test_case) {
    current_test_case_ = a_current_test_case;
  }

  // Sets the TestInfo object for the test that's currently running.  If
  // current_test_info is NULL, the assertion results will be stored in
  // ad_hoc_test_result_.
  void set_current_test_info(TestInfo* a_current_test_info) {
    current_test_info_ = a_current_test_info;
  }

  // Registers all parameterized tests defined using TEST_P and
  // INSTANTIATE_TEST_CASE_P, creating regular tests for each test/parameter
  // combination. This method can be called more then once; it has guards
  // protecting from registering the tests more then once.  If
  // value-parameterized tests are disabled, RegisterParameterizedTests is
  // present but does nothing.
  void RegisterParameterizedTests();

  // Runs all tests in this UnitTest object, prints the result, and
  // returns true if all tests are successful.  If any exception is
  // thrown during a test, this test is considered to be failed, but
  // the rest of the tests will still be run.
  bool RunAllTests();

  // Clears the results of all tests, except the ad hoc tests.
  void ClearNonAdHocTestResult() {
    ForEach(test_cases_, TestCase::ClearTestCaseResult);
  }

  // Clears the results of ad-hoc test assertions.
  void ClearAdHocTestResult() {
    ad_hoc_test_result_.Clear();
  }

  enum ReactionToSharding {
    HONOR_SHARDING_PROTOCOL,
    IGNORE_SHARDING_PROTOCOL
  };

  // Matches the full name of each test against the user-specified
  // filter to decide whether the test should run, then records the
  // result in each TestCase and TestInfo object.
  // If shard_tests == HONOR_SHARDING_PROTOCOL, further filters tests
  // based on sharding variables in the environment.
  // Returns the number of tests that should run.
  int FilterTests(ReactionToSharding shard_tests);

  // Prints the names of the tests matching the user-specified filter flag.
  void ListTestsMatchingFilter();

  const TestCase* current_test_case() const { return current_test_case_; }
  TestInfo* current_test_info() { return current_test_info_; }
  const TestInfo* current_test_info() const { return current_test_info_; }

  // Returns the vector of environments that need to be set-up/torn-down
  // before/after the tests are run.
  std::vector<Environment*>& environments() { return environments_; }

  // Getters for the per-thread Google Test trace stack.
  std::vector<TraceInfo>& gtest_trace_stack() {
    return *(gtest_trace_stack_.pointer());
  }
  const std::vector<TraceInfo>& gtest_trace_stack() const {
    return gtest_trace_stack_.get();
  }

#if GTEST_HAS_DEATH_TEST
  void InitDeathTestSubprocessControlInfo() {
    internal_run_death_test_flag_.reset(ParseInternalRunDeathTestFlag());
  }
  // Returns a pointer to the parsed --gtest_internal_run_death_test
  // flag, or NULL if that flag was not specified.
  // This information is useful only in a death test child process.
  // Must not be called before a call to InitGoogleTest.
  const InternalRunDeathTestFlag* internal_run_death_test_flag() const {
    return internal_run_death_test_flag_.get();
  }

  // Returns a pointer to the current death test factory.
  internal::DeathTestFactory* death_test_factory() {
    return death_test_factory_.get();
  }

  void SuppressTestEventsIfInSubprocess();

  friend class ReplaceDeathTestFactory;
#endif  // GTEST_HAS_DEATH_TEST

  // Initializes the event listener performing XML output as specified by
  // UnitTestOptions. Must not be called before InitGoogleTest.
  void ConfigureXmlOutput();

#if GTEST_CAN_STREAM_RESULTS_
  // Initializes the event listener for streaming test results to a socket.
  // Must not be called before InitGoogleTest.
  void ConfigureStreamingOutput();
#endif

  // Performs initialization dependent upon flag values obtained in
  // ParseGoogleTestFlagsOnly.  Is called from InitGoogleTest after the call to
  // ParseGoogleTestFlagsOnly.  In case a user neglects to call InitGoogleTest
  // this function is also called from RunAllTests.  Since this function can be
  // called more than once, it has to be idempotent.
  void PostFlagParsingInit();

  // Gets the random seed used at the start of the current test iteration.
  int random_seed() const { return random_seed_; }

  // Gets the random number generator.
  internal::Random* random() { return &random_; }

  // Shuffles all test cases, and the tests within each test case,
  // making sure that death tests are still run first.
  void ShuffleTests();

  // Restores the test cases and tests to their order before the first shuffle.
  void UnshuffleTests();

  // Returns the value of GTEST_FLAG(catch_exceptions) at the moment
  // UnitTest::Run() starts.
  bool catch_exceptions() const { return catch_exceptions_; }

 private:
  friend class ::testing::UnitTest;

  // Used by UnitTest::Run() to capture the state of
  // GTEST_FLAG(catch_exceptions) at the moment it starts.
  void set_catch_exceptions(bool value) { catch_exceptions_ = value; }

  // The UnitTest object that owns this implementation object.
  UnitTest* const parent_;

  // The working directory when the first TEST() or TEST_F() was
  // executed.
  internal::FilePath original_working_dir_;

  // The default test part result reporters.
  DefaultGlobalTestPartResultReporter default_global_test_part_result_reporter_;
  DefaultPerThreadTestPartResultReporter
      default_per_thread_test_part_result_reporter_;

  // Points to (but doesn't own) the global test part result reporter.
  TestPartResultReporterInterface* global_test_part_result_repoter_;

  // Protects read and write access to global_test_part_result_reporter_.
  internal::Mutex global_test_part_result_reporter_mutex_;

  // Points to (but doesn't own) the per-thread test part result reporter.
  internal::ThreadLocal<TestPartResultReporterInterface*>
      per_thread_test_part_result_reporter_;

  // The vector of environments that need to be set-up/torn-down
  // before/after the tests are run.
  std::vector<Environment*> environments_;

  // The vector of TestCases in their original order.  It owns the
  // elements in the vector.
  std::vector<TestCase*> test_cases_;

  // Provides a level of indirection for the test case list to allow
  // easy shuffling and restoring the test case order.  The i-th
  // element of this vector is the index of the i-th test case in the
  // shuffled order.
  std::vector<int> test_case_indices_;

#if GTEST_HAS_PARAM_TEST
  // ParameterizedTestRegistry object used to register value-parameterized
  // tests.
  internal::ParameterizedTestCaseRegistry parameterized_test_registry_;

  // Indicates whether RegisterParameterizedTests() has been called already.
  bool parameterized_tests_registered_;
#endif  // GTEST_HAS_PARAM_TEST

  // Index of the last death test case registered.  Initially -1.
  int last_death_test_case_;

  // This points to the TestCase for the currently running test.  It
  // changes as Google Test goes through one test case after another.
  // When no test is running, this is set to NULL and Google Test
  // stores assertion results in ad_hoc_test_result_.  Initially NULL.
  TestCase* current_test_case_;

  // This points to the TestInfo for the currently running test.  It
  // changes as Google Test goes through one test after another.  When
  // no test is running, this is set to NULL and Google Test stores
  // assertion results in ad_hoc_test_result_.  Initially NULL.
  TestInfo* current_test_info_;

  // Normally, a user only writes assertions inside a TEST or TEST_F,
  // or inside a function called by a TEST or TEST_F.  Since Google
  // Test keeps track of which test is current running, it can
  // associate such an assertion with the test it belongs to.
  //
  // If an assertion is encountered when no TEST or TEST_F is running,
  // Google Test attributes the assertion result to an imaginary "ad hoc"
  // test, and records the result in ad_hoc_test_result_.
  TestResult ad_hoc_test_result_;

  // The list of event listeners that can be used to track events inside
  // Google Test.
  TestEventListeners listeners_;

  // The OS stack trace getter.  Will be deleted when the UnitTest
  // object is destructed.  By default, an OsStackTraceGetter is used,
  // but the user can set this field to use a custom getter if that is
  // desired.
  OsStackTraceGetterInterface* os_stack_trace_getter_;

  // True iff PostFlagParsingInit() has been called.
  bool post_flag_parse_init_performed_;

  // The random number seed used at the beginning of the test run.
  int random_seed_;

  // Our random number generator.
  internal::Random random_;

  // The time of the test program start, in ms from the start of the
  // UNIX epoch.
  TimeInMillis start_timestamp_;

  // How long the test took to run, in milliseconds.
  TimeInMillis elapsed_time_;

#if GTEST_HAS_DEATH_TEST
  // The decomposed components of the gtest_internal_run_death_test flag,
  // parsed when RUN_ALL_TESTS is called.
  internal::scoped_ptr<InternalRunDeathTestFlag> internal_run_death_test_flag_;
  internal::scoped_ptr<internal::DeathTestFactory> death_test_factory_;
#endif  // GTEST_HAS_DEATH_TEST

  // A per-thread stack of traces created by the SCOPED_TRACE() macro.
  internal::ThreadLocal<std::vector<TraceInfo> > gtest_trace_stack_;

  // The value of GTEST_FLAG(catch_exceptions) at the moment RunAllTests()
  // starts.
  bool catch_exceptions_;

  GTEST_DISALLOW_COPY_AND_ASSIGN_(UnitTestImpl);
};  // class UnitTestImpl

// Convenience function for accessing the global UnitTest
// implementation object.
inline UnitTestImpl* GetUnitTestImpl() {
  return UnitTest::GetInstance()->impl();
}

#if GTEST_USES_SIMPLE_RE

// Internal helper functions for implementing the simple regular
// expression matcher.
GTEST_API_ bool IsInSet(char ch, const char* str);
GTEST_API_ bool IsAsciiDigit(char ch);
GTEST_API_ bool IsAsciiPunct(char ch);
GTEST_API_ bool IsRepeat(char ch);
GTEST_API_ bool IsAsciiWhiteSpace(char ch);
GTEST_API_ bool IsAsciiWordChar(char ch);
GTEST_API_ bool IsValidEscape(char ch);
GTEST_API_ bool AtomMatchesChar(bool escaped, char pattern, char ch);
GTEST_API_ bool ValidateRegex(const char* regex);
GTEST_API_ bool MatchRegexAtHead(const char* regex, const char* str);
GTEST_API_ bool MatchRepetitionAndRegexAtHead(
    bool escaped, char ch, char repeat, const char* regex, const char* str);
GTEST_API_ bool MatchRegexAnywhere(const char* regex, const char* str);

#endif  // GTEST_USES_SIMPLE_RE

// Parses the command line for Google Test flags, without initializing
// other parts of Google Test.
GTEST_API_ void ParseGoogleTestFlagsOnly(int* argc, char** argv);
GTEST_API_ void ParseGoogleTestFlagsOnly(int* argc, wchar_t** argv);

#if GTEST_HAS_DEATH_TEST

// Returns the message describing the last system error, regardless of the
// platform.
GTEST_API_ String GetLastErrnoDescription();

# if GTEST_OS_WINDOWS
// Provides leak-safe Windows kernel handle ownership.
class AutoHandle {
 public:
  AutoHandle() : handle_(INVALID_HANDLE_VALUE) {}
  explicit AutoHandle(HANDLE handle) : handle_(handle) {}

  ~AutoHandle() { Reset(); }

  HANDLE Get() const { return handle_; }
  void Reset() { Reset(INVALID_HANDLE_VALUE); }
  void Reset(HANDLE handle) {
    if (handle != handle_) {
      if (handle_ != INVALID_HANDLE_VALUE)
        ::CloseHandle(handle_);
      handle_ = handle;
    }
  }

 private:
  HANDLE handle_;

  GTEST_DISALLOW_COPY_AND_ASSIGN_(AutoHandle);
};
# endif  // GTEST_OS_WINDOWS

// Attempts to parse a string into a positive integer pointed to by the
// number parameter.  Returns true if that is possible.
// GTEST_HAS_DEATH_TEST implies that we have ::std::string, so we can use
// it here.
template <typename Integer>
bool ParseNaturalNumber(const ::std::string& str, Integer* number) {
  // Fail fast if the given string does not begin with a digit;
  // this bypasses strtoXXX's "optional leading whitespace and plus
  // or minus sign" semantics, which are undesirable here.
  if (str.empty() || !IsDigit(str[0])) {
    return false;
  }
  errno = 0;

  char* end;
  // BiggestConvertible is the largest integer type that system-provided
  // string-to-number conversion routines can return.

# if GTEST_OS_WINDOWS && !defined(__GNUC__)

  // MSVC and C++ Builder define __int64 instead of the standard long long.
  typedef unsigned __int64 BiggestConvertible;
  const BiggestConvertible parsed = _strtoui64(str.c_str(), &end, 10);

# else

  typedef unsigned long long BiggestConvertible;  // NOLINT
  const BiggestConvertible parsed = strtoull(str.c_str(), &end, 10);

# endif  // GTEST_OS_WINDOWS && !defined(__GNUC__)

  const bool parse_success = *end == '\0' && errno == 0;

  // TODO(vladl@google.com): Convert this to compile time assertion when it is
  // available.
  GTEST_CHECK_(sizeof(Integer) <= sizeof(parsed));

  const Integer result = static_cast<Integer>(parsed);
  if (parse_success && static_cast<BiggestConvertible>(result) == parsed) {
    *number = result;
    return true;
  }
  return false;
}
#endif  // GTEST_HAS_DEATH_TEST

// TestResult contains some private methods that should be hidden from
// Google Test user but are required for testing. This class allow our tests
// to access them.
//
// This class is supplied only for the purpose of testing Google Test's own
// constructs. Do not use it in user tests, either directly or indirectly.
class TestResultAccessor {
 public:
  static void RecordProperty(TestResult* test_result,
                             const TestProperty& property) {
    test_result->RecordProperty(property);
  }

  static void ClearTestPartResults(TestResult* test_result) {
    test_result->ClearTestPartResults();
  }

  static const std::vector<testing::TestPartResult>& test_part_results(
      const TestResult& test_result) {
    return test_result.test_part_results();
  }
};

}  // namespace internal
}  // namespace testing

#endif  // GTEST_SRC_GTEST_INTERNAL_INL_H_
#undef GTEST_IMPLEMENTATION_

#if GTEST_OS_WINDOWS
# define vsnprintf _vsnprintf
#endif  // GTEST_OS_WINDOWS

namespace testing {

using internal::CountIf;
using internal::ForEach;
using internal::GetElementOr;
using internal::Shuffle;

// Constants.

// A test whose test case name or test name matches this filter is
// disabled and not run.
static const char kDisableTestFilter[] = "DISABLED_*:*/DISABLED_*";

// A test case whose name matches this filter is considered a death
// test case and will be run before test cases whose name doesn't
// match this filter.
static const char kDeathTestCaseFilter[] = "*DeathTest:*DeathTest/*";

// A test filter that matches everything.
static const char kUniversalFilter[] = "*";

// The default output file for XML output.
static const char kDefaultOutputFile[] = "test_detail.xml";

// The environment variable name for the test shard index.
static const char kTestShardIndex[] = "GTEST_SHARD_INDEX";
// The environment variable name for the total number of test shards.
static const char kTestTotalShards[] = "GTEST_TOTAL_SHARDS";
// The environment variable name for the test shard status file.
static const char kTestShardStatusFile[] = "GTEST_SHARD_STATUS_FILE";

namespace internal {

// The text used in failure messages to indicate the start of the
// stack trace.
const char kStackTraceMarker[] = "\nStack trace:\n";

// g_help_flag is true iff the --help flag or an equivalent form is
// specified on the command line.
bool g_help_flag = false;

}  // namespace internal

GTEST_DEFINE_bool_(
    also_run_disabled_tests,
    internal::BoolFromGTestEnv("also_run_disabled_tests", false),
    "Run disabled tests too, in addition to the tests normally being run.");

GTEST_DEFINE_bool_(
    break_on_failure,
    internal::BoolFromGTestEnv("break_on_failure", false),
    "True iff a failed assertion should be a debugger break-point.");

GTEST_DEFINE_bool_(
    catch_exceptions,
    internal::BoolFromGTestEnv("catch_exceptions", true),
    "True iff " GTEST_NAME_
    " should catch exceptions and treat them as test failures.");

GTEST_DEFINE_string_(
    color,
    internal::StringFromGTestEnv("color", "auto"),
    "Whether to use colors in the output.  Valid values: yes, no, "
    "and auto.  'auto' means to use colors if the output is "
    "being sent to a terminal and the TERM environment variable "
    "is set to xterm, xterm-color, xterm-256color, linux or cygwin.");

GTEST_DEFINE_string_(
    filter,
    internal::StringFromGTestEnv("filter", kUniversalFilter),
    "A colon-separated list of glob (not regex) patterns "
    "for filtering the tests to run, optionally followed by a "
    "'-' and a : separated list of negative patterns (tests to "
    "exclude).  A test is run if it matches one of the positive "
    "patterns and does not match any of the negative patterns.");

GTEST_DEFINE_bool_(list_tests, false,
                   "List all tests without running them.");

GTEST_DEFINE_string_(
    output,
    internal::StringFromGTestEnv("output", ""),
    "A format (currently must be \"xml\"), optionally followed "
    "by a colon and an output file name or directory. A directory "
    "is indicated by a trailing pathname separator. "
    "Examples: \"xml:filename.xml\", \"xml::directoryname/\". "
    "If a directory is specified, output files will be created "
    "within that directory, with file-names based on the test "
    "executable's name and, if necessary, made unique by adding "
    "digits.");

GTEST_DEFINE_bool_(
    print_time,
    internal::BoolFromGTestEnv("print_time", true),
    "True iff " GTEST_NAME_
    " should display elapsed time in text output.");

GTEST_DEFINE_int32_(
    random_seed,
    internal::Int32FromGTestEnv("random_seed", 0),
    "Random number seed to use when shuffling test orders.  Must be in range "
    "[1, 99999], or 0 to use a seed based on the current time.");

GTEST_DEFINE_int32_(
    repeat,
    internal::Int32FromGTestEnv("repeat", 1),
    "How many times to repeat each test.  Specify a negative number "
    "for repeating forever.  Useful for shaking out flaky tests.");

GTEST_DEFINE_bool_(
    show_internal_stack_frames, false,
    "True iff " GTEST_NAME_ " should include internal stack frames when "
    "printing test failure stack traces.");

GTEST_DEFINE_bool_(
    shuffle,
    internal::BoolFromGTestEnv("shuffle", false),
    "True iff " GTEST_NAME_
    " should randomize tests' order on every run.");

GTEST_DEFINE_int32_(
    stack_trace_depth,
    internal::Int32FromGTestEnv("stack_trace_depth", kMaxStackTraceDepth),
    "The maximum number of stack frames to print when an "
    "assertion fails.  The valid range is 0 through 100, inclusive.");

GTEST_DEFINE_string_(
    stream_result_to,
    internal::StringFromGTestEnv("stream_result_to", ""),
    "This flag specifies the host name and the port number on which to stream "
    "test results. Example: \"localhost:555\". The flag is effective only on "
    "Linux.");

GTEST_DEFINE_bool_(
    throw_on_failure,
    internal::BoolFromGTestEnv("throw_on_failure", false),
    "When this flag is specified, a failed assertion will throw an exception "
    "if exceptions are enabled or exit the program with a non-zero code "
    "otherwise.");

namespace internal {

// Generates a random number from [0, range), using a Linear
// Congruential Generator (LCG).  Crashes if 'range' is 0 or greater
// than kMaxRange.
UInt32 Random::Generate(UInt32 range) {
  // These constants are the same as are used in glibc's rand(3).
  state_ = (1103515245U*state_ + 12345U) % kMaxRange;

  GTEST_CHECK_(range > 0)
      << "Cannot generate a number in the range [0, 0).";
  GTEST_CHECK_(range <= kMaxRange)
      << "Generation of a number in [0, " << range << ") was requested, "
      << "but this can only generate numbers in [0, " << kMaxRange << ").";

  // Converting via modulus introduces a bit of downward bias, but
  // it's simple, and a linear congruential generator isn't too good
  // to begin with.
  return state_ % range;
}

// GTestIsInitialized() returns true iff the user has initialized
// Google Test.  Useful for catching the user mistake of not initializing
// Google Test before calling RUN_ALL_TESTS().
//
// A user must call testing::InitGoogleTest() to initialize Google
// Test.  g_init_gtest_count is set to the number of times
// InitGoogleTest() has been called.  We don't protect this variable
// under a mutex as it is only accessed in the main thread.
GTEST_API_ int g_init_gtest_count = 0;
static bool GTestIsInitialized() { return g_init_gtest_count != 0; }

// Iterates over a vector of TestCases, keeping a running sum of the
// results of calling a given int-returning method on each.
// Returns the sum.
static int SumOverTestCaseList(const std::vector<TestCase*>& case_list,
                               int (TestCase::*method)() const) {
  int sum = 0;
  for (size_t i = 0; i < case_list.size(); i++) {
    sum += (case_list[i]->*method)();
  }
  return sum;
}

// Returns true iff the test case passed.
static bool TestCasePassed(const TestCase* test_case) {
  return test_case->should_run() && test_case->Passed();
}

// Returns true iff the test case failed.
static bool TestCaseFailed(const TestCase* test_case) {
  return test_case->should_run() && test_case->Failed();
}

// Returns true iff test_case contains at least one test that should
// run.
static bool ShouldRunTestCase(const TestCase* test_case) {
  return test_case->should_run();
}

// AssertHelper constructor.
AssertHelper::AssertHelper(TestPartResult::Type type,
                           const char* file,
                           int line,
                           const char* message)
    : data_(new AssertHelperData(type, file, line, message)) {
}

AssertHelper::~AssertHelper() {
  delete data_;
}

// Message assignment, for assertion streaming support.
void AssertHelper::operator=(const Message& message) const {
  UnitTest::GetInstance()->
    AddTestPartResult(data_->type, data_->file, data_->line,
                      AppendUserMessage(data_->message, message),
                      UnitTest::GetInstance()->impl()
                      ->CurrentOsStackTraceExceptTop(1)
                      // Skips the stack frame for this function itself.
                      );  // NOLINT
}

// Mutex for linked pointers.
GTEST_API_ GTEST_DEFINE_STATIC_MUTEX_(g_linked_ptr_mutex);

// Application pathname gotten in InitGoogleTest.
String g_executable_path;

// Returns the current application's name, removing directory path if that
// is present.
FilePath GetCurrentExecutableName() {
  FilePath result;

#if GTEST_OS_WINDOWS
  result.Set(FilePath(g_executable_path).RemoveExtension("exe"));
#else
  result.Set(FilePath(g_executable_path));
#endif  // GTEST_OS_WINDOWS

  return result.RemoveDirectoryName();
}

// Functions for processing the gtest_output flag.

// Returns the output format, or "" for normal printed output.
String UnitTestOptions::GetOutputFormat() {
  const char* const gtest_output_flag = GTEST_FLAG(output).c_str();
  if (gtest_output_flag == NULL) return String("");

  const char* const colon = strchr(gtest_output_flag, ':');
  return (colon == NULL) ?
      String(gtest_output_flag) :
      String(gtest_output_flag, colon - gtest_output_flag);
}

// Returns the name of the requested output file, or the default if none
// was explicitly specified.
String UnitTestOptions::GetAbsolutePathToOutputFile() {
  const char* const gtest_output_flag = GTEST_FLAG(output).c_str();
  if (gtest_output_flag == NULL)
    return String("");

  const char* const colon = strchr(gtest_output_flag, ':');
  if (colon == NULL)
    return String(internal::FilePath::ConcatPaths(
               internal::FilePath(
                   UnitTest::GetInstance()->original_working_dir()),
               internal::FilePath(kDefaultOutputFile)).ToString() );

  internal::FilePath output_name(colon + 1);
  if (!output_name.IsAbsolutePath())
    // TODO(wan@google.com): on Windows \some\path is not an absolute
    // path (as its meaning depends on the current drive), yet the
    // following logic for turning it into an absolute path is wrong.
    // Fix it.
    output_name = internal::FilePath::ConcatPaths(
        internal::FilePath(UnitTest::GetInstance()->original_working_dir()),
        internal::FilePath(colon + 1));

  if (!output_name.IsDirectory())
    return output_name.ToString();

  internal::FilePath result(internal::FilePath::GenerateUniqueFileName(
      output_name, internal::GetCurrentExecutableName(),
      GetOutputFormat().c_str()));
  return result.ToString();
}

// Returns true iff the wildcard pattern matches the string.  The
// first ':' or '\0' character in pattern marks the end of it.
//
// This recursive algorithm isn't very efficient, but is clear and
// works well enough for matching test names, which are short.
bool UnitTestOptions::PatternMatchesString(const char *pattern,
                                           const char *str) {
  switch (*pattern) {
    case '\0':
    case ':':  // Either ':' or '\0' marks the end of the pattern.
      return *str == '\0';
    case '?':  // Matches any single character.
      return *str != '\0' && PatternMatchesString(pattern + 1, str + 1);
    case '*':  // Matches any string (possibly empty) of characters.
      return (*str != '\0' && PatternMatchesString(pattern, str + 1)) ||
          PatternMatchesString(pattern + 1, str);
    default:  // Non-special character.  Matches itself.
      return *pattern == *str &&
          PatternMatchesString(pattern + 1, str + 1);
  }
}

bool UnitTestOptions::MatchesFilter(const String& name, const char* filter) {
  const char *cur_pattern = filter;
  for (;;) {
    if (PatternMatchesString(cur_pattern, name.c_str())) {
      return true;
    }

    // Finds the next pattern in the filter.
    cur_pattern = strchr(cur_pattern, ':');

    // Returns if no more pattern can be found.
    if (cur_pattern == NULL) {
      return false;
    }

    // Skips the pattern separater (the ':' character).
    cur_pattern++;
  }
}

// TODO(keithray): move String function implementations to gtest-string.cc.

// Returns true iff the user-specified filter matches the test case
// name and the test name.
bool UnitTestOptions::FilterMatchesTest(const String &test_case_name,
                                        const String &test_name) {
  const String& full_name = String::Format("%s.%s",
                                           test_case_name.c_str(),
                                           test_name.c_str());

  // Split --gtest_filter at '-', if there is one, to separate into
  // positive filter and negative filter portions
  const char* const p = GTEST_FLAG(filter).c_str();
  const char* const dash = strchr(p, '-');
  String positive;
  String negative;
  if (dash == NULL) {
    positive = GTEST_FLAG(filter).c_str();  // Whole string is a positive filter
    negative = String("");
  } else {
    positive = String(p, dash - p);  // Everything up to the dash
    negative = String(dash+1);       // Everything after the dash
    if (positive.empty()) {
      // Treat '-test1' as the same as '*-test1'
      positive = kUniversalFilter;
    }
  }

  // A filter is a colon-separated list of patterns.  It matches a
  // test if any pattern in it matches the test.
  return (MatchesFilter(full_name, positive.c_str()) &&
          !MatchesFilter(full_name, negative.c_str()));
}

#if GTEST_HAS_SEH
// Returns EXCEPTION_EXECUTE_HANDLER if Google Test should handle the
// given SEH exception, or EXCEPTION_CONTINUE_SEARCH otherwise.
// This function is useful as an __except condition.
int UnitTestOptions::GTestShouldProcessSEH(DWORD exception_code) {
  // Google Test should handle a SEH exception if:
  //   1. the user wants it to, AND
  //   2. this is not a breakpoint exception, AND
  //   3. this is not a C++ exception (VC++ implements them via SEH,
  //      apparently).
  //
  // SEH exception code for C++ exceptions.
  // (see http://support.microsoft.com/kb/185294 for more information).
  const DWORD kCxxExceptionCode = 0xe06d7363;

  bool should_handle = true;

  if (!GTEST_FLAG(catch_exceptions))
    should_handle = false;
  else if (exception_code == EXCEPTION_BREAKPOINT)
    should_handle = false;
  else if (exception_code == kCxxExceptionCode)
    should_handle = false;

  return should_handle ? EXCEPTION_EXECUTE_HANDLER : EXCEPTION_CONTINUE_SEARCH;
}
#endif  // GTEST_HAS_SEH

}  // namespace internal

// The c'tor sets this object as the test part result reporter used by
// Google Test.  The 'result' parameter specifies where to report the
// results. Intercepts only failures from the current thread.
ScopedFakeTestPartResultReporter::ScopedFakeTestPartResultReporter(
    TestPartResultArray* result)
    : intercept_mode_(INTERCEPT_ONLY_CURRENT_THREAD),
      result_(result) {
  Init();
}

// The c'tor sets this object as the test part result reporter used by
// Google Test.  The 'result' parameter specifies where to report the
// results.
ScopedFakeTestPartResultReporter::ScopedFakeTestPartResultReporter(
    InterceptMode intercept_mode, TestPartResultArray* result)
    : intercept_mode_(intercept_mode),
      result_(result) {
  Init();
}

void ScopedFakeTestPartResultReporter::Init() {
  internal::UnitTestImpl* const impl = internal::GetUnitTestImpl();
  if (intercept_mode_ == INTERCEPT_ALL_THREADS) {
    old_reporter_ = impl->GetGlobalTestPartResultReporter();
    impl->SetGlobalTestPartResultReporter(this);
  } else {
    old_reporter_ = impl->GetTestPartResultReporterForCurrentThread();
    impl->SetTestPartResultReporterForCurrentThread(this);
  }
}

// The d'tor restores the test part result reporter used by Google Test
// before.
ScopedFakeTestPartResultReporter::~ScopedFakeTestPartResultReporter() {
  internal::UnitTestImpl* const impl = internal::GetUnitTestImpl();
  if (intercept_mode_ == INTERCEPT_ALL_THREADS) {
    impl->SetGlobalTestPartResultReporter(old_reporter_);
  } else {
    impl->SetTestPartResultReporterForCurrentThread(old_reporter_);
  }
}

// Increments the test part result count and remembers the result.
// This method is from the TestPartResultReporterInterface interface.
void ScopedFakeTestPartResultReporter::ReportTestPartResult(
    const TestPartResult& result) {
  result_->Append(result);
}

namespace internal {

// Returns the type ID of ::testing::Test.  We should always call this
// instead of GetTypeId< ::testing::Test>() to get the type ID of
// testing::Test.  This is to work around a suspected linker bug when
// using Google Test as a framework on Mac OS X.  The bug causes
// GetTypeId< ::testing::Test>() to return different values depending
// on whether the call is from the Google Test framework itself or
// from user test code.  GetTestTypeId() is guaranteed to always
// return the same value, as it always calls GetTypeId<>() from the
// gtest.cc, which is within the Google Test framework.
TypeId GetTestTypeId() {
  return GetTypeId<Test>();
}

// The value of GetTestTypeId() as seen from within the Google Test
// library.  This is solely for testing GetTestTypeId().
extern const TypeId kTestTypeIdInGoogleTest = GetTestTypeId();

// This predicate-formatter checks that 'results' contains a test part
// failure of the given type and that the failure message contains the
// given substring.
static AssertionResult HasOneFailure(const char* /* results_expr */,
                              const char* /* type_expr */,
                              const char* /* substr_expr */,
                              const TestPartResultArray& results,
                              TestPartResult::Type type,
                              const string& substr) {
  const String expected(type == TestPartResult::kFatalFailure ?
                        "1 fatal failure" :
                        "1 non-fatal failure");
  Message msg;
  if (results.size() != 1) {
    msg << "Expected: " << expected << "\n"
        << "  Actual: " << results.size() << " failures";
    for (int i = 0; i < results.size(); i++) {
      msg << "\n" << results.GetTestPartResult(i);
    }
    return AssertionFailure() << msg;
  }

  const TestPartResult& r = results.GetTestPartResult(0);
  if (r.type() != type) {
    return AssertionFailure() << "Expected: " << expected << "\n"
                              << "  Actual:\n"
                              << r;
  }

  if (strstr(r.message(), substr.c_str()) == NULL) {
    return AssertionFailure() << "Expected: " << expected << " containing \""
                              << substr << "\"\n"
                              << "  Actual:\n"
                              << r;
  }

  return AssertionSuccess();
}

// The constructor of SingleFailureChecker remembers where to look up
// test part results, what type of failure we expect, and what
// substring the failure message should contain.
SingleFailureChecker:: SingleFailureChecker(
    const TestPartResultArray* results,
    TestPartResult::Type type,
    const string& substr)
    : results_(results),
      type_(type),
      substr_(substr) {}

// The destructor of SingleFailureChecker verifies that the given
// TestPartResultArray contains exactly one failure that has the given
// type and contains the given substring.  If that's not the case, a
// non-fatal failure will be generated.
SingleFailureChecker::~SingleFailureChecker() {
  EXPECT_PRED_FORMAT3(HasOneFailure, *results_, type_, substr_);
}

DefaultGlobalTestPartResultReporter::DefaultGlobalTestPartResultReporter(
    UnitTestImpl* unit_test) : unit_test_(unit_test) {}

void DefaultGlobalTestPartResultReporter::ReportTestPartResult(
    const TestPartResult& result) {
  unit_test_->current_test_result()->AddTestPartResult(result);
  unit_test_->listeners()->repeater()->OnTestPartResult(result);
}

DefaultPerThreadTestPartResultReporter::DefaultPerThreadTestPartResultReporter(
    UnitTestImpl* unit_test) : unit_test_(unit_test) {}

void DefaultPerThreadTestPartResultReporter::ReportTestPartResult(
    const TestPartResult& result) {
  unit_test_->GetGlobalTestPartResultReporter()->ReportTestPartResult(result);
}

// Returns the global test part result reporter.
TestPartResultReporterInterface*
UnitTestImpl::GetGlobalTestPartResultReporter() {
  internal::MutexLock lock(&global_test_part_result_reporter_mutex_);
  return global_test_part_result_repoter_;
}

// Sets the global test part result reporter.
void UnitTestImpl::SetGlobalTestPartResultReporter(
    TestPartResultReporterInterface* reporter) {
  internal::MutexLock lock(&global_test_part_result_reporter_mutex_);
  global_test_part_result_repoter_ = reporter;
}

// Returns the test part result reporter for the current thread.
TestPartResultReporterInterface*
UnitTestImpl::GetTestPartResultReporterForCurrentThread() {
  return per_thread_test_part_result_reporter_.get();
}

// Sets the test part result reporter for the current thread.
void UnitTestImpl::SetTestPartResultReporterForCurrentThread(
    TestPartResultReporterInterface* reporter) {
  per_thread_test_part_result_reporter_.set(reporter);
}

// Gets the number of successful test cases.
int UnitTestImpl::successful_test_case_count() const {
  return CountIf(test_cases_, TestCasePassed);
}

// Gets the number of failed test cases.
int UnitTestImpl::failed_test_case_count() const {
  return CountIf(test_cases_, TestCaseFailed);
}

// Gets the number of all test cases.
int UnitTestImpl::total_test_case_count() const {
  return static_cast<int>(test_cases_.size());
}

// Gets the number of all test cases that contain at least one test
// that should run.
int UnitTestImpl::test_case_to_run_count() const {
  return CountIf(test_cases_, ShouldRunTestCase);
}

// Gets the number of successful tests.
int UnitTestImpl::successful_test_count() const {
  return SumOverTestCaseList(test_cases_, &TestCase::successful_test_count);
}

// Gets the number of failed tests.
int UnitTestImpl::failed_test_count() const {
  return SumOverTestCaseList(test_cases_, &TestCase::failed_test_count);
}

// Gets the number of disabled tests.
int UnitTestImpl::disabled_test_count() const {
  return SumOverTestCaseList(test_cases_, &TestCase::disabled_test_count);
}

// Gets the number of all tests.
int UnitTestImpl::total_test_count() const {
  return SumOverTestCaseList(test_cases_, &TestCase::total_test_count);
}

// Gets the number of tests that should run.
int UnitTestImpl::test_to_run_count() const {
  return SumOverTestCaseList(test_cases_, &TestCase::test_to_run_count);
}

// Returns the current OS stack trace as a String.
//
// The maximum number of stack frames to be included is specified by
// the gtest_stack_trace_depth flag.  The skip_count parameter
// specifies the number of top frames to be skipped, which doesn't
// count against the number of frames to be included.
//
// For example, if Foo() calls Bar(), which in turn calls
// CurrentOsStackTraceExceptTop(1), Foo() will be included in the
// trace but Bar() and CurrentOsStackTraceExceptTop() won't.
String UnitTestImpl::CurrentOsStackTraceExceptTop(int skip_count) {
  (void)skip_count;
  return String("");
}

// Returns the current time in milliseconds.
TimeInMillis GetTimeInMillis() {
#if GTEST_OS_WINDOWS_MOBILE || defined(__BORLANDC__)
  // Difference between 1970-01-01 and 1601-01-01 in milliseconds.
  // http://analogous.blogspot.com/2005/04/epoch.html
  const TimeInMillis kJavaEpochToWinFileTimeDelta =
    static_cast<TimeInMillis>(116444736UL) * 100000UL;
  const DWORD kTenthMicrosInMilliSecond = 10000;

  SYSTEMTIME now_systime;
  FILETIME now_filetime;
  ULARGE_INTEGER now_int64;
  // TODO(kenton@google.com): Shouldn't this just use
  //   GetSystemTimeAsFileTime()?
  GetSystemTime(&now_systime);
  if (SystemTimeToFileTime(&now_systime, &now_filetime)) {
    now_int64.LowPart = now_filetime.dwLowDateTime;
    now_int64.HighPart = now_filetime.dwHighDateTime;
    now_int64.QuadPart = (now_int64.QuadPart / kTenthMicrosInMilliSecond) -
      kJavaEpochToWinFileTimeDelta;
    return now_int64.QuadPart;
  }
  return 0;
#elif GTEST_OS_WINDOWS && !GTEST_HAS_GETTIMEOFDAY_
  __timeb64 now;

# ifdef _MSC_VER

  // MSVC 8 deprecates _ftime64(), so we want to suppress warning 4996
  // (deprecated function) there.
  // TODO(kenton@google.com): Use GetTickCount()?  Or use
  //   SystemTimeToFileTime()
#  pragma warning(push)          // Saves the current warning state.
#  pragma warning(disable:4996)  // Temporarily disables warning 4996.
  _ftime64(&now);
#  pragma warning(pop)           // Restores the warning state.
# else

  _ftime64(&now);

# endif  // _MSC_VER

  return static_cast<TimeInMillis>(now.time) * 1000 + now.millitm;
#elif GTEST_HAS_GETTIMEOFDAY_
  struct timeval now;
  gettimeofday(&now, NULL);
  return static_cast<TimeInMillis>(now.tv_sec) * 1000 + now.tv_usec / 1000;
#else
# error "Don't know how to get the current time on your system."
#endif
}

// Utilities

// class String

// Copies at most length characters from str into a newly-allocated
// piece of memory of size length+1.  The memory is allocated with new[].
// A terminating null byte is written to the memory, and a pointer to it
// is returned.  If str is NULL, NULL is returned.
static char* CloneString(const char* str, size_t length) {
  if (str == NULL) {
    return NULL;
  } else {
    char* const clone = new char[length + 1];
    posix::StrNCpy(clone, str, length);
    clone[length] = '\0';
    return clone;
  }
}

// Clones a 0-terminated C string, allocating memory using new.  The
// caller is responsible for deleting[] the return value.  Returns the
// cloned string, or NULL if the input is NULL.
const char * String::CloneCString(const char* c_str) {
  return (c_str == NULL) ?
                    NULL : CloneString(c_str, strlen(c_str));
}

#if GTEST_OS_WINDOWS_MOBILE
// Creates a UTF-16 wide string from the given ANSI string, allocating
// memory using new. The caller is responsible for deleting the return
// value using delete[]. Returns the wide string, or NULL if the
// input is NULL.
LPCWSTR String::AnsiToUtf16(const char* ansi) {
  if (!ansi) return NULL;
  const int length = strlen(ansi);
  const int unicode_length =
      MultiByteToWideChar(CP_ACP, 0, ansi, length,
                          NULL, 0);
  WCHAR* unicode = new WCHAR[unicode_length + 1];
  MultiByteToWideChar(CP_ACP, 0, ansi, length,
                      unicode, unicode_length);
  unicode[unicode_length] = 0;
  return unicode;
}

// Creates an ANSI string from the given wide string, allocating
// memory using new. The caller is responsible for deleting the return
// value using delete[]. Returns the ANSI string, or NULL if the
// input is NULL.
const char* String::Utf16ToAnsi(LPCWSTR utf16_str)  {
  if (!utf16_str) return NULL;
  const int ansi_length =
      WideCharToMultiByte(CP_ACP, 0, utf16_str, -1,
                          NULL, 0, NULL, NULL);
  char* ansi = new char[ansi_length + 1];
  WideCharToMultiByte(CP_ACP, 0, utf16_str, -1,
                      ansi, ansi_length, NULL, NULL);
  ansi[ansi_length] = 0;
  return ansi;
}

#endif  // GTEST_OS_WINDOWS_MOBILE

// Compares two C strings.  Returns true iff they have the same content.
//
// Unlike strcmp(), this function can handle NULL argument(s).  A NULL
// C string is considered different to any non-NULL C string,
// including the empty string.
bool String::CStringEquals(const char * lhs, const char * rhs) {
  if ( lhs == NULL ) return rhs == NULL;

  if ( rhs == NULL ) return false;

  return strcmp(lhs, rhs) == 0;
}

#if GTEST_HAS_STD_WSTRING || GTEST_HAS_GLOBAL_WSTRING

// Converts an array of wide chars to a narrow string using the UTF-8
// encoding, and streams the result to the given Message object.
static void StreamWideCharsToMessage(const wchar_t* wstr, size_t length,
                                     Message* msg) {
  // TODO(wan): consider allowing a testing::String object to
  // contain '\0'.  This will make it behave more like std::string,
  // and will allow ToUtf8String() to return the correct encoding
  // for '\0' s.t. we can get rid of the conditional here (and in
  // several other places).
  for (size_t i = 0; i != length; ) {  // NOLINT
    if (wstr[i] != L'\0') {
      *msg << WideStringToUtf8(wstr + i, static_cast<int>(length - i));
      while (i != length && wstr[i] != L'\0')
        i++;
    } else {
      *msg << '\0';
      i++;
    }
  }
}

#endif  // GTEST_HAS_STD_WSTRING || GTEST_HAS_GLOBAL_WSTRING

}  // namespace internal

#if GTEST_HAS_STD_WSTRING
// Converts the given wide string to a narrow string using the UTF-8
// encoding, and streams the result to this Message object.
Message& Message::operator <<(const ::std::wstring& wstr) {
  internal::StreamWideCharsToMessage(wstr.c_str(), wstr.length(), this);
  return *this;
}
#endif  // GTEST_HAS_STD_WSTRING

#if GTEST_HAS_GLOBAL_WSTRING
// Converts the given wide string to a narrow string using the UTF-8
// encoding, and streams the result to this Message object.
Message& Message::operator <<(const ::wstring& wstr) {
  internal::StreamWideCharsToMessage(wstr.c_str(), wstr.length(), this);
  return *this;
}
#endif  // GTEST_HAS_GLOBAL_WSTRING

// AssertionResult constructors.
// Used in EXPECT_TRUE/FALSE(assertion_result).
AssertionResult::AssertionResult(const AssertionResult& other)
    : success_(other.success_),
      message_(other.message_.get() != NULL ?
               new ::std::string(*other.message_) :
               static_cast< ::std::string*>(NULL)) {
}

// Returns the assertion's negation. Used with EXPECT/ASSERT_FALSE.
AssertionResult AssertionResult::operator!() const {
  AssertionResult negation(!success_);
  if (message_.get() != NULL)
    negation << *message_;
  return negation;
}

// Makes a successful assertion result.
AssertionResult AssertionSuccess() {
  return AssertionResult(true);
}

// Makes a failed assertion result.
AssertionResult AssertionFailure() {
  return AssertionResult(false);
}

// Makes a failed assertion result with the given failure message.
// Deprecated; use AssertionFailure() << message.
AssertionResult AssertionFailure(const Message& message) {
  return AssertionFailure() << message;
}

namespace internal {

// Constructs and returns the message for an equality assertion
// (e.g. ASSERT_EQ, EXPECT_STREQ, etc) failure.
//
// The first four parameters are the expressions used in the assertion
// and their values, as strings.  For example, for ASSERT_EQ(foo, bar)
// where foo is 5 and bar is 6, we have:
//
//   expected_expression: "foo"
//   actual_expression:   "bar"
//   expected_value:      "5"
//   actual_value:        "6"
//
// The ignoring_case parameter is true iff the assertion is a
// *_STRCASEEQ*.  When it's true, the string " (ignoring case)" will
// be inserted into the message.
AssertionResult EqFailure(const char* expected_expression,
                          const char* actual_expression,
                          const String& expected_value,
                          const String& actual_value,
                          bool ignoring_case) {
  Message msg;
  msg << "Value of: " << actual_expression;
  if (actual_value != actual_expression) {
    msg << "\n  Actual: " << actual_value;
  }

  msg << "\nExpected: " << expected_expression;
  if (ignoring_case) {
    msg << " (ignoring case)";
  }
  if (expected_value != expected_expression) {
    msg << "\nWhich is: " << expected_value;
  }

  return AssertionFailure() << msg;
}

// Constructs a failure message for Boolean assertions such as EXPECT_TRUE.
String GetBoolAssertionFailureMessage(const AssertionResult& assertion_result,
                                      const char* expression_text,
                                      const char* actual_predicate_value,
                                      const char* expected_predicate_value) {
  const char* actual_message = assertion_result.message();
  Message msg;
  msg << "Value of: " << expression_text
      << "\n  Actual: " << actual_predicate_value;
  if (actual_message[0] != '\0')
    msg << " (" << actual_message << ")";
  msg << "\nExpected: " << expected_predicate_value;
  return msg.GetString();
}

// Helper function for implementing ASSERT_NEAR.
AssertionResult DoubleNearPredFormat(const char* expr1,
                                     const char* expr2,
                                     const char* abs_error_expr,
                                     double val1,
                                     double val2,
                                     double abs_error) {
  const double diff = fabs(val1 - val2);
  if (diff <= abs_error) return AssertionSuccess();

  // TODO(wan): do not print the value of an expression if it's
  // already a literal.
  return AssertionFailure()
      << "The difference between " << expr1 << " and " << expr2
      << " is " << diff << ", which exceeds " << abs_error_expr << ", where\n"
      << expr1 << " evaluates to " << val1 << ",\n"
      << expr2 << " evaluates to " << val2 << ", and\n"
      << abs_error_expr << " evaluates to " << abs_error << ".";
}


// Helper template for implementing FloatLE() and DoubleLE().
template <typename RawType>
AssertionResult FloatingPointLE(const char* expr1,
                                const char* expr2,
                                RawType val1,
                                RawType val2) {
  // Returns success if val1 is less than val2,
  if (val1 < val2) {
    return AssertionSuccess();
  }

  // or if val1 is almost equal to val2.
  const FloatingPoint<RawType> lhs(val1), rhs(val2);
  if (lhs.AlmostEquals(rhs)) {
    return AssertionSuccess();
  }

  // Note that the above two checks will both fail if either val1 or
  // val2 is NaN, as the IEEE floating-point standard requires that
  // any predicate involving a NaN must return false.

  ::std::stringstream val1_ss;
  val1_ss << std::setprecision(std::numeric_limits<RawType>::digits10 + 2)
          << val1;

  ::std::stringstream val2_ss;
  val2_ss << std::setprecision(std::numeric_limits<RawType>::digits10 + 2)
          << val2;

  return AssertionFailure()
      << "Expected: (" << expr1 << ") <= (" << expr2 << ")\n"
      << "  Actual: " << StringStreamToString(&val1_ss) << " vs "
      << StringStreamToString(&val2_ss);
}

}  // namespace internal

// Asserts that val1 is less than, or almost equal to, val2.  Fails
// otherwise.  In particular, it fails if either val1 or val2 is NaN.
AssertionResult FloatLE(const char* expr1, const char* expr2,
                        float val1, float val2) {
  return internal::FloatingPointLE<float>(expr1, expr2, val1, val2);
}

// Asserts that val1 is less than, or almost equal to, val2.  Fails
// otherwise.  In particular, it fails if either val1 or val2 is NaN.
AssertionResult DoubleLE(const char* expr1, const char* expr2,
                         double val1, double val2) {
  return internal::FloatingPointLE<double>(expr1, expr2, val1, val2);
}

namespace internal {

// The helper function for {ASSERT|EXPECT}_EQ with int or enum
// arguments.
AssertionResult CmpHelperEQ(const char* expected_expression,
                            const char* actual_expression,
                            BiggestInt expected,
                            BiggestInt actual) {
  if (expected == actual) {
    return AssertionSuccess();
  }

  return EqFailure(expected_expression,
                   actual_expression,
                   FormatForComparisonFailureMessage(expected, actual),
                   FormatForComparisonFailureMessage(actual, expected),
                   false);
}

// A macro for implementing the helper functions needed to implement
// ASSERT_?? and EXPECT_?? with integer or enum arguments.  It is here
// just to avoid copy-and-paste of similar code.
#define GTEST_IMPL_CMP_HELPER_(op_name, op)\
AssertionResult CmpHelper##op_name(const char* expr1, const char* expr2, \
                                   BiggestInt val1, BiggestInt val2) {\
  if (val1 op val2) {\
    return AssertionSuccess();\
  } else {\
    return AssertionFailure() \
        << "Expected: (" << expr1 << ") " #op " (" << expr2\
        << "), actual: " << FormatForComparisonFailureMessage(val1, val2)\
        << " vs " << FormatForComparisonFailureMessage(val2, val1);\
  }\
}

// Implements the helper function for {ASSERT|EXPECT}_NE with int or
// enum arguments.
GTEST_IMPL_CMP_HELPER_(NE, !=)
// Implements the helper function for {ASSERT|EXPECT}_LE with int or
// enum arguments.
GTEST_IMPL_CMP_HELPER_(LE, <=)
// Implements the helper function for {ASSERT|EXPECT}_LT with int or
// enum arguments.
GTEST_IMPL_CMP_HELPER_(LT, < )
// Implements the helper function for {ASSERT|EXPECT}_GE with int or
// enum arguments.
GTEST_IMPL_CMP_HELPER_(GE, >=)
// Implements the helper function for {ASSERT|EXPECT}_GT with int or
// enum arguments.
GTEST_IMPL_CMP_HELPER_(GT, > )

#undef GTEST_IMPL_CMP_HELPER_

// The helper function for {ASSERT|EXPECT}_STREQ.
AssertionResult CmpHelperSTREQ(const char* expected_expression,
                               const char* actual_expression,
                               const char* expected,
                               const char* actual) {
  if (String::CStringEquals(expected, actual)) {
    return AssertionSuccess();
  }

  return EqFailure(expected_expression,
                   actual_expression,
                   PrintToString(expected),
                   PrintToString(actual),
                   false);
}

// The helper function for {ASSERT|EXPECT}_STRCASEEQ.
AssertionResult CmpHelperSTRCASEEQ(const char* expected_expression,
                                   const char* actual_expression,
                                   const char* expected,
                                   const char* actual) {
  if (String::CaseInsensitiveCStringEquals(expected, actual)) {
    return AssertionSuccess();
  }

  return EqFailure(expected_expression,
                   actual_expression,
                   PrintToString(expected),
                   PrintToString(actual),
                   true);
}

// The helper function for {ASSERT|EXPECT}_STRNE.
AssertionResult CmpHelperSTRNE(const char* s1_expression,
                               const char* s2_expression,
                               const char* s1,
                               const char* s2) {
  if (!String::CStringEquals(s1, s2)) {
    return AssertionSuccess();
  } else {
    return AssertionFailure() << "Expected: (" << s1_expression << ") != ("
                              << s2_expression << "), actual: \""
                              << s1 << "\" vs \"" << s2 << "\"";
  }
}

// The helper function for {ASSERT|EXPECT}_STRCASENE.
AssertionResult CmpHelperSTRCASENE(const char* s1_expression,
                                   const char* s2_expression,
                                   const char* s1,
                                   const char* s2) {
  if (!String::CaseInsensitiveCStringEquals(s1, s2)) {
    return AssertionSuccess();
  } else {
    return AssertionFailure()
        << "Expected: (" << s1_expression << ") != ("
        << s2_expression << ") (ignoring case), actual: \""
        << s1 << "\" vs \"" << s2 << "\"";
  }
}

}  // namespace internal

namespace {

// Helper functions for implementing IsSubString() and IsNotSubstring().

// This group of overloaded functions return true iff needle is a
// substring of haystack.  NULL is considered a substring of itself
// only.

bool IsSubstringPred(const char* needle, const char* haystack) {
  if (needle == NULL || haystack == NULL)
    return needle == haystack;

  return strstr(haystack, needle) != NULL;
}

bool IsSubstringPred(const wchar_t* needle, const wchar_t* haystack) {
  if (needle == NULL || haystack == NULL)
    return needle == haystack;

  return wcsstr(haystack, needle) != NULL;
}

// StringType here can be either ::std::string or ::std::wstring.
template <typename StringType>
bool IsSubstringPred(const StringType& needle,
                     const StringType& haystack) {
  return haystack.find(needle) != StringType::npos;
}

// This function implements either IsSubstring() or IsNotSubstring(),
// depending on the value of the expected_to_be_substring parameter.
// StringType here can be const char*, const wchar_t*, ::std::string,
// or ::std::wstring.
template <typename StringType>
AssertionResult IsSubstringImpl(
    bool expected_to_be_substring,
    const char* needle_expr, const char* haystack_expr,
    const StringType& needle, const StringType& haystack) {
  if (IsSubstringPred(needle, haystack) == expected_to_be_substring)
    return AssertionSuccess();

  const bool is_wide_string = sizeof(needle[0]) > 1;
  const char* const begin_string_quote = is_wide_string ? "L\"" : "\"";
  return AssertionFailure()
      << "Value of: " << needle_expr << "\n"
      << "  Actual: " << begin_string_quote << needle << "\"\n"
      << "Expected: " << (expected_to_be_substring ? "" : "not ")
      << "a substring of " << haystack_expr << "\n"
      << "Which is: " << begin_string_quote << haystack << "\"";
}

}  // namespace

// IsSubstring() and IsNotSubstring() check whether needle is a
// substring of haystack (NULL is considered a substring of itself
// only), and return an appropriate error message when they fail.

AssertionResult IsSubstring(
    const char* needle_expr, const char* haystack_expr,
    const char* needle, const char* haystack) {
  return IsSubstringImpl(true, needle_expr, haystack_expr, needle, haystack);
}

AssertionResult IsSubstring(
    const char* needle_expr, const char* haystack_expr,
    const wchar_t* needle, const wchar_t* haystack) {
  return IsSubstringImpl(true, needle_expr, haystack_expr, needle, haystack);
}

AssertionResult IsNotSubstring(
    const char* needle_expr, const char* haystack_expr,
    const char* needle, const char* haystack) {
  return IsSubstringImpl(false, needle_expr, haystack_expr, needle, haystack);
}

AssertionResult IsNotSubstring(
    const char* needle_expr, const char* haystack_expr,
    const wchar_t* needle, const wchar_t* haystack) {
  return IsSubstringImpl(false, needle_expr, haystack_expr, needle, haystack);
}

AssertionResult IsSubstring(
    const char* needle_expr, const char* haystack_expr,
    const ::std::string& needle, const ::std::string& haystack) {
  return IsSubstringImpl(true, needle_expr, haystack_expr, needle, haystack);
}

AssertionResult IsNotSubstring(
    const char* needle_expr, const char* haystack_expr,
    const ::std::string& needle, const ::std::string& haystack) {
  return IsSubstringImpl(false, needle_expr, haystack_expr, needle, haystack);
}

#if GTEST_HAS_STD_WSTRING
AssertionResult IsSubstring(
    const char* needle_expr, const char* haystack_expr,
    const ::std::wstring& needle, const ::std::wstring& haystack) {
  return IsSubstringImpl(true, needle_expr, haystack_expr, needle, haystack);
}

AssertionResult IsNotSubstring(
    const char* needle_expr, const char* haystack_expr,
    const ::std::wstring& needle, const ::std::wstring& haystack) {
  return IsSubstringImpl(false, needle_expr, haystack_expr, needle, haystack);
}
#endif  // GTEST_HAS_STD_WSTRING

namespace internal {

#if GTEST_OS_WINDOWS

namespace {

// Helper function for IsHRESULT{SuccessFailure} predicates
AssertionResult HRESULTFailureHelper(const char* expr,
                                     const char* expected,
                                     long hr) {  // NOLINT
# if GTEST_OS_WINDOWS_MOBILE

  // Windows CE doesn't support FormatMessage.
  const char error_text[] = "";

# else

  // Looks up the human-readable system message for the HRESULT code
  // and since we're not passing any params to FormatMessage, we don't
  // want inserts expanded.
  const DWORD kFlags = FORMAT_MESSAGE_FROM_SYSTEM |
                       FORMAT_MESSAGE_IGNORE_INSERTS;
  const DWORD kBufSize = 4096;  // String::Format can't exceed this length.
  // Gets the system's human readable message string for this HRESULT.
  char error_text[kBufSize] = { '\0' };
  DWORD message_length = ::FormatMessageA(kFlags,
                                          0,  // no source, we're asking system
                                          hr,  // the error
                                          0,  // no line width restrictions
                                          error_text,  // output buffer
                                          kBufSize,  // buf size
                                          NULL);  // no arguments for inserts
  // Trims tailing white space (FormatMessage leaves a trailing cr-lf)
  for (; message_length && IsSpace(error_text[message_length - 1]);
          --message_length) {
    error_text[message_length - 1] = '\0';
  }

# endif  // GTEST_OS_WINDOWS_MOBILE

  const String error_hex(String::Format("0x%08X ", hr));
  return ::testing::AssertionFailure()
      << "Expected: " << expr << " " << expected << ".\n"
      << "  Actual: " << error_hex << error_text << "\n";
}

}  // namespace

AssertionResult IsHRESULTSuccess(const char* expr, long hr) {  // NOLINT
  if (SUCCEEDED(hr)) {
    return AssertionSuccess();
  }
  return HRESULTFailureHelper(expr, "succeeds", hr);
}

AssertionResult IsHRESULTFailure(const char* expr, long hr) {  // NOLINT
  if (FAILED(hr)) {
    return AssertionSuccess();
  }
  return HRESULTFailureHelper(expr, "fails", hr);
}

#endif  // GTEST_OS_WINDOWS

// Utility functions for encoding Unicode text (wide strings) in
// UTF-8.

// A Unicode code-point can have upto 21 bits, and is encoded in UTF-8
// like this:
//
// Code-point length   Encoding
//   0 -  7 bits       0xxxxxxx
//   8 - 11 bits       110xxxxx 10xxxxxx
//  12 - 16 bits       1110xxxx 10xxxxxx 10xxxxxx
//  17 - 21 bits       11110xxx 10xxxxxx 10xxxxxx 10xxxxxx

// The maximum code-point a one-byte UTF-8 sequence can represent.
const UInt32 kMaxCodePoint1 = (static_cast<UInt32>(1) <<  7) - 1;

// The maximum code-point a two-byte UTF-8 sequence can represent.
const UInt32 kMaxCodePoint2 = (static_cast<UInt32>(1) << (5 + 6)) - 1;

// The maximum code-point a three-byte UTF-8 sequence can represent.
const UInt32 kMaxCodePoint3 = (static_cast<UInt32>(1) << (4 + 2*6)) - 1;

// The maximum code-point a four-byte UTF-8 sequence can represent.
const UInt32 kMaxCodePoint4 = (static_cast<UInt32>(1) << (3 + 3*6)) - 1;

// Chops off the n lowest bits from a bit pattern.  Returns the n
// lowest bits.  As a side effect, the original bit pattern will be
// shifted to the right by n bits.
inline UInt32 ChopLowBits(UInt32* bits, int n) {
  const UInt32 low_bits = *bits & ((static_cast<UInt32>(1) << n) - 1);
  *bits >>= n;
  return low_bits;
}

// Converts a Unicode code point to a narrow string in UTF-8 encoding.
// code_point parameter is of type UInt32 because wchar_t may not be
// wide enough to contain a code point.
// The output buffer str must containt at least 32 characters.
// The function returns the address of the output buffer.
// If the code_point is not a valid Unicode code point
// (i.e. outside of Unicode range U+0 to U+10FFFF) it will be output
// as '(Invalid Unicode 0xXXXXXXXX)'.
char* CodePointToUtf8(UInt32 code_point, char* str) {
  if (code_point <= kMaxCodePoint1) {
    str[1] = '\0';
    str[0] = static_cast<char>(code_point);                          // 0xxxxxxx
  } else if (code_point <= kMaxCodePoint2) {
    str[2] = '\0';
    str[1] = static_cast<char>(0x80 | ChopLowBits(&code_point, 6));  // 10xxxxxx
    str[0] = static_cast<char>(0xC0 | code_point);                   // 110xxxxx
  } else if (code_point <= kMaxCodePoint3) {
    str[3] = '\0';
    str[2] = static_cast<char>(0x80 | ChopLowBits(&code_point, 6));  // 10xxxxxx
    str[1] = static_cast<char>(0x80 | ChopLowBits(&code_point, 6));  // 10xxxxxx
    str[0] = static_cast<char>(0xE0 | code_point);                   // 1110xxxx
  } else if (code_point <= kMaxCodePoint4) {
    str[4] = '\0';
    str[3] = static_cast<char>(0x80 | ChopLowBits(&code_point, 6));  // 10xxxxxx
    str[2] = static_cast<char>(0x80 | ChopLowBits(&code_point, 6));  // 10xxxxxx
    str[1] = static_cast<char>(0x80 | ChopLowBits(&code_point, 6));  // 10xxxxxx
    str[0] = static_cast<char>(0xF0 | code_point);                   // 11110xxx
  } else {
    // The longest string String::Format can produce when invoked
    // with these parameters is 28 character long (not including
    // the terminating nul character). We are asking for 32 character
    // buffer just in case. This is also enough for strncpy to
    // null-terminate the destination string.
    posix::StrNCpy(
        str, String::Format("(Invalid Unicode 0x%X)", code_point).c_str(), 32);
    str[31] = '\0';  // Makes sure no change in the format to strncpy leaves
                     // the result unterminated.
  }
  return str;
}

// The following two functions only make sense if the the system
// uses UTF-16 for wide string encoding. All supported systems
// with 16 bit wchar_t (Windows, Cygwin, Symbian OS) do use UTF-16.

// Determines if the arguments constitute UTF-16 surrogate pair
// and thus should be combined into a single Unicode code point
// using CreateCodePointFromUtf16SurrogatePair.
inline bool IsUtf16SurrogatePair(wchar_t first, wchar_t second) {
  return sizeof(wchar_t) == 2 &&
      (first & 0xFC00) == 0xD800 && (second & 0xFC00) == 0xDC00;
}

// Creates a Unicode code point from UTF16 surrogate pair.
inline UInt32 CreateCodePointFromUtf16SurrogatePair(wchar_t first,
                                                    wchar_t second) {
  const UInt32 mask = (1 << 10) - 1;
  return (sizeof(wchar_t) == 2) ?
      (((first & mask) << 10) | (second & mask)) + 0x10000 :
      // This function should not be called when the condition is
      // false, but we provide a sensible default in case it is.
      static_cast<UInt32>(first);
}

// Converts a wide string to a narrow string in UTF-8 encoding.
// The wide string is assumed to have the following encoding:
//   UTF-16 if sizeof(wchar_t) == 2 (on Windows, Cygwin, Symbian OS)
//   UTF-32 if sizeof(wchar_t) == 4 (on Linux)
// Parameter str points to a null-terminated wide string.
// Parameter num_chars may additionally limit the number
// of wchar_t characters processed. -1 is used when the entire string
// should be processed.
// If the string contains code points that are not valid Unicode code points
// (i.e. outside of Unicode range U+0 to U+10FFFF) they will be output
// as '(Invalid Unicode 0xXXXXXXXX)'. If the string is in UTF16 encoding
// and contains invalid UTF-16 surrogate pairs, values in those pairs
// will be encoded as individual Unicode characters from Basic Normal Plane.
String WideStringToUtf8(const wchar_t* str, int num_chars) {
  if (num_chars == -1)
    num_chars = static_cast<int>(wcslen(str));

  ::std::stringstream stream;
  for (int i = 0; i < num_chars; ++i) {
    UInt32 unicode_code_point;

    if (str[i] == L'\0') {
      break;
    } else if (i + 1 < num_chars && IsUtf16SurrogatePair(str[i], str[i + 1])) {
      unicode_code_point = CreateCodePointFromUtf16SurrogatePair(str[i],
                                                                 str[i + 1]);
      i++;
    } else {
      unicode_code_point = static_cast<UInt32>(str[i]);
    }

    char buffer[32];  // CodePointToUtf8 requires a buffer this big.
    stream << CodePointToUtf8(unicode_code_point, buffer);
  }
  return StringStreamToString(&stream);
}

// Converts a wide C string to a String using the UTF-8 encoding.
// NULL will be converted to "(null)".
String String::ShowWideCString(const wchar_t * wide_c_str) {
  if (wide_c_str == NULL) return String("(null)");

  return String(internal::WideStringToUtf8(wide_c_str, -1).c_str());
}

// Compares two wide C strings.  Returns true iff they have the same
// content.
//
// Unlike wcscmp(), this function can handle NULL argument(s).  A NULL
// C string is considered different to any non-NULL C string,
// including the empty string.
bool String::WideCStringEquals(const wchar_t * lhs, const wchar_t * rhs) {
  if (lhs == NULL) return rhs == NULL;

  if (rhs == NULL) return false;

  return wcscmp(lhs, rhs) == 0;
}

// Helper function for *_STREQ on wide strings.
AssertionResult CmpHelperSTREQ(const char* expected_expression,
                               const char* actual_expression,
                               const wchar_t* expected,
                               const wchar_t* actual) {
  if (String::WideCStringEquals(expected, actual)) {
    return AssertionSuccess();
  }

  return EqFailure(expected_expression,
                   actual_expression,
                   PrintToString(expected),
                   PrintToString(actual),
                   false);
}

// Helper function for *_STRNE on wide strings.
AssertionResult CmpHelperSTRNE(const char* s1_expression,
                               const char* s2_expression,
                               const wchar_t* s1,
                               const wchar_t* s2) {
  if (!String::WideCStringEquals(s1, s2)) {
    return AssertionSuccess();
  }

  return AssertionFailure() << "Expected: (" << s1_expression << ") != ("
                            << s2_expression << "), actual: "
                            << PrintToString(s1)
                            << " vs " << PrintToString(s2);
}

// Compares two C strings, ignoring case.  Returns true iff they have
// the same content.
//
// Unlike strcasecmp(), this function can handle NULL argument(s).  A
// NULL C string is considered different to any non-NULL C string,
// including the empty string.
bool String::CaseInsensitiveCStringEquals(const char * lhs, const char * rhs) {
  if (lhs == NULL)
    return rhs == NULL;
  if (rhs == NULL)
    return false;
  return posix::StrCaseCmp(lhs, rhs) == 0;
}

  // Compares two wide C strings, ignoring case.  Returns true iff they
  // have the same content.
  //
  // Unlike wcscasecmp(), this function can handle NULL argument(s).
  // A NULL C string is considered different to any non-NULL wide C string,
  // including the empty string.
  // NB: The implementations on different platforms slightly differ.
  // On windows, this method uses _wcsicmp which compares according to LC_CTYPE
  // environment variable. On GNU platform this method uses wcscasecmp
  // which compares according to LC_CTYPE category of the current locale.
  // On MacOS X, it uses towlower, which also uses LC_CTYPE category of the
  // current locale.
bool String::CaseInsensitiveWideCStringEquals(const wchar_t* lhs,
                                              const wchar_t* rhs) {
  if (lhs == NULL) return rhs == NULL;

  if (rhs == NULL) return false;

#if GTEST_OS_WINDOWS
  return _wcsicmp(lhs, rhs) == 0;
#elif GTEST_OS_LINUX && !GTEST_OS_LINUX_ANDROID
  return wcscasecmp(lhs, rhs) == 0;
#else
  // Android, Mac OS X and Cygwin don't define wcscasecmp.
  // Other unknown OSes may not define it either.
  wint_t left, right;
  do {
    left = towlower(*lhs++);
    right = towlower(*rhs++);
  } while (left && left == right);
  return left == right;
#endif  // OS selector
}

// Compares this with another String.
// Returns < 0 if this is less than rhs, 0 if this is equal to rhs, or > 0
// if this is greater than rhs.
int String::Compare(const String & rhs) const {
  const char* const lhs_c_str = c_str();
  const char* const rhs_c_str = rhs.c_str();

  if (lhs_c_str == NULL) {
    return rhs_c_str == NULL ? 0 : -1;  // NULL < anything except NULL
  } else if (rhs_c_str == NULL) {
    return 1;
  }

  const size_t shorter_str_len =
      length() <= rhs.length() ? length() : rhs.length();
  for (size_t i = 0; i != shorter_str_len; i++) {
    if (lhs_c_str[i] < rhs_c_str[i]) {
      return -1;
    } else if (lhs_c_str[i] > rhs_c_str[i]) {
      return 1;
    }
  }
  return (length() < rhs.length()) ? -1 :
      (length() > rhs.length()) ? 1 : 0;
}

// Returns true iff this String ends with the given suffix.  *Any*
// String is considered to end with a NULL or empty suffix.
bool String::EndsWith(const char* suffix) const {
  if (suffix == NULL || CStringEquals(suffix, "")) return true;

  if (c_str() == NULL) return false;

  const size_t this_len = strlen(c_str());
  const size_t suffix_len = strlen(suffix);
  return (this_len >= suffix_len) &&
         CStringEquals(c_str() + this_len - suffix_len, suffix);
}

// Returns true iff this String ends with the given suffix, ignoring case.
// Any String is considered to end with a NULL or empty suffix.
bool String::EndsWithCaseInsensitive(const char* suffix) const {
  if (suffix == NULL || CStringEquals(suffix, "")) return true;

  if (c_str() == NULL) return false;

  const size_t this_len = strlen(c_str());
  const size_t suffix_len = strlen(suffix);
  return (this_len >= suffix_len) &&
         CaseInsensitiveCStringEquals(c_str() + this_len - suffix_len, suffix);
}

// Formats a list of arguments to a String, using the same format
// spec string as for printf.
//
// We do not use the StringPrintf class as it is not universally
// available.
//
// The result is limited to 4096 characters (including the tailing 0).
// If 4096 characters are not enough to format the input, or if
// there's an error, "<formatting error or buffer exceeded>" is
// returned.
String String::Format(const char * format, ...) {
  va_list args;
  va_start(args, format);

  char buffer[4096];
  const int kBufferSize = sizeof(buffer)/sizeof(buffer[0]);

  // MSVC 8 deprecates vsnprintf(), so we want to suppress warning
  // 4996 (deprecated function) there.
#ifdef _MSC_VER  // We are using MSVC.
# pragma warning(push)          // Saves the current warning state.
# pragma warning(disable:4996)  // Temporarily disables warning 4996.

  const int size = vsnprintf(buffer, kBufferSize, format, args);

# pragma warning(pop)           // Restores the warning state.
#else  // We are not using MSVC.
  const int size = vsnprintf(buffer, kBufferSize, format, args);
#endif  // _MSC_VER
  va_end(args);

  // vsnprintf()'s behavior is not portable.  When the buffer is not
  // big enough, it returns a negative value in MSVC, and returns the
  // needed buffer size on Linux.  When there is an output error, it
  // always returns a negative value.  For simplicity, we lump the two
  // error cases together.
  if (size < 0 || size >= kBufferSize) {
    return String("<formatting error or buffer exceeded>");
  } else {
    return String(buffer, size);
  }
}

// Converts the buffer in a stringstream to a String, converting NUL
// bytes to "\\0" along the way.
String StringStreamToString(::std::stringstream* ss) {
  const ::std::string& str = ss->str();
  const char* const start = str.c_str();
  const char* const end = start + str.length();

  // We need to use a helper stringstream to do this transformation
  // because String doesn't support push_back().
  ::std::stringstream helper;
  for (const char* ch = start; ch != end; ++ch) {
    if (*ch == '\0') {
      helper << "\\0";  // Replaces NUL with "\\0";
    } else {
      helper.put(*ch);
    }
  }

  return String(helper.str().c_str());
}

// Appends the user-supplied message to the Google-Test-generated message.
String AppendUserMessage(const String& gtest_msg,
                         const Message& user_msg) {
  // Appends the user message if it's non-empty.
  const String user_msg_string = user_msg.GetString();
  if (user_msg_string.empty()) {
    return gtest_msg;
  }

  Message msg;
  msg << gtest_msg << "\n" << user_msg_string;

  return msg.GetString();
}

}  // namespace internal

// class TestResult

// Creates an empty TestResult.
TestResult::TestResult()
    : death_test_count_(0),
      elapsed_time_(0) {
}

// D'tor.
TestResult::~TestResult() {
}

// Returns the i-th test part result among all the results. i can
// range from 0 to total_part_count() - 1. If i is not in that range,
// aborts the program.
const TestPartResult& TestResult::GetTestPartResult(int i) const {
  if (i < 0 || i >= total_part_count())
    internal::posix::Abort();
  return test_part_results_.at(i);
}

// Returns the i-th test property. i can range from 0 to
// test_property_count() - 1. If i is not in that range, aborts the
// program.
const TestProperty& TestResult::GetTestProperty(int i) const {
  if (i < 0 || i >= test_property_count())
    internal::posix::Abort();
  return test_properties_.at(i);
}

// Clears the test part results.
void TestResult::ClearTestPartResults() {
  test_part_results_.clear();
}

// Adds a test part result to the list.
void TestResult::AddTestPartResult(const TestPartResult& test_part_result) {
  test_part_results_.push_back(test_part_result);
}

// Adds a test property to the list. If a property with the same key as the
// supplied property is already represented, the value of this test_property
// replaces the old value for that key.
void TestResult::RecordProperty(const TestProperty& test_property) {
  if (!ValidateTestProperty(test_property)) {
    return;
  }
  internal::MutexLock lock(&test_properites_mutex_);
  const std::vector<TestProperty>::iterator property_with_matching_key =
      std::find_if(test_properties_.begin(), test_properties_.end(),
                   internal::TestPropertyKeyIs(test_property.key()));
  if (property_with_matching_key == test_properties_.end()) {
    test_properties_.push_back(test_property);
    return;
  }
  property_with_matching_key->SetValue(test_property.value());
}

// Adds a failure if the key is a reserved attribute of Google Test
// testcase tags.  Returns true if the property is valid.
bool TestResult::ValidateTestProperty(const TestProperty& test_property) {
  internal::String key(test_property.key());
  if (key == "name" || key == "status" || key == "time" || key == "classname") {
    ADD_FAILURE()
        << "Reserved key used in RecordProperty(): "
        << key
        << " ('name', 'status', 'time', and 'classname' are reserved by "
        << GTEST_NAME_ << ")";
    return false;
  }
  return true;
}

// Clears the object.
void TestResult::Clear() {
  test_part_results_.clear();
  test_properties_.clear();
  death_test_count_ = 0;
  elapsed_time_ = 0;
}

// Returns true iff the test failed.
bool TestResult::Failed() const {
  for (int i = 0; i < total_part_count(); ++i) {
    if (GetTestPartResult(i).failed())
      return true;
  }
  return false;
}

// Returns true iff the test part fatally failed.
static bool TestPartFatallyFailed(const TestPartResult& result) {
  return result.fatally_failed();
}

// Returns true iff the test fatally failed.
bool TestResult::HasFatalFailure() const {
  return CountIf(test_part_results_, TestPartFatallyFailed) > 0;
}

// Returns true iff the test part non-fatally failed.
static bool TestPartNonfatallyFailed(const TestPartResult& result) {
  return result.nonfatally_failed();
}

// Returns true iff the test has a non-fatal failure.
bool TestResult::HasNonfatalFailure() const {
  return CountIf(test_part_results_, TestPartNonfatallyFailed) > 0;
}

// Gets the number of all test parts.  This is the sum of the number
// of successful test parts and the number of failed test parts.
int TestResult::total_part_count() const {
  return static_cast<int>(test_part_results_.size());
}

// Returns the number of the test properties.
int TestResult::test_property_count() const {
  return static_cast<int>(test_properties_.size());
}

// class Test

// Creates a Test object.

// The c'tor saves the values of all Google Test flags.
Test::Test()
    : gtest_flag_saver_(new internal::GTestFlagSaver) {
}

// The d'tor restores the values of all Google Test flags.
Test::~Test() {
  delete gtest_flag_saver_;
}

// Sets up the test fixture.
//
// A sub-class may override this.
void Test::SetUp() {
}

// Tears down the test fixture.
//
// A sub-class may override this.
void Test::TearDown() {
}

// Allows user supplied key value pairs to be recorded for later output.
void Test::RecordProperty(const char* key, const char* value) {
  UnitTest::GetInstance()->RecordPropertyForCurrentTest(key, value);
}

// Allows user supplied key value pairs to be recorded for later output.
void Test::RecordProperty(const char* key, int value) {
  Message value_message;
  value_message << value;
  RecordProperty(key, value_message.GetString().c_str());
}

namespace internal {

void ReportFailureInUnknownLocation(TestPartResult::Type result_type,
                                    const String& message) {
  // This function is a friend of UnitTest and as such has access to
  // AddTestPartResult.
  UnitTest::GetInstance()->AddTestPartResult(
      result_type,
      NULL,  // No info about the source file where the exception occurred.
      -1,    // We have no info on which line caused the exception.
      message,
      String());  // No stack trace, either.
}

}  // namespace internal

// Google Test requires all tests in the same test case to use the same test
// fixture class.  This function checks if the current test has the
// same fixture class as the first test in the current test case.  If
// yes, it returns true; otherwise it generates a Google Test failure and
// returns false.
bool Test::HasSameFixtureClass() {
  internal::UnitTestImpl* const impl = internal::GetUnitTestImpl();
  const TestCase* const test_case = impl->current_test_case();

  // Info about the first test in the current test case.
  const TestInfo* const first_test_info = test_case->test_info_list()[0];
  const internal::TypeId first_fixture_id = first_test_info->fixture_class_id_;
  const char* const first_test_name = first_test_info->name();

  // Info about the current test.
  const TestInfo* const this_test_info = impl->current_test_info();
  const internal::TypeId this_fixture_id = this_test_info->fixture_class_id_;
  const char* const this_test_name = this_test_info->name();

  if (this_fixture_id != first_fixture_id) {
    // Is the first test defined using TEST?
    const bool first_is_TEST = first_fixture_id == internal::GetTestTypeId();
    // Is this test defined using TEST?
    const bool this_is_TEST = this_fixture_id == internal::GetTestTypeId();

    if (first_is_TEST || this_is_TEST) {
      // The user mixed TEST and TEST_F in this test case - we'll tell
      // him/her how to fix it.

      // Gets the name of the TEST and the name of the TEST_F.  Note
      // that first_is_TEST and this_is_TEST cannot both be true, as
      // the fixture IDs are different for the two tests.
      const char* const TEST_name =
          first_is_TEST ? first_test_name : this_test_name;
      const char* const TEST_F_name =
          first_is_TEST ? this_test_name : first_test_name;

      ADD_FAILURE()
          << "All tests in the same test case must use the same test fixture\n"
          << "class, so mixing TEST_F and TEST in the same test case is\n"
          << "illegal.  In test case " << this_test_info->test_case_name()
          << ",\n"
          << "test " << TEST_F_name << " is defined using TEST_F but\n"
          << "test " << TEST_name << " is defined using TEST.  You probably\n"
          << "want to change the TEST to TEST_F or move it to another test\n"
          << "case.";
    } else {
      // The user defined two fixture classes with the same name in
      // two namespaces - we'll tell him/her how to fix it.
      ADD_FAILURE()
          << "All tests in the same test case must use the same test fixture\n"
          << "class.  However, in test case "
          << this_test_info->test_case_name() << ",\n"
          << "you defined test " << first_test_name
          << " and test " << this_test_name << "\n"
          << "using two different test fixture classes.  This can happen if\n"
          << "the two classes are from different namespaces or translation\n"
          << "units and have the same name.  You should probably rename one\n"
          << "of the classes to put the tests into different test cases.";
    }
    return false;
  }

  return true;
}

#if GTEST_HAS_SEH

// Adds an "exception thrown" fatal failure to the current test.  This
// function returns its result via an output parameter pointer because VC++
// prohibits creation of objects with destructors on stack in functions
// using __try (see error C2712).
static internal::String* FormatSehExceptionMessage(DWORD exception_code,
                                                   const char* location) {
  Message message;
  message << "SEH exception with code 0x" << std::setbase(16) <<
    exception_code << std::setbase(10) << " thrown in " << location << ".";

  return new internal::String(message.GetString());
}

#endif  // GTEST_HAS_SEH

#if GTEST_HAS_EXCEPTIONS

// Adds an "exception thrown" fatal failure to the current test.
static internal::String FormatCxxExceptionMessage(const char* description,
                                                  const char* location) {
  Message message;
  if (description != NULL) {
    message << "C++ exception with description \"" << description << "\"";
  } else {
    message << "Unknown C++ exception";
  }
  message << " thrown in " << location << ".";

  return message.GetString();
}

static internal::String PrintTestPartResultToString(
    const TestPartResult& test_part_result);

// A failed Google Test assertion will throw an exception of this type when
// GTEST_FLAG(throw_on_failure) is true (if exceptions are enabled).  We
// derive it from std::runtime_error, which is for errors presumably
// detectable only at run time.  Since std::runtime_error inherits from
// std::exception, many testing frameworks know how to extract and print the
// message inside it.
class GoogleTestFailureException : public ::std::runtime_error {
 public:
  explicit GoogleTestFailureException(const TestPartResult& failure)
      : ::std::runtime_error(PrintTestPartResultToString(failure).c_str()) {}
};
#endif  // GTEST_HAS_EXCEPTIONS

namespace internal {
// We put these helper functions in the internal namespace as IBM's xlC
// compiler rejects the code if they were declared static.

// Runs the given method and handles SEH exceptions it throws, when
// SEH is supported; returns the 0-value for type Result in case of an
// SEH exception.  (Microsoft compilers cannot handle SEH and C++
// exceptions in the same function.  Therefore, we provide a separate
// wrapper function for handling SEH exceptions.)
template <class T, typename Result>
Result HandleSehExceptionsInMethodIfSupported(
    T* object, Result (T::*method)(), const char* location) {
#if GTEST_HAS_SEH
  __try {
    return (object->*method)();
  } __except (internal::UnitTestOptions::GTestShouldProcessSEH(  // NOLINT
      GetExceptionCode())) {
    // We create the exception message on the heap because VC++ prohibits
    // creation of objects with destructors on stack in functions using __try
    // (see error C2712).
    internal::String* exception_message = FormatSehExceptionMessage(
        GetExceptionCode(), location);
    internal::ReportFailureInUnknownLocation(TestPartResult::kFatalFailure,
                                             *exception_message);
    delete exception_message;
    return static_cast<Result>(0);
  }
#else
  (void)location;
  return (object->*method)();
#endif  // GTEST_HAS_SEH
}

// Runs the given method and catches and reports C++ and/or SEH-style
// exceptions, if they are supported; returns the 0-value for type
// Result in case of an SEH exception.
template <class T, typename Result>
Result HandleExceptionsInMethodIfSupported(
    T* object, Result (T::*method)(), const char* location) {
  // NOTE: The user code can affect the way in which Google Test handles
  // exceptions by setting GTEST_FLAG(catch_exceptions), but only before
  // RUN_ALL_TESTS() starts. It is technically possible to check the flag
  // after the exception is caught and either report or re-throw the
  // exception based on the flag's value:
  //
  // try {
  //   // Perform the test method.
  // } catch (...) {
  //   if (GTEST_FLAG(catch_exceptions))
  //     // Report the exception as failure.
  //   else
  //     throw;  // Re-throws the original exception.
  // }
  //
  // However, the purpose of this flag is to allow the program to drop into
  // the debugger when the exception is thrown. On most platforms, once the
  // control enters the catch block, the exception origin information is
  // lost and the debugger will stop the program at the point of the
  // re-throw in this function -- instead of at the point of the original
  // throw statement in the code under test.  For this reason, we perform
  // the check early, sacrificing the ability to affect Google Test's
  // exception handling in the method where the exception is thrown.
  if (internal::GetUnitTestImpl()->catch_exceptions()) {
#if GTEST_HAS_EXCEPTIONS
    try {
      return HandleSehExceptionsInMethodIfSupported(object, method, location);
    } catch (const GoogleTestFailureException&) {  // NOLINT
      // This exception doesn't originate in code under test. It makes no
      // sense to report it as a test failure.
      throw;
    } catch (const std::exception& e) {  // NOLINT
      internal::ReportFailureInUnknownLocation(
          TestPartResult::kFatalFailure,
          FormatCxxExceptionMessage(e.what(), location));
    } catch (...) {  // NOLINT
      internal::ReportFailureInUnknownLocation(
          TestPartResult::kFatalFailure,
          FormatCxxExceptionMessage(NULL, location));
    }
    return static_cast<Result>(0);
#else
    return HandleSehExceptionsInMethodIfSupported(object, method, location);
#endif  // GTEST_HAS_EXCEPTIONS
  } else {
    return (object->*method)();
  }
}

}  // namespace internal

// Runs the test and updates the test result.
void Test::Run() {
  if (!HasSameFixtureClass()) return;

  internal::UnitTestImpl* const impl = internal::GetUnitTestImpl();
  impl->os_stack_trace_getter()->UponLeavingGTest();
  internal::HandleExceptionsInMethodIfSupported(this, &Test::SetUp, "SetUp()");
  // We will run the test only if SetUp() was successful.
  if (!HasFatalFailure()) {
    impl->os_stack_trace_getter()->UponLeavingGTest();
    internal::HandleExceptionsInMethodIfSupported(
        this, &Test::TestBody, "the test body");
  }

  // However, we want to clean up as much as possible.  Hence we will
  // always call TearDown(), even if SetUp() or the test body has
  // failed.
  impl->os_stack_trace_getter()->UponLeavingGTest();
  internal::HandleExceptionsInMethodIfSupported(
      this, &Test::TearDown, "TearDown()");
}

// Returns true iff the current test has a fatal failure.
bool Test::HasFatalFailure() {
  return internal::GetUnitTestImpl()->current_test_result()->HasFatalFailure();
}

// Returns true iff the current test has a non-fatal failure.
bool Test::HasNonfatalFailure() {
  return internal::GetUnitTestImpl()->current_test_result()->
      HasNonfatalFailure();
}

// class TestInfo

// Constructs a TestInfo object. It assumes ownership of the test factory
// object.
// TODO(vladl@google.com): Make a_test_case_name and a_name const string&'s
// to signify they cannot be NULLs.
TestInfo::TestInfo(const char* a_test_case_name,
                   const char* a_name,
                   const char* a_type_param,
                   const char* a_value_param,
                   internal::TypeId fixture_class_id,
                   internal::TestFactoryBase* factory)
    : test_case_name_(a_test_case_name),
      name_(a_name),
      type_param_(a_type_param ? new std::string(a_type_param) : NULL),
      value_param_(a_value_param ? new std::string(a_value_param) : NULL),
      fixture_class_id_(fixture_class_id),
      should_run_(false),
      is_disabled_(false),
      matches_filter_(false),
      factory_(factory),
      result_() {}

// Destructs a TestInfo object.
TestInfo::~TestInfo() { delete factory_; }

namespace internal {

// Creates a new TestInfo object and registers it with Google Test;
// returns the created object.
//
// Arguments:
//
//   test_case_name:   name of the test case
//   name:             name of the test
//   type_param:       the name of the test's type parameter, or NULL if
//                     this is not a typed or a type-parameterized test.
//   value_param:      text representation of the test's value parameter,
//                     or NULL if this is not a value-parameterized test.
//   fixture_class_id: ID of the test fixture class
//   set_up_tc:        pointer to the function that sets up the test case
//   tear_down_tc:     pointer to the function that tears down the test case
//   factory:          pointer to the factory that creates a test object.
//                     The newly created TestInfo instance will assume
//                     ownership of the factory object.
TestInfo* MakeAndRegisterTestInfo(
    const char* test_case_name, const char* name,
    const char* type_param,
    const char* value_param,
    TypeId fixture_class_id,
    SetUpTestCaseFunc set_up_tc,
    TearDownTestCaseFunc tear_down_tc,
    TestFactoryBase* factory) {
  TestInfo* const test_info =
      new TestInfo(test_case_name, name, type_param, value_param,
                   fixture_class_id, factory);
  GetUnitTestImpl()->AddTestInfo(set_up_tc, tear_down_tc, test_info);
  return test_info;
}

#if GTEST_HAS_PARAM_TEST
void ReportInvalidTestCaseType(const char* test_case_name,
                               const char* file, int line) {
  Message errors;
  errors
      << "Attempted redefinition of test case " << test_case_name << ".\n"
      << "All tests in the same test case must use the same test fixture\n"
      << "class.  However, in test case " << test_case_name << ", you tried\n"
      << "to define a test using a fixture class different from the one\n"
      << "used earlier. This can happen if the two fixture classes are\n"
      << "from different namespaces and have the same name. You should\n"
      << "probably rename one of the classes to put the tests into different\n"
      << "test cases.";

  fprintf(stderr, "%s %s", FormatFileLocation(file, line).c_str(),
          errors.GetString().c_str());
}
#endif  // GTEST_HAS_PARAM_TEST

}  // namespace internal

namespace {

// A predicate that checks the test name of a TestInfo against a known
// value.
//
// This is used for implementation of the TestCase class only.  We put
// it in the anonymous namespace to prevent polluting the outer
// namespace.
//
// TestNameIs is copyable.
class TestNameIs {
 public:
  // Constructor.
  //
  // TestNameIs has NO default constructor.
  explicit TestNameIs(const char* name)
      : name_(name) {}

  // Returns true iff the test name of test_info matches name_.
  bool operator()(const TestInfo * test_info) const {
    return test_info && internal::String(test_info->name()).Compare(name_) == 0;
  }

 private:
  internal::String name_;
};

}  // namespace

namespace internal {

// This method expands all parameterized tests registered with macros TEST_P
// and INSTANTIATE_TEST_CASE_P into regular tests and registers those.
// This will be done just once during the program runtime.
void UnitTestImpl::RegisterParameterizedTests() {
#if GTEST_HAS_PARAM_TEST
  if (!parameterized_tests_registered_) {
    parameterized_test_registry_.RegisterTests();
    parameterized_tests_registered_ = true;
  }
#endif
}

}  // namespace internal

// Creates the test object, runs it, records its result, and then
// deletes it.
void TestInfo::Run() {
  if (!should_run_) return;

  // Tells UnitTest where to store test result.
  internal::UnitTestImpl* const impl = internal::GetUnitTestImpl();
  impl->set_current_test_info(this);

  TestEventListener* repeater = UnitTest::GetInstance()->listeners().repeater();

  // Notifies the unit test event listeners that a test is about to start.
  repeater->OnTestStart(*this);

  const TimeInMillis start = internal::GetTimeInMillis();

  impl->os_stack_trace_getter()->UponLeavingGTest();

  // Creates the test object.
  Test* const test = internal::HandleExceptionsInMethodIfSupported(
      factory_, &internal::TestFactoryBase::CreateTest,
      "the test fixture's constructor");

  // Runs the test only if the test object was created and its
  // constructor didn't generate a fatal failure.
  if ((test != NULL) && !Test::HasFatalFailure()) {
    // This doesn't throw as all user code that can throw are wrapped into
    // exception handling code.
    test->Run();
  }

  // Deletes the test object.
  impl->os_stack_trace_getter()->UponLeavingGTest();
  internal::HandleExceptionsInMethodIfSupported(
      test, &Test::DeleteSelf_, "the test fixture's destructor");

  result_.set_elapsed_time(internal::GetTimeInMillis() - start);

  // Notifies the unit test event listener that a test has just finished.
  repeater->OnTestEnd(*this);

  // Tells UnitTest to stop associating assertion results to this
  // test.
  impl->set_current_test_info(NULL);
}

// class TestCase

// Gets the number of successful tests in this test case.
int TestCase::successful_test_count() const {
  return CountIf(test_info_list_, TestPassed);
}

// Gets the number of failed tests in this test case.
int TestCase::failed_test_count() const {
  return CountIf(test_info_list_, TestFailed);
}

int TestCase::disabled_test_count() const {
  return CountIf(test_info_list_, TestDisabled);
}

// Get the number of tests in this test case that should run.
int TestCase::test_to_run_count() const {
  return CountIf(test_info_list_, ShouldRunTest);
}

// Gets the number of all tests.
int TestCase::total_test_count() const {
  return static_cast<int>(test_info_list_.size());
}

// Creates a TestCase with the given name.
//
// Arguments:
//
//   name:         name of the test case
//   a_type_param: the name of the test case's type parameter, or NULL if
//                 this is not a typed or a type-parameterized test case.
//   set_up_tc:    pointer to the function that sets up the test case
//   tear_down_tc: pointer to the function that tears down the test case
TestCase::TestCase(const char* a_name, const char* a_type_param,
                   Test::SetUpTestCaseFunc set_up_tc,
                   Test::TearDownTestCaseFunc tear_down_tc)
    : name_(a_name),
      type_param_(a_type_param ? new std::string(a_type_param) : NULL),
      set_up_tc_(set_up_tc),
      tear_down_tc_(tear_down_tc),
      should_run_(false),
      elapsed_time_(0) {
}

// Destructor of TestCase.
TestCase::~TestCase() {
  // Deletes every Test in the collection.
  ForEach(test_info_list_, internal::Delete<TestInfo>);
}

// Returns the i-th test among all the tests. i can range from 0 to
// total_test_count() - 1. If i is not in that range, returns NULL.
const TestInfo* TestCase::GetTestInfo(int i) const {
  const int index = GetElementOr(test_indices_, i, -1);
  return index < 0 ? NULL : test_info_list_[index];
}

// Returns the i-th test among all the tests. i can range from 0 to
// total_test_count() - 1. If i is not in that range, returns NULL.
TestInfo* TestCase::GetMutableTestInfo(int i) {
  const int index = GetElementOr(test_indices_, i, -1);
  return index < 0 ? NULL : test_info_list_[index];
}

// Adds a test to this test case.  Will delete the test upon
// destruction of the TestCase object.
void TestCase::AddTestInfo(TestInfo * test_info) {
  test_info_list_.push_back(test_info);
  test_indices_.push_back(static_cast<int>(test_indices_.size()));
}

// Runs every test in this TestCase.
void TestCase::Run() {
  if (!should_run_) return;

  internal::UnitTestImpl* const impl = internal::GetUnitTestImpl();
  impl->set_current_test_case(this);

  TestEventListener* repeater = UnitTest::GetInstance()->listeners().repeater();

  repeater->OnTestCaseStart(*this);
  impl->os_stack_trace_getter()->UponLeavingGTest();
  internal::HandleExceptionsInMethodIfSupported(
      this, &TestCase::RunSetUpTestCase, "SetUpTestCase()");

  const internal::TimeInMillis start = internal::GetTimeInMillis();
  for (int i = 0; i < total_test_count(); i++) {
    GetMutableTestInfo(i)->Run();
  }
  elapsed_time_ = internal::GetTimeInMillis() - start;

  impl->os_stack_trace_getter()->UponLeavingGTest();
  internal::HandleExceptionsInMethodIfSupported(
      this, &TestCase::RunTearDownTestCase, "TearDownTestCase()");

  repeater->OnTestCaseEnd(*this);
  impl->set_current_test_case(NULL);
}

// Clears the results of all tests in this test case.
void TestCase::ClearResult() {
  ForEach(test_info_list_, TestInfo::ClearTestResult);
}

// Shuffles the tests in this test case.
void TestCase::ShuffleTests(internal::Random* random) {
  Shuffle(random, &test_indices_);
}

// Restores the test order to before the first shuffle.
void TestCase::UnshuffleTests() {
  for (size_t i = 0; i < test_indices_.size(); i++) {
    test_indices_[i] = static_cast<int>(i);
  }
}

// Formats a countable noun.  Depending on its quantity, either the
// singular form or the plural form is used. e.g.
//
// FormatCountableNoun(1, "formula", "formuli") returns "1 formula".
// FormatCountableNoun(5, "book", "books") returns "5 books".
static internal::String FormatCountableNoun(int count,
                                            const char * singular_form,
                                            const char * plural_form) {
  return internal::String::Format("%d %s", count,
                                  count == 1 ? singular_form : plural_form);
}

// Formats the count of tests.
static internal::String FormatTestCount(int test_count) {
  return FormatCountableNoun(test_count, "test", "tests");
}

// Formats the count of test cases.
static internal::String FormatTestCaseCount(int test_case_count) {
  return FormatCountableNoun(test_case_count, "test case", "test cases");
}

// Converts a TestPartResult::Type enum to human-friendly string
// representation.  Both kNonFatalFailure and kFatalFailure are translated
// to "Failure", as the user usually doesn't care about the difference
// between the two when viewing the test result.
static const char * TestPartResultTypeToString(TestPartResult::Type type) {
  switch (type) {
    case TestPartResult::kSuccess:
      return "Success";

    case TestPartResult::kNonFatalFailure:
    case TestPartResult::kFatalFailure:
#ifdef _MSC_VER
      return "error: ";
#else
      return "Failure\n";
#endif
    default:
      return "Unknown result type";
  }
}

// Prints a TestPartResult to a String.
static internal::String PrintTestPartResultToString(
    const TestPartResult& test_part_result) {
  return (Message()
          << internal::FormatFileLocation(test_part_result.file_name(),
                                          test_part_result.line_number())
          << " " << TestPartResultTypeToString(test_part_result.type())
          << test_part_result.message()).GetString();
}

// Prints a TestPartResult.
static void PrintTestPartResult(const TestPartResult& test_part_result) {
  const internal::String& result =
      PrintTestPartResultToString(test_part_result);
  printf("%s\n", result.c_str());
  fflush(stdout);
  // If the test program runs in Visual Studio or a debugger, the
  // following statements add the test part result message to the Output
  // window such that the user can double-click on it to jump to the
  // corresponding source code location; otherwise they do nothing.
#if GTEST_OS_WINDOWS && !GTEST_OS_WINDOWS_MOBILE
  // We don't call OutputDebugString*() on Windows Mobile, as printing
  // to stdout is done by OutputDebugString() there already - we don't
  // want the same message printed twice.
  ::OutputDebugStringA(result.c_str());
  ::OutputDebugStringA("\n");
#endif
}

// class PrettyUnitTestResultPrinter

namespace internal {

enum GTestColor {
  COLOR_DEFAULT,
  COLOR_RED,
  COLOR_GREEN,
  COLOR_YELLOW
};

#if GTEST_OS_WINDOWS && !GTEST_OS_WINDOWS_MOBILE

// Returns the character attribute for the given color.
WORD GetColorAttribute(GTestColor color) {
  switch (color) {
    case COLOR_RED:    return FOREGROUND_RED;
    case COLOR_GREEN:  return FOREGROUND_GREEN;
    case COLOR_YELLOW: return FOREGROUND_RED | FOREGROUND_GREEN;
    default:           return 0;
  }
}

#else

// Returns the ANSI color code for the given color.  COLOR_DEFAULT is
// an invalid input.
static const char* GetAnsiColorCode(GTestColor color) {
  switch (color) {
    case COLOR_RED:     return "1";
    case COLOR_GREEN:   return "2";
    case COLOR_YELLOW:  return "3";
    default:            return NULL;
  };
}

#endif  // GTEST_OS_WINDOWS && !GTEST_OS_WINDOWS_MOBILE

// Returns true iff Google Test should use colors in the output.
bool ShouldUseColor(bool stdout_is_tty) {
  const char* const gtest_color = GTEST_FLAG(color).c_str();

  if (String::CaseInsensitiveCStringEquals(gtest_color, "auto")) {
#if GTEST_OS_WINDOWS
    // On Windows the TERM variable is usually not set, but the
    // console there does support colors.
    return stdout_is_tty;
#else
    // On non-Windows platforms, we rely on the TERM variable.
    const char* const term = posix::GetEnv("TERM");
    const bool term_supports_color =
        String::CStringEquals(term, "xterm") ||
        String::CStringEquals(term, "xterm-color") ||
        String::CStringEquals(term, "xterm-256color") ||
        String::CStringEquals(term, "screen") ||
        String::CStringEquals(term, "linux") ||
        String::CStringEquals(term, "cygwin");
    return stdout_is_tty && term_supports_color;
#endif  // GTEST_OS_WINDOWS
  }

  return String::CaseInsensitiveCStringEquals(gtest_color, "yes") ||
      String::CaseInsensitiveCStringEquals(gtest_color, "true") ||
      String::CaseInsensitiveCStringEquals(gtest_color, "t") ||
      String::CStringEquals(gtest_color, "1");
  // We take "yes", "true", "t", and "1" as meaning "yes".  If the
  // value is neither one of these nor "auto", we treat it as "no" to
  // be conservative.
}

// Helpers for printing colored strings to stdout. Note that on Windows, we
// cannot simply emit special characters and have the terminal change colors.
// This routine must actually emit the characters rather than return a string
// that would be colored when printed, as can be done on Linux.
static void ColoredPrintf(GTestColor color, const char* fmt, ...) {
  va_list args;
  va_start(args, fmt);

#if GTEST_OS_WINDOWS_MOBILE || GTEST_OS_SYMBIAN || GTEST_OS_ZOS
  const bool use_color = false;
#else
  static const bool in_color_mode =
      ShouldUseColor(posix::IsATTY(posix::FileNo(stdout)) != 0);
  const bool use_color = in_color_mode && (color != COLOR_DEFAULT);
#endif  // GTEST_OS_WINDOWS_MOBILE || GTEST_OS_SYMBIAN || GTEST_OS_ZOS
  // The '!= 0' comparison is necessary to satisfy MSVC 7.1.

  if (!use_color) {
    vprintf(fmt, args);
    va_end(args);
    return;
  }

#if GTEST_OS_WINDOWS && !GTEST_OS_WINDOWS_MOBILE
  const HANDLE stdout_handle = GetStdHandle(STD_OUTPUT_HANDLE);

  // Gets the current text color.
  CONSOLE_SCREEN_BUFFER_INFO buffer_info;
  GetConsoleScreenBufferInfo(stdout_handle, &buffer_info);
  const WORD old_color_attrs = buffer_info.wAttributes;

  // We need to flush the stream buffers into the console before each
  // SetConsoleTextAttribute call lest it affect the text that is already
  // printed but has not yet reached the console.
  fflush(stdout);
  SetConsoleTextAttribute(stdout_handle,
                          GetColorAttribute(color) | FOREGROUND_INTENSITY);
  vprintf(fmt, args);

  fflush(stdout);
  // Restores the text color.
  SetConsoleTextAttribute(stdout_handle, old_color_attrs);
#else
  printf("\033[0;3%sm", GetAnsiColorCode(color));
  vprintf(fmt, args);
  printf("\033[m");  // Resets the terminal to default.
#endif  // GTEST_OS_WINDOWS && !GTEST_OS_WINDOWS_MOBILE
  va_end(args);
}

static void PrintFullTestCommentIfPresent(const TestInfo& test_info) {
  const char* const type_param = test_info.type_param();
  const char* const value_param = test_info.value_param();

  if (type_param != NULL || value_param != NULL) {
    printf(", where ");
    if (type_param != NULL) {
      printf("TypeParam = %s", type_param);
      if (value_param != NULL)
        printf(" and ");
    }
    if (value_param != NULL) {
      printf("GetParam() = %s", value_param);
    }
  }
}

// This class implements the TestEventListener interface.
//
// Class PrettyUnitTestResultPrinter is copyable.
class PrettyUnitTestResultPrinter : public TestEventListener {
 public:
  PrettyUnitTestResultPrinter() {}
  static void PrintTestName(const char * test_case, const char * test) {
    printf("%s.%s", test_case, test);
  }

  // The following methods override what's in the TestEventListener class.
  virtual void OnTestProgramStart(const UnitTest& /*unit_test*/) {}
  virtual void OnTestIterationStart(const UnitTest& unit_test, int iteration);
  virtual void OnEnvironmentsSetUpStart(const UnitTest& unit_test);
  virtual void OnEnvironmentsSetUpEnd(const UnitTest& /*unit_test*/) {}
  virtual void OnTestCaseStart(const TestCase& test_case);
  virtual void OnTestStart(const TestInfo& test_info);
  virtual void OnTestPartResult(const TestPartResult& result);
  virtual void OnTestEnd(const TestInfo& test_info);
  virtual void OnTestCaseEnd(const TestCase& test_case);
  virtual void OnEnvironmentsTearDownStart(const UnitTest& unit_test);
  virtual void OnEnvironmentsTearDownEnd(const UnitTest& /*unit_test*/) {}
  virtual void OnTestIterationEnd(const UnitTest& unit_test, int iteration);
  virtual void OnTestProgramEnd(const UnitTest& /*unit_test*/) {}

 private:
  static void PrintFailedTests(const UnitTest& unit_test);
};

  // Fired before each iteration of tests starts.
void PrettyUnitTestResultPrinter::OnTestIterationStart(
    const UnitTest& unit_test, int iteration) {
  if (GTEST_FLAG(repeat) != 1)
    printf("\nRepeating all tests (iteration %d) . . .\n\n", iteration + 1);

  const char* const filter = GTEST_FLAG(filter).c_str();

  // Prints the filter if it's not *.  This reminds the user that some
  // tests may be skipped.
  if (!internal::String::CStringEquals(filter, kUniversalFilter)) {
    ColoredPrintf(COLOR_YELLOW,
                  "Note: %s filter = %s\n", GTEST_NAME_, filter);
  }

  if (internal::ShouldShard(kTestTotalShards, kTestShardIndex, false)) {
    const Int32 shard_index = Int32FromEnvOrDie(kTestShardIndex, -1);
    ColoredPrintf(COLOR_YELLOW,
                  "Note: This is test shard %d of %s.\n",
                  static_cast<int>(shard_index) + 1,
                  internal::posix::GetEnv(kTestTotalShards));
  }

  if (GTEST_FLAG(shuffle)) {
    ColoredPrintf(COLOR_YELLOW,
                  "Note: Randomizing tests' orders with a seed of %d .\n",
                  unit_test.random_seed());
  }

  ColoredPrintf(COLOR_GREEN,  "[==========] ");
  printf("Running %s from %s.\n",
         FormatTestCount(unit_test.test_to_run_count()).c_str(),
         FormatTestCaseCount(unit_test.test_case_to_run_count()).c_str());
  fflush(stdout);
}

void PrettyUnitTestResultPrinter::OnEnvironmentsSetUpStart(
    const UnitTest& /*unit_test*/) {
  ColoredPrintf(COLOR_GREEN,  "[----------] ");
  printf("Global test environment set-up.\n");
  fflush(stdout);
}

void PrettyUnitTestResultPrinter::OnTestCaseStart(const TestCase& test_case) {
  const internal::String counts =
      FormatCountableNoun(test_case.test_to_run_count(), "test", "tests");
  ColoredPrintf(COLOR_GREEN, "[----------] ");
  printf("%s from %s", counts.c_str(), test_case.name());
  if (test_case.type_param() == NULL) {
    printf("\n");
  } else {
    printf(", where TypeParam = %s\n", test_case.type_param());
  }
  fflush(stdout);
}

void PrettyUnitTestResultPrinter::OnTestStart(const TestInfo& test_info) {
  ColoredPrintf(COLOR_GREEN,  "[ RUN      ] ");
  PrintTestName(test_info.test_case_name(), test_info.name());
  printf("\n");
  fflush(stdout);
}

// Called after an assertion failure.
void PrettyUnitTestResultPrinter::OnTestPartResult(
    const TestPartResult& result) {
  // If the test part succeeded, we don't need to do anything.
  if (result.type() == TestPartResult::kSuccess)
    return;

  // Print failure message from the assertion (e.g. expected this and got that).
  PrintTestPartResult(result);
  fflush(stdout);
}

void PrettyUnitTestResultPrinter::OnTestEnd(const TestInfo& test_info) {
  if (test_info.result()->Passed()) {
    ColoredPrintf(COLOR_GREEN, "[       OK ] ");
  } else {
    ColoredPrintf(COLOR_RED, "[  FAILED  ] ");
  }
  PrintTestName(test_info.test_case_name(), test_info.name());
  if (test_info.result()->Failed())
    PrintFullTestCommentIfPresent(test_info);

  if (GTEST_FLAG(print_time)) {
    printf(" (%s ms)\n", internal::StreamableToString(
           test_info.result()->elapsed_time()).c_str());
  } else {
    printf("\n");
  }
  fflush(stdout);
}

void PrettyUnitTestResultPrinter::OnTestCaseEnd(const TestCase& test_case) {
  if (!GTEST_FLAG(print_time)) return;

  const internal::String counts =
      FormatCountableNoun(test_case.test_to_run_count(), "test", "tests");
  ColoredPrintf(COLOR_GREEN, "[----------] ");
  printf("%s from %s (%s ms total)\n\n",
         counts.c_str(), test_case.name(),
         internal::StreamableToString(test_case.elapsed_time()).c_str());
  fflush(stdout);
}

void PrettyUnitTestResultPrinter::OnEnvironmentsTearDownStart(
    const UnitTest& /*unit_test*/) {
  ColoredPrintf(COLOR_GREEN,  "[----------] ");
  printf("Global test environment tear-down\n");
  fflush(stdout);
}

// Internal helper for printing the list of failed tests.
void PrettyUnitTestResultPrinter::PrintFailedTests(const UnitTest& unit_test) {
  const int failed_test_count = unit_test.failed_test_count();
  if (failed_test_count == 0) {
    return;
  }

  for (int i = 0; i < unit_test.total_test_case_count(); ++i) {
    const TestCase& test_case = *unit_test.GetTestCase(i);
    if (!test_case.should_run() || (test_case.failed_test_count() == 0)) {
      continue;
    }
    for (int j = 0; j < test_case.total_test_count(); ++j) {
      const TestInfo& test_info = *test_case.GetTestInfo(j);
      if (!test_info.should_run() || test_info.result()->Passed()) {
        continue;
      }
      ColoredPrintf(COLOR_RED, "[  FAILED  ] ");
      printf("%s.%s", test_case.name(), test_info.name());
      PrintFullTestCommentIfPresent(test_info);
      printf("\n");
    }
  }
}

void PrettyUnitTestResultPrinter::OnTestIterationEnd(const UnitTest& unit_test,
                                                     int /*iteration*/) {
  ColoredPrintf(COLOR_GREEN,  "[==========] ");
  printf("%s from %s ran.",
         FormatTestCount(unit_test.test_to_run_count()).c_str(),
         FormatTestCaseCount(unit_test.test_case_to_run_count()).c_str());
  if (GTEST_FLAG(print_time)) {
    printf(" (%s ms total)",
           internal::StreamableToString(unit_test.elapsed_time()).c_str());
  }
  printf("\n");
  ColoredPrintf(COLOR_GREEN,  "[  PASSED  ] ");
  printf("%s.\n", FormatTestCount(unit_test.successful_test_count()).c_str());

  int num_failures = unit_test.failed_test_count();
  if (!unit_test.Passed()) {
    const int failed_test_count = unit_test.failed_test_count();
    ColoredPrintf(COLOR_RED,  "[  FAILED  ] ");
    printf("%s, listed below:\n", FormatTestCount(failed_test_count).c_str());
    PrintFailedTests(unit_test);
    printf("\n%2d FAILED %s\n", num_failures,
                        num_failures == 1 ? "TEST" : "TESTS");
  }

  int num_disabled = unit_test.disabled_test_count();
  if (num_disabled && !GTEST_FLAG(also_run_disabled_tests)) {
    if (!num_failures) {
      printf("\n");  // Add a spacer if no FAILURE banner is displayed.
    }
    ColoredPrintf(COLOR_YELLOW,
                  "  YOU HAVE %d DISABLED %s\n\n",
                  num_disabled,
                  num_disabled == 1 ? "TEST" : "TESTS");
  }
  // Ensure that Google Test output is printed before, e.g., heapchecker output.
  fflush(stdout);
}

// End PrettyUnitTestResultPrinter

// class TestEventRepeater
//
// This class forwards events to other event listeners.
class TestEventRepeater : public TestEventListener {
 public:
  TestEventRepeater() : forwarding_enabled_(true) {}
  virtual ~TestEventRepeater();
  void Append(TestEventListener *listener);
  TestEventListener* Release(TestEventListener* listener);

  // Controls whether events will be forwarded to listeners_. Set to false
  // in death test child processes.
  bool forwarding_enabled() const { return forwarding_enabled_; }
  void set_forwarding_enabled(bool enable) { forwarding_enabled_ = enable; }

  virtual void OnTestProgramStart(const UnitTest& unit_test);
  virtual void OnTestIterationStart(const UnitTest& unit_test, int iteration);
  virtual void OnEnvironmentsSetUpStart(const UnitTest& unit_test);
  virtual void OnEnvironmentsSetUpEnd(const UnitTest& unit_test);
  virtual void OnTestCaseStart(const TestCase& test_case);
  virtual void OnTestStart(const TestInfo& test_info);
  virtual void OnTestPartResult(const TestPartResult& result);
  virtual void OnTestEnd(const TestInfo& test_info);
  virtual void OnTestCaseEnd(const TestCase& test_case);
  virtual void OnEnvironmentsTearDownStart(const UnitTest& unit_test);
  virtual void OnEnvironmentsTearDownEnd(const UnitTest& unit_test);
  virtual void OnTestIterationEnd(const UnitTest& unit_test, int iteration);
  virtual void OnTestProgramEnd(const UnitTest& unit_test);

 private:
  // Controls whether events will be forwarded to listeners_. Set to false
  // in death test child processes.
  bool forwarding_enabled_;
  // The list of listeners that receive events.
  std::vector<TestEventListener*> listeners_;

  GTEST_DISALLOW_COPY_AND_ASSIGN_(TestEventRepeater);
};

TestEventRepeater::~TestEventRepeater() {
  ForEach(listeners_, Delete<TestEventListener>);
}

void TestEventRepeater::Append(TestEventListener *listener) {
  listeners_.push_back(listener);
}

// TODO(vladl@google.com): Factor the search functionality into Vector::Find.
TestEventListener* TestEventRepeater::Release(TestEventListener *listener) {
  for (size_t i = 0; i < listeners_.size(); ++i) {
    if (listeners_[i] == listener) {
      listeners_.erase(listeners_.begin() + i);
      return listener;
    }
  }

  return NULL;
}

// Since most methods are very similar, use macros to reduce boilerplate.
// This defines a member that forwards the call to all listeners.
#define GTEST_REPEATER_METHOD_(Name, Type) \
void TestEventRepeater::Name(const Type& parameter) { \
  if (forwarding_enabled_) { \
    for (size_t i = 0; i < listeners_.size(); i++) { \
      listeners_[i]->Name(parameter); \
    } \
  } \
}
// This defines a member that forwards the call to all listeners in reverse
// order.
#define GTEST_REVERSE_REPEATER_METHOD_(Name, Type) \
void TestEventRepeater::Name(const Type& parameter) { \
  if (forwarding_enabled_) { \
    for (int i = static_cast<int>(listeners_.size()) - 1; i >= 0; i--) { \
      listeners_[i]->Name(parameter); \
    } \
  } \
}

GTEST_REPEATER_METHOD_(OnTestProgramStart, UnitTest)
GTEST_REPEATER_METHOD_(OnEnvironmentsSetUpStart, UnitTest)
GTEST_REPEATER_METHOD_(OnTestCaseStart, TestCase)
GTEST_REPEATER_METHOD_(OnTestStart, TestInfo)
GTEST_REPEATER_METHOD_(OnTestPartResult, TestPartResult)
GTEST_REPEATER_METHOD_(OnEnvironmentsTearDownStart, UnitTest)
GTEST_REVERSE_REPEATER_METHOD_(OnEnvironmentsSetUpEnd, UnitTest)
GTEST_REVERSE_REPEATER_METHOD_(OnEnvironmentsTearDownEnd, UnitTest)
GTEST_REVERSE_REPEATER_METHOD_(OnTestEnd, TestInfo)
GTEST_REVERSE_REPEATER_METHOD_(OnTestCaseEnd, TestCase)
GTEST_REVERSE_REPEATER_METHOD_(OnTestProgramEnd, UnitTest)

#undef GTEST_REPEATER_METHOD_
#undef GTEST_REVERSE_REPEATER_METHOD_

void TestEventRepeater::OnTestIterationStart(const UnitTest& unit_test,
                                             int iteration) {
  if (forwarding_enabled_) {
    for (size_t i = 0; i < listeners_.size(); i++) {
      listeners_[i]->OnTestIterationStart(unit_test, iteration);
    }
  }
}

void TestEventRepeater::OnTestIterationEnd(const UnitTest& unit_test,
                                           int iteration) {
  if (forwarding_enabled_) {
    for (int i = static_cast<int>(listeners_.size()) - 1; i >= 0; i--) {
      listeners_[i]->OnTestIterationEnd(unit_test, iteration);
    }
  }
}

// End TestEventRepeater

// This class generates an XML output file.
class XmlUnitTestResultPrinter : public EmptyTestEventListener {
 public:
  explicit XmlUnitTestResultPrinter(const char* output_file);

  virtual void OnTestIterationEnd(const UnitTest& unit_test, int iteration);

 private:
  // Is c a whitespace character that is normalized to a space character
  // when it appears in an XML attribute value?
  static bool IsNormalizableWhitespace(char c) {
    return c == 0x9 || c == 0xA || c == 0xD;
  }

  // May c appear in a well-formed XML document?
  static bool IsValidXmlCharacter(char c) {
    return IsNormalizableWhitespace(c) || c >= 0x20;
  }

  // Returns an XML-escaped copy of the input string str.  If
  // is_attribute is true, the text is meant to appear as an attribute
  // value, and normalizable whitespace is preserved by replacing it
  // with character references.
  static String EscapeXml(const char* str, bool is_attribute);

  // Returns the given string with all characters invalid in XML removed.
  static string RemoveInvalidXmlCharacters(const string& str);

  // Convenience wrapper around EscapeXml when str is an attribute value.
  static String EscapeXmlAttribute(const char* str) {
    return EscapeXml(str, true);
  }

  // Convenience wrapper around EscapeXml when str is not an attribute value.
  static String EscapeXmlText(const char* str) { return EscapeXml(str, false); }

  // Streams an XML CDATA section, escaping invalid CDATA sequences as needed.
  static void OutputXmlCDataSection(::std::ostream* stream, const char* data);

  // Streams an XML representation of a TestInfo object.
  static void OutputXmlTestInfo(::std::ostream* stream,
                                const char* test_case_name,
                                const TestInfo& test_info);

  // Prints an XML representation of a TestCase object
  static void PrintXmlTestCase(FILE* out, const TestCase& test_case);

  // Prints an XML summary of unit_test to output stream out.
  static void PrintXmlUnitTest(FILE* out, const UnitTest& unit_test);

  // Produces a string representing the test properties in a result as space
  // delimited XML attributes based on the property key="value" pairs.
  // When the String is not empty, it includes a space at the beginning,
  // to delimit this attribute from prior attributes.
  static String TestPropertiesAsXmlAttributes(const TestResult& result);

  // The output file.
  const String output_file_;

  GTEST_DISALLOW_COPY_AND_ASSIGN_(XmlUnitTestResultPrinter);
};

// Creates a new XmlUnitTestResultPrinter.
XmlUnitTestResultPrinter::XmlUnitTestResultPrinter(const char* output_file)
    : output_file_(output_file) {
  if (output_file_.c_str() == NULL || output_file_.empty()) {
    fprintf(stderr, "XML output file may not be null\n");
    fflush(stderr);
    exit(EXIT_FAILURE);
  }
}

// Called after the unit test ends.
void XmlUnitTestResultPrinter::OnTestIterationEnd(const UnitTest& unit_test,
                                                  int /*iteration*/) {
  FILE* xmlout = NULL;
  FilePath output_file(output_file_);
  FilePath output_dir(output_file.RemoveFileName());

  if (output_dir.CreateDirectoriesRecursively()) {
    xmlout = posix::FOpen(output_file_.c_str(), "w");
  }
  if (xmlout == NULL) {
    // TODO(wan): report the reason of the failure.
    //
    // We don't do it for now as:
    //
    //   1. There is no urgent need for it.
    //   2. It's a bit involved to make the errno variable thread-safe on
    //      all three operating systems (Linux, Windows, and Mac OS).
    //   3. To interpret the meaning of errno in a thread-safe way,
    //      we need the strerror_r() function, which is not available on
    //      Windows.
    fprintf(stderr,
            "Unable to open file \"%s\"\n",
            output_file_.c_str());
    fflush(stderr);
    exit(EXIT_FAILURE);
  }
  PrintXmlUnitTest(xmlout, unit_test);
  fclose(xmlout);
}

// Returns an XML-escaped copy of the input string str.  If is_attribute
// is true, the text is meant to appear as an attribute value, and
// normalizable whitespace is preserved by replacing it with character
// references.
//
// Invalid XML characters in str, if any, are stripped from the output.
// It is expected that most, if not all, of the text processed by this
// module will consist of ordinary English text.
// If this module is ever modified to produce version 1.1 XML output,
// most invalid characters can be retained using character references.
// TODO(wan): It might be nice to have a minimally invasive, human-readable
// escaping scheme for invalid characters, rather than dropping them.
String XmlUnitTestResultPrinter::EscapeXml(const char* str, bool is_attribute) {
  Message m;

  if (str != NULL) {
    for (const char* src = str; *src; ++src) {
      switch (*src) {
        case '<':
          m << "&lt;";
          break;
        case '>':
          m << "&gt;";
          break;
        case '&':
          m << "&amp;";
          break;
        case '\'':
          if (is_attribute)
            m << "&apos;";
          else
            m << '\'';
          break;
        case '"':
          if (is_attribute)
            m << "&quot;";
          else
            m << '"';
          break;
        default:
          if (IsValidXmlCharacter(*src)) {
            if (is_attribute && IsNormalizableWhitespace(*src))
              m << String::Format("&#x%02X;", unsigned(*src));
            else
              m << *src;
          }
          break;
      }
    }
  }

  return m.GetString();
}

// Returns the given string with all characters invalid in XML removed.
// Currently invalid characters are dropped from the string. An
// alternative is to replace them with certain characters such as . or ?.
string XmlUnitTestResultPrinter::RemoveInvalidXmlCharacters(const string& str) {
  string output;
  output.reserve(str.size());
  for (string::const_iterator it = str.begin(); it != str.end(); ++it)
    if (IsValidXmlCharacter(*it))
      output.push_back(*it);

  return output;
}

// The following routines generate an XML representation of a UnitTest
// object.
//
// This is how Google Test concepts map to the DTD:
//
// <testsuites name="AllTests">        <-- corresponds to a UnitTest object
//   <testsuite name="testcase-name">  <-- corresponds to a TestCase object
//     <testcase name="test-name">     <-- corresponds to a TestInfo object
//       <failure message="...">...</failure>
//       <failure message="...">...</failure>
//       <failure message="...">...</failure>
//                                     <-- individual assertion failures
//     </testcase>
//   </testsuite>
// </testsuites>

// Formats the given time in milliseconds as seconds.
std::string FormatTimeInMillisAsSeconds(TimeInMillis ms) {
  ::std::stringstream ss;
  ss << ms/1000.0;
  return ss.str();
}

// Converts the given epoch time in milliseconds to a date string in the ISO
// 8601 format, without the timezone information.
std::string FormatEpochTimeInMillisAsIso8601(TimeInMillis ms) {
  // Using non-reentrant version as localtime_r is not portable.
  time_t seconds = static_cast<time_t>(ms / 1000);
#ifdef _MSC_VER
# pragma warning(push)          // Saves the current warning state.
# pragma warning(disable:4996)  // Temporarily disables warning 4996
                                // (function or variable may be unsafe).
  const struct tm* const time_struct = localtime(&seconds);  // NOLINT
# pragma warning(pop)           // Restores the warning state again.
#else
  const struct tm* const time_struct = localtime(&seconds);  // NOLINT
#endif
  if (time_struct == NULL)
    return "";  // Invalid ms value

  return String::Format("%d-%02d-%02dT%02d:%02d:%02d",  // YYYY-MM-DDThh:mm:ss
                        time_struct->tm_year + 1900,
                        time_struct->tm_mon + 1,
                        time_struct->tm_mday,
                        time_struct->tm_hour,
                        time_struct->tm_min,
                        time_struct->tm_sec);
}

// Streams an XML CDATA section, escaping invalid CDATA sequences as needed.
void XmlUnitTestResultPrinter::OutputXmlCDataSection(::std::ostream* stream,
                                                     const char* data) {
  const char* segment = data;
  *stream << "<![CDATA[";
  for (;;) {
    const char* const next_segment = strstr(segment, "]]>");
    if (next_segment != NULL) {
      stream->write(
          segment, static_cast<std::streamsize>(next_segment - segment));
      *stream << "]]>]]&gt;<![CDATA[";
      segment = next_segment + strlen("]]>");
    } else {
      *stream << segment;
      break;
    }
  }
  *stream << "]]>";
}

// Prints an XML representation of a TestInfo object.
// TODO(wan): There is also value in printing properties with the plain printer.
void XmlUnitTestResultPrinter::OutputXmlTestInfo(::std::ostream* stream,
                                                 const char* test_case_name,
                                                 const TestInfo& test_info) {
  const TestResult& result = *test_info.result();
  *stream << "    <testcase name=\""
          << EscapeXmlAttribute(test_info.name()).c_str() << "\"";

  if (test_info.value_param() != NULL) {
    *stream << " value_param=\"" << EscapeXmlAttribute(test_info.value_param())
            << "\"";
  }
  if (test_info.type_param() != NULL) {
    *stream << " type_param=\"" << EscapeXmlAttribute(test_info.type_param())
            << "\"";
  }

  *stream << " status=\""
          << (test_info.should_run() ? "run" : "notrun")
          << "\" time=\""
          << FormatTimeInMillisAsSeconds(result.elapsed_time())
          << "\" classname=\"" << EscapeXmlAttribute(test_case_name).c_str()
          << "\"" << TestPropertiesAsXmlAttributes(result).c_str();

  int failures = 0;
  for (int i = 0; i < result.total_part_count(); ++i) {
    const TestPartResult& part = result.GetTestPartResult(i);
    if (part.failed()) {
      if (++failures == 1) {
        *stream << ">\n";
      }
      const string location = internal::FormatCompilerIndependentFileLocation(
          part.file_name(), part.line_number());
      const string summary = location + "\n" + part.summary();
      *stream << "      <failure message=\""
              << EscapeXmlAttribute(summary.c_str())
              << "\" type=\"\">";
      const string detail = location + "\n" + part.message();
      OutputXmlCDataSection(stream, RemoveInvalidXmlCharacters(detail).c_str());
      *stream << "</failure>\n";
    }
  }

  if (failures == 0)
    *stream << " />\n";
  else
    *stream << "    </testcase>\n";
}

// Prints an XML representation of a TestCase object
void XmlUnitTestResultPrinter::PrintXmlTestCase(FILE* out,
                                                const TestCase& test_case) {
  fprintf(out,
          "  <testsuite name=\"%s\" tests=\"%d\" failures=\"%d\" "
          "disabled=\"%d\" ",
          EscapeXmlAttribute(test_case.name()).c_str(),
          test_case.total_test_count(),
          test_case.failed_test_count(),
          test_case.disabled_test_count());
  fprintf(out,
          "errors=\"0\" time=\"%s\">\n",
          FormatTimeInMillisAsSeconds(test_case.elapsed_time()).c_str());
  for (int i = 0; i < test_case.total_test_count(); ++i) {
    ::std::stringstream stream;
    OutputXmlTestInfo(&stream, test_case.name(), *test_case.GetTestInfo(i));
    fprintf(out, "%s", StringStreamToString(&stream).c_str());
  }
  fprintf(out, "  </testsuite>\n");
}

// Prints an XML summary of unit_test to output stream out.
void XmlUnitTestResultPrinter::PrintXmlUnitTest(FILE* out,
                                                const UnitTest& unit_test) {
  fprintf(out, "<?xml version=\"1.0\" encoding=\"UTF-8\"?>\n");
  fprintf(out,
          "<testsuites tests=\"%d\" failures=\"%d\" disabled=\"%d\" "
          "errors=\"0\" timestamp=\"%s\" time=\"%s\" ",
          unit_test.total_test_count(),
          unit_test.failed_test_count(),
          unit_test.disabled_test_count(),
          FormatEpochTimeInMillisAsIso8601(unit_test.start_timestamp()).c_str(),
          FormatTimeInMillisAsSeconds(unit_test.elapsed_time()).c_str());
  if (GTEST_FLAG(shuffle)) {
    fprintf(out, "random_seed=\"%d\" ", unit_test.random_seed());
  }
  fprintf(out, "name=\"AllTests\">\n");
  for (int i = 0; i < unit_test.total_test_case_count(); ++i)
    PrintXmlTestCase(out, *unit_test.GetTestCase(i));
  fprintf(out, "</testsuites>\n");
}

// Produces a string representing the test properties in a result as space
// delimited XML attributes based on the property key="value" pairs.
String XmlUnitTestResultPrinter::TestPropertiesAsXmlAttributes(
    const TestResult& result) {
  Message attributes;
  for (int i = 0; i < result.test_property_count(); ++i) {
    const TestProperty& property = result.GetTestProperty(i);
    attributes << " " << property.key() << "="
        << "\"" << EscapeXmlAttribute(property.value()) << "\"";
  }
  return attributes.GetString();
}

// End XmlUnitTestResultPrinter

#if GTEST_CAN_STREAM_RESULTS_

// Streams test results to the given port on the given host machine.
class StreamingListener : public EmptyTestEventListener {
 public:
  // Escapes '=', '&', '%', and '\n' characters in str as "%xx".
  static string UrlEncode(const char* str);

  StreamingListener(const string& host, const string& port)
      : sockfd_(-1), host_name_(host), port_num_(port) {
    MakeConnection();
    Send("gtest_streaming_protocol_version=1.0\n");
  }

  virtual ~StreamingListener() {
    if (sockfd_ != -1)
      CloseConnection();
  }

  void OnTestProgramStart(const UnitTest& /* unit_test */) {
    Send("event=TestProgramStart\n");
  }

  void OnTestProgramEnd(const UnitTest& unit_test) {
    // Note that Google Test current only report elapsed time for each
    // test iteration, not for the entire test program.
    Send(String::Format("event=TestProgramEnd&passed=%d\n",
                        unit_test.Passed()));

    // Notify the streaming server to stop.
    CloseConnection();
  }

  void OnTestIterationStart(const UnitTest& /* unit_test */, int iteration) {
    Send(String::Format("event=TestIterationStart&iteration=%d\n",
                        iteration));
  }

  void OnTestIterationEnd(const UnitTest& unit_test, int /* iteration */) {
    Send(String::Format("event=TestIterationEnd&passed=%d&elapsed_time=%sms\n",
                        unit_test.Passed(),
                        StreamableToString(unit_test.elapsed_time()).c_str()));
  }

  void OnTestCaseStart(const TestCase& test_case) {
    Send(String::Format("event=TestCaseStart&name=%s\n", test_case.name()));
  }

  void OnTestCaseEnd(const TestCase& test_case) {
    Send(String::Format("event=TestCaseEnd&passed=%d&elapsed_time=%sms\n",
                        test_case.Passed(),
                        StreamableToString(test_case.elapsed_time()).c_str()));
  }

  void OnTestStart(const TestInfo& test_info) {
    Send(String::Format("event=TestStart&name=%s\n", test_info.name()));
  }

  void OnTestEnd(const TestInfo& test_info) {
    Send(String::Format(
        "event=TestEnd&passed=%d&elapsed_time=%sms\n",
        (test_info.result())->Passed(),
        StreamableToString((test_info.result())->elapsed_time()).c_str()));
  }

  void OnTestPartResult(const TestPartResult& test_part_result) {
    const char* file_name = test_part_result.file_name();
    if (file_name == NULL)
      file_name = "";
    Send(String::Format("event=TestPartResult&file=%s&line=%d&message=",
                        UrlEncode(file_name).c_str(),
                        test_part_result.line_number()));
    Send(UrlEncode(test_part_result.message()) + "\n");
  }

 private:
  // Creates a client socket and connects to the server.
  void MakeConnection();

  // Closes the socket.
  void CloseConnection() {
    GTEST_CHECK_(sockfd_ != -1)
        << "CloseConnection() can be called only when there is a connection.";

    close(sockfd_);
    sockfd_ = -1;
  }

  // Sends a string to the socket.
  void Send(const string& message) {
    GTEST_CHECK_(sockfd_ != -1)
        << "Send() can be called only when there is a connection.";

    const int len = static_cast<int>(message.length());
    if (write(sockfd_, message.c_str(), len) != len) {
      GTEST_LOG_(WARNING)
          << "stream_result_to: failed to stream to "
          << host_name_ << ":" << port_num_;
    }
  }

  int sockfd_;   // socket file descriptor
  const string host_name_;
  const string port_num_;

  GTEST_DISALLOW_COPY_AND_ASSIGN_(StreamingListener);
};  // class StreamingListener

// Checks if str contains '=', '&', '%' or '\n' characters. If yes,
// replaces them by "%xx" where xx is their hexadecimal value. For
// example, replaces "=" with "%3D".  This algorithm is O(strlen(str))
// in both time and space -- important as the input str may contain an
// arbitrarily long test failure message and stack trace.
string StreamingListener::UrlEncode(const char* str) {
  string result;
  result.reserve(strlen(str) + 1);
  for (char ch = *str; ch != '\0'; ch = *++str) {
    switch (ch) {
      case '%':
      case '=':
      case '&':
      case '\n':
        result.append(String::Format("%%%02x", static_cast<unsigned char>(ch)));
        break;
      default:
        result.push_back(ch);
        break;
    }
  }
  return result;
}

void StreamingListener::MakeConnection() {
  GTEST_CHECK_(sockfd_ == -1)
      << "MakeConnection() can't be called when there is already a connection.";

  addrinfo hints;
  memset(&hints, 0, sizeof(hints));
  hints.ai_family = AF_UNSPEC;    // To allow both IPv4 and IPv6 addresses.
  hints.ai_socktype = SOCK_STREAM;
  addrinfo* servinfo = NULL;

  // Use the getaddrinfo() to get a linked list of IP addresses for
  // the given host name.
  const int error_num = getaddrinfo(
      host_name_.c_str(), port_num_.c_str(), &hints, &servinfo);
  if (error_num != 0) {
    GTEST_LOG_(WARNING) << "stream_result_to: getaddrinfo() failed: "
                        << gai_strerror(error_num);
  }

  // Loop through all the results and connect to the first we can.
  for (addrinfo* cur_addr = servinfo; sockfd_ == -1 && cur_addr != NULL;
       cur_addr = cur_addr->ai_next) {
    sockfd_ = socket(
        cur_addr->ai_family, cur_addr->ai_socktype, cur_addr->ai_protocol);
    if (sockfd_ != -1) {
      // Connect the client socket to the server socket.
      if (connect(sockfd_, cur_addr->ai_addr, cur_addr->ai_addrlen) == -1) {
        close(sockfd_);
        sockfd_ = -1;
      }
    }
  }

  freeaddrinfo(servinfo);  // all done with this structure

  if (sockfd_ == -1) {
    GTEST_LOG_(WARNING) << "stream_result_to: failed to connect to "
                        << host_name_ << ":" << port_num_;
  }
}

// End of class Streaming Listener
#endif  // GTEST_CAN_STREAM_RESULTS__

// Class ScopedTrace

// Pushes the given source file location and message onto a per-thread
// trace stack maintained by Google Test.
ScopedTrace::ScopedTrace(const char* file, int line, const Message& message)
    GTEST_LOCK_EXCLUDED_(&UnitTest::mutex_) {
  TraceInfo trace;
  trace.file = file;
  trace.line = line;
  trace.message = message.GetString();

  UnitTest::GetInstance()->PushGTestTrace(trace);
}

// Pops the info pushed by the c'tor.
ScopedTrace::~ScopedTrace()
    GTEST_LOCK_EXCLUDED_(&UnitTest::mutex_) {
  UnitTest::GetInstance()->PopGTestTrace();
}


// class OsStackTraceGetter

// Returns the current OS stack trace as a String.  Parameters:
//
//   max_depth  - the maximum number of stack frames to be included
//                in the trace.
//   skip_count - the number of top frames to be skipped; doesn't count
//                against max_depth.
//
String OsStackTraceGetter::CurrentStackTrace(int /* max_depth */,
                                             int /* skip_count */)
    GTEST_LOCK_EXCLUDED_(mutex_) {
  return String("");
}

void OsStackTraceGetter::UponLeavingGTest()
    GTEST_LOCK_EXCLUDED_(mutex_) {
}

const char* const
OsStackTraceGetter::kElidedFramesMarker =
    "... " GTEST_NAME_ " internal frames ...";

}  // namespace internal

// class TestEventListeners

TestEventListeners::TestEventListeners()
    : repeater_(new internal::TestEventRepeater()),
      default_result_printer_(NULL),
      default_xml_generator_(NULL) {
}

TestEventListeners::~TestEventListeners() { delete repeater_; }

// Returns the standard listener responsible for the default console
// output.  Can be removed from the listeners list to shut down default
// console output.  Note that removing this object from the listener list
// with Release transfers its ownership to the user.
void TestEventListeners::Append(TestEventListener* listener) {
  repeater_->Append(listener);
}

// Removes the given event listener from the list and returns it.  It then
// becomes the caller's responsibility to delete the listener. Returns
// NULL if the listener is not found in the list.
TestEventListener* TestEventListeners::Release(TestEventListener* listener) {
  if (listener == default_result_printer_)
    default_result_printer_ = NULL;
  else if (listener == default_xml_generator_)
    default_xml_generator_ = NULL;
  return repeater_->Release(listener);
}

// Returns repeater that broadcasts the TestEventListener events to all
// subscribers.
TestEventListener* TestEventListeners::repeater() { return repeater_; }

// Sets the default_result_printer attribute to the provided listener.
// The listener is also added to the listener list and previous
// default_result_printer is removed from it and deleted. The listener can
// also be NULL in which case it will not be added to the list. Does
// nothing if the previous and the current listener objects are the same.
void TestEventListeners::SetDefaultResultPrinter(TestEventListener* listener) {
  if (default_result_printer_ != listener) {
    // It is an error to pass this method a listener that is already in the
    // list.
    delete Release(default_result_printer_);
    default_result_printer_ = listener;
    if (listener != NULL)
      Append(listener);
  }
}

// Sets the default_xml_generator attribute to the provided listener.  The
// listener is also added to the listener list and previous
// default_xml_generator is removed from it and deleted. The listener can
// also be NULL in which case it will not be added to the list. Does
// nothing if the previous and the current listener objects are the same.
void TestEventListeners::SetDefaultXmlGenerator(TestEventListener* listener) {
  if (default_xml_generator_ != listener) {
    // It is an error to pass this method a listener that is already in the
    // list.
    delete Release(default_xml_generator_);
    default_xml_generator_ = listener;
    if (listener != NULL)
      Append(listener);
  }
}

// Controls whether events will be forwarded by the repeater to the
// listeners in the list.
bool TestEventListeners::EventForwardingEnabled() const {
  return repeater_->forwarding_enabled();
}

void TestEventListeners::SuppressEventForwarding() {
  repeater_->set_forwarding_enabled(false);
}

// class UnitTest

// Gets the singleton UnitTest object.  The first time this method is
// called, a UnitTest object is constructed and returned.  Consecutive
// calls will return the same object.
//
// We don't protect this under mutex_ as a user is not supposed to
// call this before main() starts, from which point on the return
// value will never change.
UnitTest * UnitTest::GetInstance() {
  // When compiled with MSVC 7.1 in optimized mode, destroying the
  // UnitTest object upon exiting the program messes up the exit code,
  // causing successful tests to appear failed.  We have to use a
  // different implementation in this case to bypass the compiler bug.
  // This implementation makes the compiler happy, at the cost of
  // leaking the UnitTest object.

  // CodeGear C++Builder insists on a public destructor for the
  // default implementation.  Use this implementation to keep good OO
  // design with private destructor.

#if (defined(_MSC_VER) && _MSC_VER == 1310 && !defined(_DEBUG)) || defined(__BORLANDC__)
  static UnitTest* const instance = new UnitTest;
  return instance;
#else
  static UnitTest instance;
  return &instance;
#endif  // (defined(_MSC_VER) && _MSC_VER == 1310 && !defined(_DEBUG)) || defined(__BORLANDC__)
}

// Gets the number of successful test cases.
int UnitTest::successful_test_case_count() const {
  return impl()->successful_test_case_count();
}

// Gets the number of failed test cases.
int UnitTest::failed_test_case_count() const {
  return impl()->failed_test_case_count();
}

// Gets the number of all test cases.
int UnitTest::total_test_case_count() const {
  return impl()->total_test_case_count();
}

// Gets the number of all test cases that contain at least one test
// that should run.
int UnitTest::test_case_to_run_count() const {
  return impl()->test_case_to_run_count();
}

// Gets the number of successful tests.
int UnitTest::successful_test_count() const {
  return impl()->successful_test_count();
}

// Gets the number of failed tests.
int UnitTest::failed_test_count() const { return impl()->failed_test_count(); }

// Gets the number of disabled tests.
int UnitTest::disabled_test_count() const {
  return impl()->disabled_test_count();
}

// Gets the number of all tests.
int UnitTest::total_test_count() const { return impl()->total_test_count(); }

// Gets the number of tests that should run.
int UnitTest::test_to_run_count() const { return impl()->test_to_run_count(); }

// Gets the time of the test program start, in ms from the start of the
// UNIX epoch.
internal::TimeInMillis UnitTest::start_timestamp() const {
    return impl()->start_timestamp();
}

// Gets the elapsed time, in milliseconds.
internal::TimeInMillis UnitTest::elapsed_time() const {
  return impl()->elapsed_time();
}

// Returns true iff the unit test passed (i.e. all test cases passed).
bool UnitTest::Passed() const { return impl()->Passed(); }

// Returns true iff the unit test failed (i.e. some test case failed
// or something outside of all tests failed).
bool UnitTest::Failed() const { return impl()->Failed(); }

// Gets the i-th test case among all the test cases. i can range from 0 to
// total_test_case_count() - 1. If i is not in that range, returns NULL.
const TestCase* UnitTest::GetTestCase(int i) const {
  return impl()->GetTestCase(i);
}

// Gets the i-th test case among all the test cases. i can range from 0 to
// total_test_case_count() - 1. If i is not in that range, returns NULL.
TestCase* UnitTest::GetMutableTestCase(int i) {
  return impl()->GetMutableTestCase(i);
}

// Returns the list of event listeners that can be used to track events
// inside Google Test.
TestEventListeners& UnitTest::listeners() {
  return *impl()->listeners();
}

// Registers and returns a global test environment.  When a test
// program is run, all global test environments will be set-up in the
// order they were registered.  After all tests in the program have
// finished, all global test environments will be torn-down in the
// *reverse* order they were registered.
//
// The UnitTest object takes ownership of the given environment.
//
// We don't protect this under mutex_, as we only support calling it
// from the main thread.
Environment* UnitTest::AddEnvironment(Environment* env) {
  if (env == NULL) {
    return NULL;
  }

  impl_->environments().push_back(env);
  return env;
}

// Adds a TestPartResult to the current TestResult object.  All Google Test
// assertion macros (e.g. ASSERT_TRUE, EXPECT_EQ, etc) eventually call
// this to report their results.  The user code should use the
// assertion macros instead of calling this directly.
void UnitTest::AddTestPartResult(
    TestPartResult::Type result_type,
    const char* file_name,
    int line_number,
    const internal::String& message,
    const internal::String& os_stack_trace)
        GTEST_LOCK_EXCLUDED_(mutex_) {
  Message msg;
  msg << message;

  internal::MutexLock lock(&mutex_);
  if (impl_->gtest_trace_stack().size() > 0) {
    msg << "\n" << GTEST_NAME_ << " trace:";

    for (int i = static_cast<int>(impl_->gtest_trace_stack().size());
         i > 0; --i) {
      const internal::TraceInfo& trace = impl_->gtest_trace_stack()[i - 1];
      msg << "\n" << internal::FormatFileLocation(trace.file, trace.line)
          << " " << trace.message;
    }
  }

  if (os_stack_trace.c_str() != NULL && !os_stack_trace.empty()) {
    msg << internal::kStackTraceMarker << os_stack_trace;
  }

  const TestPartResult result =
    TestPartResult(result_type, file_name, line_number,
                   msg.GetString().c_str());
  impl_->GetTestPartResultReporterForCurrentThread()->
      ReportTestPartResult(result);

  if (result_type != TestPartResult::kSuccess) {
    // gtest_break_on_failure takes precedence over
    // gtest_throw_on_failure.  This allows a user to set the latter
    // in the code (perhaps in order to use Google Test assertions
    // with another testing framework) and specify the former on the
    // command line for debugging.
    if (GTEST_FLAG(break_on_failure)) {
#if GTEST_OS_WINDOWS
      // Using DebugBreak on Windows allows gtest to still break into a debugger
      // when a failure happens and both the --gtest_break_on_failure and
      // the --gtest_catch_exceptions flags are specified.
      DebugBreak();
#else
      // Dereference NULL through a volatile pointer to prevent the compiler
      // from removing. We use this rather than abort() or __builtin_trap() for
      // portability: Symbian doesn't implement abort() well, and some debuggers
      // don't correctly trap abort().
      *static_cast<volatile int*>(NULL) = 1;
#endif  // GTEST_OS_WINDOWS
    } else if (GTEST_FLAG(throw_on_failure)) {
#if GTEST_HAS_EXCEPTIONS
      throw GoogleTestFailureException(result);
#else
      // We cannot call abort() as it generates a pop-up in debug mode
      // that cannot be suppressed in VC 7.1 or below.
      exit(1);
#endif
    }
  }
}

// Creates and adds a property to the current TestResult. If a property matching
// the supplied value already exists, updates its value instead.
void UnitTest::RecordPropertyForCurrentTest(const char* key,
                                            const char* value) {
  const TestProperty test_property(key, value);
  impl_->current_test_result()->RecordProperty(test_property);
}

// Runs all tests in this UnitTest object and prints the result.
// Returns 0 if successful, or 1 otherwise.
//
// We don't protect this under mutex_, as we only support calling it
// from the main thread.
int UnitTest::Run() {
  // Captures the value of GTEST_FLAG(catch_exceptions).  This value will be
  // used for the duration of the program.
  impl()->set_catch_exceptions(GTEST_FLAG(catch_exceptions));

#if GTEST_HAS_SEH
  const bool in_death_test_child_process =
      internal::GTEST_FLAG(internal_run_death_test).length() > 0;

  // Either the user wants Google Test to catch exceptions thrown by the
  // tests or this is executing in the context of death test child
  // process. In either case the user does not want to see pop-up dialogs
  // about crashes - they are expected.
  if (impl()->catch_exceptions() || in_death_test_child_process) {
# if !GTEST_OS_WINDOWS_MOBILE
    // SetErrorMode doesn't exist on CE.
    SetErrorMode(SEM_FAILCRITICALERRORS | SEM_NOALIGNMENTFAULTEXCEPT |
                 SEM_NOGPFAULTERRORBOX | SEM_NOOPENFILEERRORBOX);
# endif  // !GTEST_OS_WINDOWS_MOBILE

# if (defined(_MSC_VER) || GTEST_OS_WINDOWS_MINGW) && !GTEST_OS_WINDOWS_MOBILE
    // Death test children can be terminated with _abort().  On Windows,
    // _abort() can show a dialog with a warning message.  This forces the
    // abort message to go to stderr instead.
    _set_error_mode(_OUT_TO_STDERR);
# endif

# if _MSC_VER >= 1400 && !GTEST_OS_WINDOWS_MOBILE
    // In the debug version, Visual Studio pops up a separate dialog
    // offering a choice to debug the aborted program. We need to suppress
    // this dialog or it will pop up for every EXPECT/ASSERT_DEATH statement
    // executed. Google Test will notify the user of any unexpected
    // failure via stderr.
    //
    // VC++ doesn't define _set_abort_behavior() prior to the version 8.0.
    // Users of prior VC versions shall suffer the agony and pain of
    // clicking through the countless debug dialogs.
    // TODO(vladl@google.com): find a way to suppress the abort dialog() in the
    // debug mode when compiled with VC 7.1 or lower.
    if (!GTEST_FLAG(break_on_failure))
      _set_abort_behavior(
          0x0,                                    // Clear the following flags:
          _WRITE_ABORT_MSG | _CALL_REPORTFAULT);  // pop-up window, core dump.
# endif
  }
#endif  // GTEST_HAS_SEH

  return internal::HandleExceptionsInMethodIfSupported(
      impl(),
      &internal::UnitTestImpl::RunAllTests,
      "auxiliary test code (environments or event listeners)") ? 0 : 1;
}

// Returns the working directory when the first TEST() or TEST_F() was
// executed.
const char* UnitTest::original_working_dir() const {
  return impl_->original_working_dir_.c_str();
}

// Returns the TestCase object for the test that's currently running,
// or NULL if no test is running.
const TestCase* UnitTest::current_test_case() const
    GTEST_LOCK_EXCLUDED_(mutex_) {
  internal::MutexLock lock(&mutex_);
  return impl_->current_test_case();
}

// Returns the TestInfo object for the test that's currently running,
// or NULL if no test is running.
const TestInfo* UnitTest::current_test_info() const
    GTEST_LOCK_EXCLUDED_(mutex_) {
  internal::MutexLock lock(&mutex_);
  return impl_->current_test_info();
}

// Returns the random seed used at the start of the current test run.
int UnitTest::random_seed() const { return impl_->random_seed(); }

#if GTEST_HAS_PARAM_TEST
// Returns ParameterizedTestCaseRegistry object used to keep track of
// value-parameterized tests and instantiate and register them.
internal::ParameterizedTestCaseRegistry&
    UnitTest::parameterized_test_registry()
        GTEST_LOCK_EXCLUDED_(mutex_) {
  return impl_->parameterized_test_registry();
}
#endif  // GTEST_HAS_PARAM_TEST

// Creates an empty UnitTest.
UnitTest::UnitTest() {
  impl_ = new internal::UnitTestImpl(this);
}

// Destructor of UnitTest.
UnitTest::~UnitTest() {
  delete impl_;
}

// Pushes a trace defined by SCOPED_TRACE() on to the per-thread
// Google Test trace stack.
void UnitTest::PushGTestTrace(const internal::TraceInfo& trace)
    GTEST_LOCK_EXCLUDED_(mutex_) {
  internal::MutexLock lock(&mutex_);
  impl_->gtest_trace_stack().push_back(trace);
}

// Pops a trace from the per-thread Google Test trace stack.
void UnitTest::PopGTestTrace()
    GTEST_LOCK_EXCLUDED_(mutex_) {
  internal::MutexLock lock(&mutex_);
  impl_->gtest_trace_stack().pop_back();
}

namespace internal {

UnitTestImpl::UnitTestImpl(UnitTest* parent)
    : parent_(parent),
#ifdef _MSC_VER
# pragma warning(push)                    // Saves the current warning state.
# pragma warning(disable:4355)            // Temporarily disables warning 4355
                                         // (using this in initializer).
      default_global_test_part_result_reporter_(this),
      default_per_thread_test_part_result_reporter_(this),
# pragma warning(pop)                     // Restores the warning state again.
#else
      default_global_test_part_result_reporter_(this),
      default_per_thread_test_part_result_reporter_(this),
#endif  // _MSC_VER
      global_test_part_result_repoter_(
          &default_global_test_part_result_reporter_),
      per_thread_test_part_result_reporter_(
          &default_per_thread_test_part_result_reporter_),
#if GTEST_HAS_PARAM_TEST
      parameterized_test_registry_(),
      parameterized_tests_registered_(false),
#endif  // GTEST_HAS_PARAM_TEST
      last_death_test_case_(-1),
      current_test_case_(NULL),
      current_test_info_(NULL),
      ad_hoc_test_result_(),
      os_stack_trace_getter_(NULL),
      post_flag_parse_init_performed_(false),
      random_seed_(0),  // Will be overridden by the flag before first use.
      random_(0),  // Will be reseeded before first use.
      start_timestamp_(0),
      elapsed_time_(0),
#if GTEST_HAS_DEATH_TEST
      internal_run_death_test_flag_(NULL),
      death_test_factory_(new DefaultDeathTestFactory),
#endif
      // Will be overridden by the flag before first use.
      catch_exceptions_(false) {
  listeners()->SetDefaultResultPrinter(new PrettyUnitTestResultPrinter);
}

UnitTestImpl::~UnitTestImpl() {
  // Deletes every TestCase.
  ForEach(test_cases_, internal::Delete<TestCase>);

  // Deletes every Environment.
  ForEach(environments_, internal::Delete<Environment>);

  delete os_stack_trace_getter_;
}

#if GTEST_HAS_DEATH_TEST
// Disables event forwarding if the control is currently in a death test
// subprocess. Must not be called before InitGoogleTest.
void UnitTestImpl::SuppressTestEventsIfInSubprocess() {
  if (internal_run_death_test_flag_.get() != NULL)
    listeners()->SuppressEventForwarding();
}
#endif  // GTEST_HAS_DEATH_TEST

// Initializes event listeners performing XML output as specified by
// UnitTestOptions. Must not be called before InitGoogleTest.
void UnitTestImpl::ConfigureXmlOutput() {
  const String& output_format = UnitTestOptions::GetOutputFormat();
  if (output_format == "xml") {
    listeners()->SetDefaultXmlGenerator(new XmlUnitTestResultPrinter(
        UnitTestOptions::GetAbsolutePathToOutputFile().c_str()));
  } else if (output_format != "") {
    printf("WARNING: unrecognized output format \"%s\" ignored.\n",
           output_format.c_str());
    fflush(stdout);
  }
}

#if GTEST_CAN_STREAM_RESULTS_
// Initializes event listeners for streaming test results in String form.
// Must not be called before InitGoogleTest.
void UnitTestImpl::ConfigureStreamingOutput() {
  const string& target = GTEST_FLAG(stream_result_to);
  if (!target.empty()) {
    const size_t pos = target.find(':');
    if (pos != string::npos) {
      listeners()->Append(new StreamingListener(target.substr(0, pos),
                                                target.substr(pos+1)));
    } else {
      printf("WARNING: unrecognized streaming target \"%s\" ignored.\n",
             target.c_str());
      fflush(stdout);
    }
  }
}
#endif  // GTEST_CAN_STREAM_RESULTS_

// Performs initialization dependent upon flag values obtained in
// ParseGoogleTestFlagsOnly.  Is called from InitGoogleTest after the call to
// ParseGoogleTestFlagsOnly.  In case a user neglects to call InitGoogleTest
// this function is also called from RunAllTests.  Since this function can be
// called more than once, it has to be idempotent.
void UnitTestImpl::PostFlagParsingInit() {
  // Ensures that this function does not execute more than once.
  if (!post_flag_parse_init_performed_) {
    post_flag_parse_init_performed_ = true;

#if GTEST_HAS_DEATH_TEST
    InitDeathTestSubprocessControlInfo();
    SuppressTestEventsIfInSubprocess();
#endif  // GTEST_HAS_DEATH_TEST

    // Registers parameterized tests. This makes parameterized tests
    // available to the UnitTest reflection API without running
    // RUN_ALL_TESTS.
    RegisterParameterizedTests();

    // Configures listeners for XML output. This makes it possible for users
    // to shut down the default XML output before invoking RUN_ALL_TESTS.
    ConfigureXmlOutput();

#if GTEST_CAN_STREAM_RESULTS_
    // Configures listeners for streaming test results to the specified server.
    ConfigureStreamingOutput();
#endif  // GTEST_CAN_STREAM_RESULTS_
  }
}

// A predicate that checks the name of a TestCase against a known
// value.
//
// This is used for implementation of the UnitTest class only.  We put
// it in the anonymous namespace to prevent polluting the outer
// namespace.
//
// TestCaseNameIs is copyable.
class TestCaseNameIs {
 public:
  // Constructor.
  explicit TestCaseNameIs(const String& name)
      : name_(name) {}

  // Returns true iff the name of test_case matches name_.
  bool operator()(const TestCase* test_case) const {
    return test_case != NULL && strcmp(test_case->name(), name_.c_str()) == 0;
  }

 private:
  String name_;
};

// Finds and returns a TestCase with the given name.  If one doesn't
// exist, creates one and returns it.  It's the CALLER'S
// RESPONSIBILITY to ensure that this function is only called WHEN THE
// TESTS ARE NOT SHUFFLED.
//
// Arguments:
//
//   test_case_name: name of the test case
//   type_param:     the name of the test case's type parameter, or NULL if
//                   this is not a typed or a type-parameterized test case.
//   set_up_tc:      pointer to the function that sets up the test case
//   tear_down_tc:   pointer to the function that tears down the test case
TestCase* UnitTestImpl::GetTestCase(const char* test_case_name,
                                    const char* type_param,
                                    Test::SetUpTestCaseFunc set_up_tc,
                                    Test::TearDownTestCaseFunc tear_down_tc) {
  // Can we find a TestCase with the given name?
  const std::vector<TestCase*>::const_iterator test_case =
      std::find_if(test_cases_.begin(), test_cases_.end(),
                   TestCaseNameIs(test_case_name));

  if (test_case != test_cases_.end())
    return *test_case;

  // No.  Let's create one.
  TestCase* const new_test_case =
      new TestCase(test_case_name, type_param, set_up_tc, tear_down_tc);

  // Is this a death test case?
  if (internal::UnitTestOptions::MatchesFilter(String(test_case_name),
                                               kDeathTestCaseFilter)) {
    // Yes.  Inserts the test case after the last death test case
    // defined so far.  This only works when the test cases haven't
    // been shuffled.  Otherwise we may end up running a death test
    // after a non-death test.
    ++last_death_test_case_;
    test_cases_.insert(test_cases_.begin() + last_death_test_case_,
                       new_test_case);
  } else {
    // No.  Appends to the end of the list.
    test_cases_.push_back(new_test_case);
  }

  test_case_indices_.push_back(static_cast<int>(test_case_indices_.size()));
  return new_test_case;
}

// Helpers for setting up / tearing down the given environment.  They
// are for use in the ForEach() function.
static void SetUpEnvironment(Environment* env) { env->SetUp(); }
static void TearDownEnvironment(Environment* env) { env->TearDown(); }

// Runs all tests in this UnitTest object, prints the result, and
// returns true if all tests are successful.  If any exception is
// thrown during a test, the test is considered to be failed, but the
// rest of the tests will still be run.
//
// When parameterized tests are enabled, it expands and registers
// parameterized tests first in RegisterParameterizedTests().
// All other functions called from RunAllTests() may safely assume that
// parameterized tests are ready to be counted and run.
bool UnitTestImpl::RunAllTests() {
  // Makes sure InitGoogleTest() was called.
  if (!GTestIsInitialized()) {
    printf("%s",
           "\nThis test program did NOT call ::testing::InitGoogleTest "
           "before calling RUN_ALL_TESTS().  Please fix it.\n");
    return false;
  }

  // Do not run any test if the --help flag was specified.
  if (g_help_flag)
    return true;

  // Repeats the call to the post-flag parsing initialization in case the
  // user didn't call InitGoogleTest.
  PostFlagParsingInit();

  // Even if sharding is not on, test runners may want to use the
  // GTEST_SHARD_STATUS_FILE to query whether the test supports the sharding
  // protocol.
  internal::WriteToShardStatusFileIfNeeded();

  // True iff we are in a subprocess for running a thread-safe-style
  // death test.
  bool in_subprocess_for_death_test = false;

#if GTEST_HAS_DEATH_TEST
  in_subprocess_for_death_test = (internal_run_death_test_flag_.get() != NULL);
#endif  // GTEST_HAS_DEATH_TEST

  const bool should_shard = ShouldShard(kTestTotalShards, kTestShardIndex,
                                        in_subprocess_for_death_test);

  // Compares the full test names with the filter to decide which
  // tests to run.
  const bool has_tests_to_run = FilterTests(should_shard
                                              ? HONOR_SHARDING_PROTOCOL
                                              : IGNORE_SHARDING_PROTOCOL) > 0;

  // Lists the tests and exits if the --gtest_list_tests flag was specified.
  if (GTEST_FLAG(list_tests)) {
    // This must be called *after* FilterTests() has been called.
    ListTestsMatchingFilter();
    return true;
  }

  random_seed_ = GTEST_FLAG(shuffle) ?
      GetRandomSeedFromFlag(GTEST_FLAG(random_seed)) : 0;

  // True iff at least one test has failed.
  bool failed = false;

  TestEventListener* repeater = listeners()->repeater();

  start_timestamp_ = GetTimeInMillis();
  repeater->OnTestProgramStart(*parent_);

  // How many times to repeat the tests?  We don't want to repeat them
  // when we are inside the subprocess of a death test.
  const int repeat = in_subprocess_for_death_test ? 1 : GTEST_FLAG(repeat);
  // Repeats forever if the repeat count is negative.
  const bool forever = repeat < 0;
  for (int i = 0; forever || i != repeat; i++) {
    // We want to preserve failures generated by ad-hoc test
    // assertions executed before RUN_ALL_TESTS().
    ClearNonAdHocTestResult();

    const TimeInMillis start = GetTimeInMillis();

    // Shuffles test cases and tests if requested.
    if (has_tests_to_run && GTEST_FLAG(shuffle)) {
      random()->Reseed(random_seed_);
      // This should be done before calling OnTestIterationStart(),
      // such that a test event listener can see the actual test order
      // in the event.
      ShuffleTests();
    }

    // Tells the unit test event listeners that the tests are about to start.
    repeater->OnTestIterationStart(*parent_, i);

    // Runs each test case if there is at least one test to run.
    if (has_tests_to_run) {
      // Sets up all environments beforehand.
      repeater->OnEnvironmentsSetUpStart(*parent_);
      ForEach(environments_, SetUpEnvironment);
      repeater->OnEnvironmentsSetUpEnd(*parent_);

      // Runs the tests only if there was no fatal failure during global
      // set-up.
      if (!Test::HasFatalFailure()) {
        for (int test_index = 0; test_index < total_test_case_count();
             test_index++) {
          GetMutableTestCase(test_index)->Run();
        }
      }

      // Tears down all environments in reverse order afterwards.
      repeater->OnEnvironmentsTearDownStart(*parent_);
      std::for_each(environments_.rbegin(), environments_.rend(),
                    TearDownEnvironment);
      repeater->OnEnvironmentsTearDownEnd(*parent_);
    }

    elapsed_time_ = GetTimeInMillis() - start;

    // Tells the unit test event listener that the tests have just finished.
    repeater->OnTestIterationEnd(*parent_, i);

    // Gets the result and clears it.
    if (!Passed()) {
      failed = true;
    }

    // Restores the original test order after the iteration.  This
    // allows the user to quickly repro a failure that happens in the
    // N-th iteration without repeating the first (N - 1) iterations.
    // This is not enclosed in "if (GTEST_FLAG(shuffle)) { ... }", in
    // case the user somehow changes the value of the flag somewhere
    // (it's always safe to unshuffle the tests).
    UnshuffleTests();

    if (GTEST_FLAG(shuffle)) {
      // Picks a new random seed for each iteration.
      random_seed_ = GetNextRandomSeed(random_seed_);
    }
  }

  repeater->OnTestProgramEnd(*parent_);

  return !failed;
}

// Reads the GTEST_SHARD_STATUS_FILE environment variable, and creates the file
// if the variable is present. If a file already exists at this location, this
// function will write over it. If the variable is present, but the file cannot
// be created, prints an error and exits.
void WriteToShardStatusFileIfNeeded() {
  const char* const test_shard_file = posix::GetEnv(kTestShardStatusFile);
  if (test_shard_file != NULL) {
    FILE* const file = posix::FOpen(test_shard_file, "w");
    if (file == NULL) {
      ColoredPrintf(COLOR_RED,
                    "Could not write to the test shard status file \"%s\" "
                    "specified by the %s environment variable.\n",
                    test_shard_file, kTestShardStatusFile);
      fflush(stdout);
      exit(EXIT_FAILURE);
    }
    fclose(file);
  }
}

// Checks whether sharding is enabled by examining the relevant
// environment variable values. If the variables are present,
// but inconsistent (i.e., shard_index >= total_shards), prints
// an error and exits. If in_subprocess_for_death_test, sharding is
// disabled because it must only be applied to the original test
// process. Otherwise, we could filter out death tests we intended to execute.
bool ShouldShard(const char* total_shards_env,
                 const char* shard_index_env,
                 bool in_subprocess_for_death_test) {
  if (in_subprocess_for_death_test) {
    return false;
  }

  const Int32 total_shards = Int32FromEnvOrDie(total_shards_env, -1);
  const Int32 shard_index = Int32FromEnvOrDie(shard_index_env, -1);

  if (total_shards == -1 && shard_index == -1) {
    return false;
  } else if (total_shards == -1 && shard_index != -1) {
    const Message msg = Message()
      << "Invalid environment variables: you have "
      << kTestShardIndex << " = " << shard_index
      << ", but have left " << kTestTotalShards << " unset.\n";
    ColoredPrintf(COLOR_RED, msg.GetString().c_str());
    fflush(stdout);
    exit(EXIT_FAILURE);
  } else if (total_shards != -1 && shard_index == -1) {
    const Message msg = Message()
      << "Invalid environment variables: you have "
      << kTestTotalShards << " = " << total_shards
      << ", but have left " << kTestShardIndex << " unset.\n";
    ColoredPrintf(COLOR_RED, msg.GetString().c_str());
    fflush(stdout);
    exit(EXIT_FAILURE);
  } else if (shard_index < 0 || shard_index >= total_shards) {
    const Message msg = Message()
      << "Invalid environment variables: we require 0 <= "
      << kTestShardIndex << " < " << kTestTotalShards
      << ", but you have " << kTestShardIndex << "=" << shard_index
      << ", " << kTestTotalShards << "=" << total_shards << ".\n";
    ColoredPrintf(COLOR_RED, msg.GetString().c_str());
    fflush(stdout);
    exit(EXIT_FAILURE);
  }

  return total_shards > 1;
}

// Parses the environment variable var as an Int32. If it is unset,
// returns default_val. If it is not an Int32, prints an error
// and aborts.
Int32 Int32FromEnvOrDie(const char* var, Int32 default_val) {
  const char* str_val = posix::GetEnv(var);
  if (str_val == NULL) {
    return default_val;
  }

  Int32 result;
  if (!ParseInt32(Message() << "The value of environment variable " << var,
                  str_val, &result)) {
    exit(EXIT_FAILURE);
  }
  return result;
}

// Given the total number of shards, the shard index, and the test id,
// returns true iff the test should be run on this shard. The test id is
// some arbitrary but unique non-negative integer assigned to each test
// method. Assumes that 0 <= shard_index < total_shards.
bool ShouldRunTestOnShard(int total_shards, int shard_index, int test_id) {
  return (test_id % total_shards) == shard_index;
}

// Compares the name of each test with the user-specified filter to
// decide whether the test should be run, then records the result in
// each TestCase and TestInfo object.
// If shard_tests == true, further filters tests based on sharding
// variables in the environment - see
// http://code.google.com/p/googletest/wiki/GoogleTestAdvancedGuide.
// Returns the number of tests that should run.
int UnitTestImpl::FilterTests(ReactionToSharding shard_tests) {
  const Int32 total_shards = shard_tests == HONOR_SHARDING_PROTOCOL ?
      Int32FromEnvOrDie(kTestTotalShards, -1) : -1;
  const Int32 shard_index = shard_tests == HONOR_SHARDING_PROTOCOL ?
      Int32FromEnvOrDie(kTestShardIndex, -1) : -1;

  // num_runnable_tests are the number of tests that will
  // run across all shards (i.e., match filter and are not disabled).
  // num_selected_tests are the number of tests to be run on
  // this shard.
  int num_runnable_tests = 0;
  int num_selected_tests = 0;
  for (size_t i = 0; i < test_cases_.size(); i++) {
    TestCase* const test_case = test_cases_[i];
    const String &test_case_name = test_case->name();
    test_case->set_should_run(false);

    for (size_t j = 0; j < test_case->test_info_list().size(); j++) {
      TestInfo* const test_info = test_case->test_info_list()[j];
      const String test_name(test_info->name());
      // A test is disabled if test case name or test name matches
      // kDisableTestFilter.
      const bool is_disabled =
          internal::UnitTestOptions::MatchesFilter(test_case_name,
                                                   kDisableTestFilter) ||
          internal::UnitTestOptions::MatchesFilter(test_name,
                                                   kDisableTestFilter);
      test_info->is_disabled_ = is_disabled;

      const bool matches_filter =
          internal::UnitTestOptions::FilterMatchesTest(test_case_name,
                                                       test_name);
      test_info->matches_filter_ = matches_filter;

      const bool is_runnable =
          (GTEST_FLAG(also_run_disabled_tests) || !is_disabled) &&
          matches_filter;

      const bool is_selected = is_runnable &&
          (shard_tests == IGNORE_SHARDING_PROTOCOL ||
           ShouldRunTestOnShard(total_shards, shard_index,
                                num_runnable_tests));

      num_runnable_tests += is_runnable;
      num_selected_tests += is_selected;

      test_info->should_run_ = is_selected;
      test_case->set_should_run(test_case->should_run() || is_selected);
    }
  }
  return num_selected_tests;
}

// Prints the names of the tests matching the user-specified filter flag.
void UnitTestImpl::ListTestsMatchingFilter() {
  for (size_t i = 0; i < test_cases_.size(); i++) {
    const TestCase* const test_case = test_cases_[i];
    bool printed_test_case_name = false;

    for (size_t j = 0; j < test_case->test_info_list().size(); j++) {
      const TestInfo* const test_info =
          test_case->test_info_list()[j];
      if (test_info->matches_filter_) {
        if (!printed_test_case_name) {
          printed_test_case_name = true;
          printf("%s.\n", test_case->name());
        }
        printf("  %s\n", test_info->name());
      }
    }
  }
  fflush(stdout);
}

// Sets the OS stack trace getter.
//
// Does nothing if the input and the current OS stack trace getter are
// the same; otherwise, deletes the old getter and makes the input the
// current getter.
void UnitTestImpl::set_os_stack_trace_getter(
    OsStackTraceGetterInterface* getter) {
  if (os_stack_trace_getter_ != getter) {
    delete os_stack_trace_getter_;
    os_stack_trace_getter_ = getter;
  }
}

// Returns the current OS stack trace getter if it is not NULL;
// otherwise, creates an OsStackTraceGetter, makes it the current
// getter, and returns it.
OsStackTraceGetterInterface* UnitTestImpl::os_stack_trace_getter() {
  if (os_stack_trace_getter_ == NULL) {
    os_stack_trace_getter_ = new OsStackTraceGetter;
  }

  return os_stack_trace_getter_;
}

// Returns the TestResult for the test that's currently running, or
// the TestResult for the ad hoc test if no test is running.
TestResult* UnitTestImpl::current_test_result() {
  return current_test_info_ ?
      &(current_test_info_->result_) : &ad_hoc_test_result_;
}

// Shuffles all test cases, and the tests within each test case,
// making sure that death tests are still run first.
void UnitTestImpl::ShuffleTests() {
  // Shuffles the death test cases.
  ShuffleRange(random(), 0, last_death_test_case_ + 1, &test_case_indices_);

  // Shuffles the non-death test cases.
  ShuffleRange(random(), last_death_test_case_ + 1,
               static_cast<int>(test_cases_.size()), &test_case_indices_);

  // Shuffles the tests inside each test case.
  for (size_t i = 0; i < test_cases_.size(); i++) {
    test_cases_[i]->ShuffleTests(random());
  }
}

// Restores the test cases and tests to their order before the first shuffle.
void UnitTestImpl::UnshuffleTests() {
  for (size_t i = 0; i < test_cases_.size(); i++) {
    // Unshuffles the tests in each test case.
    test_cases_[i]->UnshuffleTests();
    // Resets the index of each test case.
    test_case_indices_[i] = static_cast<int>(i);
  }
}

// Returns the current OS stack trace as a String.
//
// The maximum number of stack frames to be included is specified by
// the gtest_stack_trace_depth flag.  The skip_count parameter
// specifies the number of top frames to be skipped, which doesn't
// count against the number of frames to be included.
//
// For example, if Foo() calls Bar(), which in turn calls
// GetCurrentOsStackTraceExceptTop(..., 1), Foo() will be included in
// the trace but Bar() and GetCurrentOsStackTraceExceptTop() won't.
String GetCurrentOsStackTraceExceptTop(UnitTest* /*unit_test*/,
                                       int skip_count) {
  // We pass skip_count + 1 to skip this wrapper function in addition
  // to what the user really wants to skip.
  return GetUnitTestImpl()->CurrentOsStackTraceExceptTop(skip_count + 1);
}

// Used by the GTEST_SUPPRESS_UNREACHABLE_CODE_WARNING_BELOW_ macro to
// suppress unreachable code warnings.
namespace {
class ClassUniqueToAlwaysTrue {};
}

bool IsTrue(bool condition) { return condition; }

bool AlwaysTrue() {
#if GTEST_HAS_EXCEPTIONS
  // This condition is always false so AlwaysTrue() never actually throws,
  // but it makes the compiler think that it may throw.
  if (IsTrue(false))
    throw ClassUniqueToAlwaysTrue();
#endif  // GTEST_HAS_EXCEPTIONS
  return true;
}

// If *pstr starts with the given prefix, modifies *pstr to be right
// past the prefix and returns true; otherwise leaves *pstr unchanged
// and returns false.  None of pstr, *pstr, and prefix can be NULL.
bool SkipPrefix(const char* prefix, const char** pstr) {
  const size_t prefix_len = strlen(prefix);
  if (strncmp(*pstr, prefix, prefix_len) == 0) {
    *pstr += prefix_len;
    return true;
  }
  return false;
}

// Parses a string as a command line flag.  The string should have
// the format "--flag=value".  When def_optional is true, the "=value"
// part can be omitted.
//
// Returns the value of the flag, or NULL if the parsing failed.
static const char* ParseFlagValue(const char* str,
                           const char* flag,
                           bool def_optional) {
  // str and flag must not be NULL.
  if (str == NULL || flag == NULL) return NULL;

  // The flag must start with "--" followed by GTEST_FLAG_PREFIX_.
  const String flag_str = String::Format("--%s%s", GTEST_FLAG_PREFIX_, flag);
  const size_t flag_len = flag_str.length();
  if (strncmp(str, flag_str.c_str(), flag_len) != 0) return NULL;

  // Skips the flag name.
  const char* flag_end = str + flag_len;

  // When def_optional is true, it's OK to not have a "=value" part.
  if (def_optional && (flag_end[0] == '\0')) {
    return flag_end;
  }

  // If def_optional is true and there are more characters after the
  // flag name, or if def_optional is false, there must be a '=' after
  // the flag name.
  if (flag_end[0] != '=') return NULL;

  // Returns the string after "=".
  return flag_end + 1;
}

// Parses a string for a bool flag, in the form of either
// "--flag=value" or "--flag".
//
// In the former case, the value is taken as true as long as it does
// not start with '0', 'f', or 'F'.
//
// In the latter case, the value is taken as true.
//
// On success, stores the value of the flag in *value, and returns
// true.  On failure, returns false without changing *value.
static bool ParseBoolFlag(const char* str, const char* flag, bool* value) {
  // Gets the value of the flag as a string.
  const char* const value_str = ParseFlagValue(str, flag, true);

  // Aborts if the parsing failed.
  if (value_str == NULL) return false;

  // Converts the string value to a bool.
  *value = !(*value_str == '0' || *value_str == 'f' || *value_str == 'F');
  return true;
}

// Parses a string for an Int32 flag, in the form of
// "--flag=value".
//
// On success, stores the value of the flag in *value, and returns
// true.  On failure, returns false without changing *value.
bool ParseInt32Flag(const char* str, const char* flag, Int32* value) {
  // Gets the value of the flag as a string.
  const char* const value_str = ParseFlagValue(str, flag, false);

  // Aborts if the parsing failed.
  if (value_str == NULL) return false;

  // Sets *value to the value of the flag.
  return ParseInt32(Message() << "The value of flag --" << flag,
                    value_str, value);
}

// Parses a string for a string flag, in the form of
// "--flag=value".
//
// On success, stores the value of the flag in *value, and returns
// true.  On failure, returns false without changing *value.
static bool ParseStringFlag(const char* str, const char* flag, String* value) {
  // Gets the value of the flag as a string.
  const char* const value_str = ParseFlagValue(str, flag, false);

  // Aborts if the parsing failed.
  if (value_str == NULL) return false;

  // Sets *value to the value of the flag.
  *value = value_str;
  return true;
}

// Determines whether a string has a prefix that Google Test uses for its
// flags, i.e., starts with GTEST_FLAG_PREFIX_ or GTEST_FLAG_PREFIX_DASH_.
// If Google Test detects that a command line flag has its prefix but is not
// recognized, it will print its help message. Flags starting with
// GTEST_INTERNAL_PREFIX_ followed by "internal_" are considered Google Test
// internal flags and do not trigger the help message.
static bool HasGoogleTestFlagPrefix(const char* str) {
  return (SkipPrefix("--", &str) ||
          SkipPrefix("-", &str) ||
          SkipPrefix("/", &str)) &&
         !SkipPrefix(GTEST_FLAG_PREFIX_ "internal_", &str) &&
         (SkipPrefix(GTEST_FLAG_PREFIX_, &str) ||
          SkipPrefix(GTEST_FLAG_PREFIX_DASH_, &str));
}

// Prints a string containing code-encoded text.  The following escape
// sequences can be used in the string to control the text color:
//
//   @@    prints a single '@' character.
//   @R    changes the color to red.
//   @G    changes the color to green.
//   @Y    changes the color to yellow.
//   @D    changes to the default terminal text color.
//
// TODO(wan@google.com): Write tests for this once we add stdout
// capturing to Google Test.
static void PrintColorEncoded(const char* str) {
  GTestColor color = COLOR_DEFAULT;  // The current color.

  // Conceptually, we split the string into segments divided by escape
  // sequences.  Then we print one segment at a time.  At the end of
  // each iteration, the str pointer advances to the beginning of the
  // next segment.
  for (;;) {
    const char* p = strchr(str, '@');
    if (p == NULL) {
      ColoredPrintf(color, "%s", str);
      return;
    }

    ColoredPrintf(color, "%s", String(str, p - str).c_str());

    const char ch = p[1];
    str = p + 2;
    if (ch == '@') {
      ColoredPrintf(color, "@");
    } else if (ch == 'D') {
      color = COLOR_DEFAULT;
    } else if (ch == 'R') {
      color = COLOR_RED;
    } else if (ch == 'G') {
      color = COLOR_GREEN;
    } else if (ch == 'Y') {
      color = COLOR_YELLOW;
    } else {
      --str;
    }
  }
}

static const char kColorEncodedHelpMessage[] =
"This program contains tests written using " GTEST_NAME_ ". You can use the\n"
"following command line flags to control its behavior:\n"
"\n"
"Test Selection:\n"
"  @G--" GTEST_FLAG_PREFIX_ "list_tests@D\n"
"      List the names of all tests instead of running them. The name of\n"
"      TEST(Foo, Bar) is \"Foo.Bar\".\n"
"  @G--" GTEST_FLAG_PREFIX_ "filter=@YPOSTIVE_PATTERNS"
    "[@G-@YNEGATIVE_PATTERNS]@D\n"
"      Run only the tests whose name matches one of the positive patterns but\n"
"      none of the negative patterns. '?' matches any single character; '*'\n"
"      matches any substring; ':' separates two patterns.\n"
"  @G--" GTEST_FLAG_PREFIX_ "also_run_disabled_tests@D\n"
"      Run all disabled tests too.\n"
"\n"
"Test Execution:\n"
"  @G--" GTEST_FLAG_PREFIX_ "repeat=@Y[COUNT]@D\n"
"      Run the tests repeatedly; use a negative count to repeat forever.\n"
"  @G--" GTEST_FLAG_PREFIX_ "shuffle@D\n"
"      Randomize tests' orders on every iteration.\n"
"  @G--" GTEST_FLAG_PREFIX_ "random_seed=@Y[NUMBER]@D\n"
"      Random number seed to use for shuffling test orders (between 1 and\n"
"      99999, or 0 to use a seed based on the current time).\n"
"\n"
"Test Output:\n"
"  @G--" GTEST_FLAG_PREFIX_ "color=@Y(@Gyes@Y|@Gno@Y|@Gauto@Y)@D\n"
"      Enable/disable colored output. The default is @Gauto@D.\n"
"  -@G-" GTEST_FLAG_PREFIX_ "print_time=0@D\n"
"      Don't print the elapsed time of each test.\n"
"  @G--" GTEST_FLAG_PREFIX_ "output=xml@Y[@G:@YDIRECTORY_PATH@G"
    GTEST_PATH_SEP_ "@Y|@G:@YFILE_PATH]@D\n"
"      Generate an XML report in the given directory or with the given file\n"
"      name. @YFILE_PATH@D defaults to @Gtest_details.xml@D.\n"
#if GTEST_CAN_STREAM_RESULTS_
"  @G--" GTEST_FLAG_PREFIX_ "stream_result_to=@YHOST@G:@YPORT@D\n"
"      Stream test results to the given server.\n"
#endif  // GTEST_CAN_STREAM_RESULTS_
"\n"
"Assertion Behavior:\n"
#if GTEST_HAS_DEATH_TEST && !GTEST_OS_WINDOWS
"  @G--" GTEST_FLAG_PREFIX_ "death_test_style=@Y(@Gfast@Y|@Gthreadsafe@Y)@D\n"
"      Set the default death test style.\n"
#endif  // GTEST_HAS_DEATH_TEST && !GTEST_OS_WINDOWS
"  @G--" GTEST_FLAG_PREFIX_ "break_on_failure@D\n"
"      Turn assertion failures into debugger break-points.\n"
"  @G--" GTEST_FLAG_PREFIX_ "throw_on_failure@D\n"
"      Turn assertion failures into C++ exceptions.\n"
"  @G--" GTEST_FLAG_PREFIX_ "catch_exceptions=0@D\n"
"      Do not report exceptions as test failures. Instead, allow them\n"
"      to crash the program or throw a pop-up (on Windows).\n"
"\n"
"Except for @G--" GTEST_FLAG_PREFIX_ "list_tests@D, you can alternatively set "
    "the corresponding\n"
"environment variable of a flag (all letters in upper-case). For example, to\n"
"disable colored text output, you can either specify @G--" GTEST_FLAG_PREFIX_
    "color=no@D or set\n"
"the @G" GTEST_FLAG_PREFIX_UPPER_ "COLOR@D environment variable to @Gno@D.\n"
"\n"
"For more information, please read the " GTEST_NAME_ " documentation at\n"
"@G" GTEST_PROJECT_URL_ "@D. If you find a bug in " GTEST_NAME_ "\n"
"(not one in your own code or tests), please report it to\n"
"@G<" GTEST_DEV_EMAIL_ ">@D.\n";

// Parses the command line for Google Test flags, without initializing
// other parts of Google Test.  The type parameter CharType can be
// instantiated to either char or wchar_t.
template <typename CharType>
void ParseGoogleTestFlagsOnlyImpl(int* argc, CharType** argv) {
  for (int i = 1; i < *argc; i++) {
    const String arg_string = StreamableToString(argv[i]);
    const char* const arg = arg_string.c_str();

    using internal::ParseBoolFlag;
    using internal::ParseInt32Flag;
    using internal::ParseStringFlag;

    // Do we see a Google Test flag?
    if (ParseBoolFlag(arg, kAlsoRunDisabledTestsFlag,
                      &GTEST_FLAG(also_run_disabled_tests)) ||
        ParseBoolFlag(arg, kBreakOnFailureFlag,
                      &GTEST_FLAG(break_on_failure)) ||
        ParseBoolFlag(arg, kCatchExceptionsFlag,
                      &GTEST_FLAG(catch_exceptions)) ||
        ParseStringFlag(arg, kColorFlag, &GTEST_FLAG(color)) ||
        ParseStringFlag(arg, kDeathTestStyleFlag,
                        &GTEST_FLAG(death_test_style)) ||
        ParseBoolFlag(arg, kDeathTestUseFork,
                      &GTEST_FLAG(death_test_use_fork)) ||
        ParseStringFlag(arg, kFilterFlag, &GTEST_FLAG(filter)) ||
        ParseStringFlag(arg, kInternalRunDeathTestFlag,
                        &GTEST_FLAG(internal_run_death_test)) ||
        ParseBoolFlag(arg, kListTestsFlag, &GTEST_FLAG(list_tests)) ||
        ParseStringFlag(arg, kOutputFlag, &GTEST_FLAG(output)) ||
        ParseBoolFlag(arg, kPrintTimeFlag, &GTEST_FLAG(print_time)) ||
        ParseInt32Flag(arg, kRandomSeedFlag, &GTEST_FLAG(random_seed)) ||
        ParseInt32Flag(arg, kRepeatFlag, &GTEST_FLAG(repeat)) ||
        ParseBoolFlag(arg, kShuffleFlag, &GTEST_FLAG(shuffle)) ||
        ParseInt32Flag(arg, kStackTraceDepthFlag,
                       &GTEST_FLAG(stack_trace_depth)) ||
        ParseStringFlag(arg, kStreamResultToFlag,
                        &GTEST_FLAG(stream_result_to)) ||
        ParseBoolFlag(arg, kThrowOnFailureFlag,
                      &GTEST_FLAG(throw_on_failure))
        ) {
      // Yes.  Shift the remainder of the argv list left by one.  Note
      // that argv has (*argc + 1) elements, the last one always being
      // NULL.  The following loop moves the trailing NULL element as
      // well.
      for (int j = i; j != *argc; j++) {
        argv[j] = argv[j + 1];
      }

      // Decrements the argument count.
      (*argc)--;

      // We also need to decrement the iterator as we just removed
      // an element.
      i--;
    } else if (arg_string == "--help" || arg_string == "-h" ||
               arg_string == "-?" || arg_string == "/?" ||
               HasGoogleTestFlagPrefix(arg)) {
      // Both help flag and unrecognized Google Test flags (excluding
      // internal ones) trigger help display.
      g_help_flag = true;
    }
  }

  if (g_help_flag) {
    // We print the help here instead of in RUN_ALL_TESTS(), as the
    // latter may not be called at all if the user is using Google
    // Test with another testing framework.
    PrintColorEncoded(kColorEncodedHelpMessage);
  }
}

// Parses the command line for Google Test flags, without initializing
// other parts of Google Test.
void ParseGoogleTestFlagsOnly(int* argc, char** argv) {
  ParseGoogleTestFlagsOnlyImpl(argc, argv);
}
void ParseGoogleTestFlagsOnly(int* argc, wchar_t** argv) {
  ParseGoogleTestFlagsOnlyImpl(argc, argv);
}

// The internal implementation of InitGoogleTest().
//
// The type parameter CharType can be instantiated to either char or
// wchar_t.
template <typename CharType>
void InitGoogleTestImpl(int* argc, CharType** argv) {
  g_init_gtest_count++;

  // We don't want to run the initialization code twice.
  if (g_init_gtest_count != 1) return;

  if (*argc <= 0) return;

  internal::g_executable_path = internal::StreamableToString(argv[0]);

#if GTEST_HAS_DEATH_TEST

  g_argvs.clear();
  for (int i = 0; i != *argc; i++) {
    g_argvs.push_back(StreamableToString(argv[i]));
  }

#endif  // GTEST_HAS_DEATH_TEST

  ParseGoogleTestFlagsOnly(argc, argv);
  GetUnitTestImpl()->PostFlagParsingInit();
}

}  // namespace internal

// Initializes Google Test.  This must be called before calling
// RUN_ALL_TESTS().  In particular, it parses a command line for the
// flags that Google Test recognizes.  Whenever a Google Test flag is
// seen, it is removed from argv, and *argc is decremented.
//
// No value is returned.  Instead, the Google Test flag variables are
// updated.
//
// Calling the function for the second time has no user-visible effect.
void InitGoogleTest(int* argc, char** argv) {
  internal::InitGoogleTestImpl(argc, argv);
}

// This overloaded version can be used in Windows programs compiled in
// UNICODE mode.
void InitGoogleTest(int* argc, wchar_t** argv) {
  internal::InitGoogleTestImpl(argc, argv);
}

}  // namespace testing
// Copyright 2005, Google Inc.
// All rights reserved.
//
// Redistribution and use in source and binary forms, with or without
// modification, are permitted provided that the following conditions are
// met:
//
//     * Redistributions of source code must retain the above copyright
// notice, this list of conditions and the following disclaimer.
//     * Redistributions in binary form must reproduce the above
// copyright notice, this list of conditions and the following disclaimer
// in the documentation and/or other materials provided with the
// distribution.
//     * Neither the name of Google Inc. nor the names of its
// contributors may be used to endorse or promote products derived from
// this software without specific prior written permission.
//
// THIS SOFTWARE IS PROVIDED BY THE COPYRIGHT HOLDERS AND CONTRIBUTORS
// "AS IS" AND ANY EXPRESS OR IMPLIED WARRANTIES, INCLUDING, BUT NOT
// LIMITED TO, THE IMPLIED WARRANTIES OF MERCHANTABILITY AND FITNESS FOR
// A PARTICULAR PURPOSE ARE DISCLAIMED. IN NO EVENT SHALL THE COPYRIGHT
// OWNER OR CONTRIBUTORS BE LIABLE FOR ANY DIRECT, INDIRECT, INCIDENTAL,
// SPECIAL, EXEMPLARY, OR CONSEQUENTIAL DAMAGES (INCLUDING, BUT NOT
// LIMITED TO, PROCUREMENT OF SUBSTITUTE GOODS OR SERVICES; LOSS OF USE,
// DATA, OR PROFITS; OR BUSINESS INTERRUPTION) HOWEVER CAUSED AND ON ANY
// THEORY OF LIABILITY, WHETHER IN CONTRACT, STRICT LIABILITY, OR TORT
// (INCLUDING NEGLIGENCE OR OTHERWISE) ARISING IN ANY WAY OUT OF THE USE
// OF THIS SOFTWARE, EVEN IF ADVISED OF THE POSSIBILITY OF SUCH DAMAGE.
//
// Author: wan@google.com (Zhanyong Wan), vladl@google.com (Vlad Losev)
//
// This file implements death tests.


#if GTEST_HAS_DEATH_TEST

# if GTEST_OS_MAC
#  include <crt_externs.h>
# endif  // GTEST_OS_MAC

# include <errno.h>
# include <fcntl.h>
# include <limits.h>

# if GTEST_OS_LINUX
#  include <signal.h>
# endif  // GTEST_OS_LINUX

# include <stdarg.h>

# if GTEST_OS_WINDOWS
#  include <windows.h>
# else
#  include <sys/mman.h>
#  include <sys/wait.h>
# endif  // GTEST_OS_WINDOWS

# if GTEST_OS_QNX
#  include <spawn.h>
# endif  // GTEST_OS_QNX

#endif  // GTEST_HAS_DEATH_TEST


// Indicates that this translation unit is part of Google Test's
// implementation.  It must come before gtest-internal-inl.h is
// included, or there will be a compiler error.  This trick is to
// prevent a user from accidentally including gtest-internal-inl.h in
// his code.
#define GTEST_IMPLEMENTATION_ 1
#undef GTEST_IMPLEMENTATION_

namespace testing {

// Constants.

// The default death test style.
static const char kDefaultDeathTestStyle[] = "fast";

GTEST_DEFINE_string_(
    death_test_style,
    internal::StringFromGTestEnv("death_test_style", kDefaultDeathTestStyle),
    "Indicates how to run a death test in a forked child process: "
    "\"threadsafe\" (child process re-executes the test binary "
    "from the beginning, running only the specific death test) or "
    "\"fast\" (child process runs the death test immediately "
    "after forking).");

GTEST_DEFINE_bool_(
    death_test_use_fork,
    internal::BoolFromGTestEnv("death_test_use_fork", false),
    "Instructs to use fork()/_exit() instead of clone() in death tests. "
    "Ignored and always uses fork() on POSIX systems where clone() is not "
    "implemented. Useful when running under valgrind or similar tools if "
    "those do not support clone(). Valgrind 3.3.1 will just fail if "
    "it sees an unsupported combination of clone() flags. "
    "It is not recommended to use this flag w/o valgrind though it will "
    "work in 99% of the cases. Once valgrind is fixed, this flag will "
    "most likely be removed.");

namespace internal {
GTEST_DEFINE_string_(
    internal_run_death_test, "",
    "Indicates the file, line number, temporal index of "
    "the single death test to run, and a file descriptor to "
    "which a success code may be sent, all separated by "
    "the '|' characters.  This flag is specified if and only if the current "
    "process is a sub-process launched for running a thread-safe "
    "death test.  FOR INTERNAL USE ONLY.");
}  // namespace internal

#if GTEST_HAS_DEATH_TEST

namespace internal {

// Valid only for fast death tests. Indicates the code is running in the
// child process of a fast style death test.
static bool g_in_fast_death_test_child = false;

// Returns a Boolean value indicating whether the caller is currently
// executing in the context of the death test child process.  Tools such as
// Valgrind heap checkers may need this to modify their behavior in death
// tests.  IMPORTANT: This is an internal utility.  Using it may break the
// implementation of death tests.  User code MUST NOT use it.
bool InDeathTestChild() {
# if GTEST_OS_WINDOWS

  // On Windows, death tests are thread-safe regardless of the value of the
  // death_test_style flag.
  return !GTEST_FLAG(internal_run_death_test).empty();

# else

  if (GTEST_FLAG(death_test_style) == "threadsafe")
    return !GTEST_FLAG(internal_run_death_test).empty();
  else
    return g_in_fast_death_test_child;
#endif
}

}  // namespace internal

// ExitedWithCode constructor.
ExitedWithCode::ExitedWithCode(int exit_code) : exit_code_(exit_code) {
}

// ExitedWithCode function-call operator.
bool ExitedWithCode::operator()(int exit_status) const {
# if GTEST_OS_WINDOWS

  return exit_status == exit_code_;

# else

  return WIFEXITED(exit_status) && WEXITSTATUS(exit_status) == exit_code_;

# endif  // GTEST_OS_WINDOWS
}

# if !GTEST_OS_WINDOWS
// KilledBySignal constructor.
KilledBySignal::KilledBySignal(int signum) : signum_(signum) {
}

// KilledBySignal function-call operator.
bool KilledBySignal::operator()(int exit_status) const {
  return WIFSIGNALED(exit_status) && WTERMSIG(exit_status) == signum_;
}
# endif  // !GTEST_OS_WINDOWS

namespace internal {

// Utilities needed for death tests.

// Generates a textual description of a given exit code, in the format
// specified by wait(2).
static String ExitSummary(int exit_code) {
  Message m;

# if GTEST_OS_WINDOWS

  m << "Exited with exit status " << exit_code;

# else

  if (WIFEXITED(exit_code)) {
    m << "Exited with exit status " << WEXITSTATUS(exit_code);
  } else if (WIFSIGNALED(exit_code)) {
    m << "Terminated by signal " << WTERMSIG(exit_code);
  }
#  ifdef WCOREDUMP
  if (WCOREDUMP(exit_code)) {
    m << " (core dumped)";
  }
#  endif
# endif  // GTEST_OS_WINDOWS

  return m.GetString();
}

// Returns true if exit_status describes a process that was terminated
// by a signal, or exited normally with a nonzero exit code.
bool ExitedUnsuccessfully(int exit_status) {
  return !ExitedWithCode(0)(exit_status);
}

# if !GTEST_OS_WINDOWS
// Generates a textual failure message when a death test finds more than
// one thread running, or cannot determine the number of threads, prior
// to executing the given statement.  It is the responsibility of the
// caller not to pass a thread_count of 1.
static String DeathTestThreadWarning(size_t thread_count) {
  Message msg;
  msg << "Death tests use fork(), which is unsafe particularly"
      << " in a threaded context. For this test, " << GTEST_NAME_ << " ";
  if (thread_count == 0)
    msg << "couldn't detect the number of threads.";
  else
    msg << "detected " << thread_count << " threads.";
  return msg.GetString();
}
# endif  // !GTEST_OS_WINDOWS

// Flag characters for reporting a death test that did not die.
static const char kDeathTestLived = 'L';
static const char kDeathTestReturned = 'R';
static const char kDeathTestThrew = 'T';
static const char kDeathTestInternalError = 'I';

// An enumeration describing all of the possible ways that a death test can
// conclude.  DIED means that the process died while executing the test
// code; LIVED means that process lived beyond the end of the test code;
// RETURNED means that the test statement attempted to execute a return
// statement, which is not allowed; THREW means that the test statement
// returned control by throwing an exception.  IN_PROGRESS means the test
// has not yet concluded.
// TODO(vladl@google.com): Unify names and possibly values for
// AbortReason, DeathTestOutcome, and flag characters above.
enum DeathTestOutcome { IN_PROGRESS, DIED, LIVED, RETURNED, THREW };

// Routine for aborting the program which is safe to call from an
// exec-style death test child process, in which case the error
// message is propagated back to the parent process.  Otherwise, the
// message is simply printed to stderr.  In either case, the program
// then exits with status 1.
static void DeathTestAbort(const String& message) {
  // On a POSIX system, this function may be called from a threadsafe-style
  // death test child process, which operates on a very small stack.  Use
  // the heap for any additional non-minuscule memory requirements.
  const InternalRunDeathTestFlag* const flag =
      GetUnitTestImpl()->internal_run_death_test_flag();
  if (flag != NULL) {
    FILE* parent = posix::FDOpen(flag->write_fd(), "w");
    fputc(kDeathTestInternalError, parent);
    fprintf(parent, "%s", message.c_str());
    fflush(parent);
    _exit(1);
  } else {
    fprintf(stderr, "%s", message.c_str());
    fflush(stderr);
    posix::Abort();
  }
}

// A replacement for CHECK that calls DeathTestAbort if the assertion
// fails.
# define GTEST_DEATH_TEST_CHECK_(expression) \
  do { \
    if (!::testing::internal::IsTrue(expression)) { \
      DeathTestAbort(::testing::internal::String::Format( \
          "CHECK failed: File %s, line %d: %s", \
          __FILE__, __LINE__, #expression)); \
    } \
  } while (::testing::internal::AlwaysFalse())

// This macro is similar to GTEST_DEATH_TEST_CHECK_, but it is meant for
// evaluating any system call that fulfills two conditions: it must return
// -1 on failure, and set errno to EINTR when it is interrupted and
// should be tried again.  The macro expands to a loop that repeatedly
// evaluates the expression as long as it evaluates to -1 and sets
// errno to EINTR.  If the expression evaluates to -1 but errno is
// something other than EINTR, DeathTestAbort is called.
# define GTEST_DEATH_TEST_CHECK_SYSCALL_(expression) \
  do { \
    int gtest_retval; \
    do { \
      gtest_retval = (expression); \
    } while (gtest_retval == -1 && errno == EINTR); \
    if (gtest_retval == -1) { \
      DeathTestAbort(::testing::internal::String::Format( \
          "CHECK failed: File %s, line %d: %s != -1", \
          __FILE__, __LINE__, #expression)); \
    } \
  } while (::testing::internal::AlwaysFalse())

// Returns the message describing the last system error in errno.
String GetLastErrnoDescription() {
    return String(errno == 0 ? "" : posix::StrError(errno));
}

// This is called from a death test parent process to read a failure
// message from the death test child process and log it with the FATAL
// severity. On Windows, the message is read from a pipe handle. On other
// platforms, it is read from a file descriptor.
static void FailFromInternalError(int fd) {
  Message error;
  char buffer[256];
  int num_read;

  do {
    while ((num_read = posix::Read(fd, buffer, 255)) > 0) {
      buffer[num_read] = '\0';
      error << buffer;
    }
  } while (num_read == -1 && errno == EINTR);

  if (num_read == 0) {
    GTEST_LOG_(FATAL) << error.GetString();
  } else {
    const int last_error = errno;
    GTEST_LOG_(FATAL) << "Error while reading death test internal: "
                      << GetLastErrnoDescription() << " [" << last_error << "]";
  }
}

// Death test constructor.  Increments the running death test count
// for the current test.
DeathTest::DeathTest() {
  TestInfo* const info = GetUnitTestImpl()->current_test_info();
  if (info == NULL) {
    DeathTestAbort("Cannot run a death test outside of a TEST or "
                   "TEST_F construct");
  }
}

// Creates and returns a death test by dispatching to the current
// death test factory.
bool DeathTest::Create(const char* statement, const RE* regex,
                       const char* file, int line, DeathTest** test) {
  return GetUnitTestImpl()->death_test_factory()->Create(
      statement, regex, file, line, test);
}

const char* DeathTest::LastMessage() {
  return last_death_test_message_.c_str();
}

void DeathTest::set_last_death_test_message(const String& message) {
  last_death_test_message_ = message;
}

String DeathTest::last_death_test_message_;

// Provides cross platform implementation for some death functionality.
class DeathTestImpl : public DeathTest {
 protected:
  DeathTestImpl(const char* a_statement, const RE* a_regex)
      : statement_(a_statement),
        regex_(a_regex),
        spawned_(false),
        status_(-1),
        outcome_(IN_PROGRESS),
        read_fd_(-1),
        write_fd_(-1) {}

  // read_fd_ is expected to be closed and cleared by a derived class.
  ~DeathTestImpl() { GTEST_DEATH_TEST_CHECK_(read_fd_ == -1); }

  void Abort(AbortReason reason);
  virtual bool Passed(bool status_ok);

  const char* statement() const { return statement_; }
  const RE* regex() const { return regex_; }
  bool spawned() const { return spawned_; }
  void set_spawned(bool is_spawned) { spawned_ = is_spawned; }
  int status() const { return status_; }
  void set_status(int a_status) { status_ = a_status; }
  DeathTestOutcome outcome() const { return outcome_; }
  void set_outcome(DeathTestOutcome an_outcome) { outcome_ = an_outcome; }
  int read_fd() const { return read_fd_; }
  void set_read_fd(int fd) { read_fd_ = fd; }
  int write_fd() const { return write_fd_; }
  void set_write_fd(int fd) { write_fd_ = fd; }

  // Called in the parent process only. Reads the result code of the death
  // test child process via a pipe, interprets it to set the outcome_
  // member, and closes read_fd_.  Outputs diagnostics and terminates in
  // case of unexpected codes.
  void ReadAndInterpretStatusByte();

 private:
  // The textual content of the code this object is testing.  This class
  // doesn't own this string and should not attempt to delete it.
  const char* const statement_;
  // The regular expression which test output must match.  DeathTestImpl
  // doesn't own this object and should not attempt to delete it.
  const RE* const regex_;
  // True if the death test child process has been successfully spawned.
  bool spawned_;
  // The exit status of the child process.
  int status_;
  // How the death test concluded.
  DeathTestOutcome outcome_;
  // Descriptor to the read end of the pipe to the child process.  It is
  // always -1 in the child process.  The child keeps its write end of the
  // pipe in write_fd_.
  int read_fd_;
  // Descriptor to the child's write end of the pipe to the parent process.
  // It is always -1 in the parent process.  The parent keeps its end of the
  // pipe in read_fd_.
  int write_fd_;
};

// Called in the parent process only. Reads the result code of the death
// test child process via a pipe, interprets it to set the outcome_
// member, and closes read_fd_.  Outputs diagnostics and terminates in
// case of unexpected codes.
void DeathTestImpl::ReadAndInterpretStatusByte() {
  char flag;
  int bytes_read;

  // The read() here blocks until data is available (signifying the
  // failure of the death test) or until the pipe is closed (signifying
  // its success), so it's okay to call this in the parent before
  // the child process has exited.
  do {
    bytes_read = posix::Read(read_fd(), &flag, 1);
  } while (bytes_read == -1 && errno == EINTR);

  if (bytes_read == 0) {
    set_outcome(DIED);
  } else if (bytes_read == 1) {
    switch (flag) {
      case kDeathTestReturned:
        set_outcome(RETURNED);
        break;
      case kDeathTestThrew:
        set_outcome(THREW);
        break;
      case kDeathTestLived:
        set_outcome(LIVED);
        break;
      case kDeathTestInternalError:
        FailFromInternalError(read_fd());  // Does not return.
        break;
      default:
        GTEST_LOG_(FATAL) << "Death test child process reported "
                          << "unexpected status byte ("
                          << static_cast<unsigned int>(flag) << ")";
    }
  } else {
    GTEST_LOG_(FATAL) << "Read from death test child process failed: "
                      << GetLastErrnoDescription();
  }
  GTEST_DEATH_TEST_CHECK_SYSCALL_(posix::Close(read_fd()));
  set_read_fd(-1);
}

// Signals that the death test code which should have exited, didn't.
// Should be called only in a death test child process.
// Writes a status byte to the child's status file descriptor, then
// calls _exit(1).
void DeathTestImpl::Abort(AbortReason reason) {
  // The parent process considers the death test to be a failure if
  // it finds any data in our pipe.  So, here we write a single flag byte
  // to the pipe, then exit.
  const char status_ch =
      reason == TEST_DID_NOT_DIE ? kDeathTestLived :
      reason == TEST_THREW_EXCEPTION ? kDeathTestThrew : kDeathTestReturned;

  GTEST_DEATH_TEST_CHECK_SYSCALL_(posix::Write(write_fd(), &status_ch, 1));
  // We are leaking the descriptor here because on some platforms (i.e.,
  // when built as Windows DLL), destructors of global objects will still
  // run after calling _exit(). On such systems, write_fd_ will be
  // indirectly closed from the destructor of UnitTestImpl, causing double
  // close if it is also closed here. On debug configurations, double close
  // may assert. As there are no in-process buffers to flush here, we are
  // relying on the OS to close the descriptor after the process terminates
  // when the destructors are not run.
  _exit(1);  // Exits w/o any normal exit hooks (we were supposed to crash)
}

// Returns an indented copy of stderr output for a death test.
// This makes distinguishing death test output lines from regular log lines
// much easier.
static ::std::string FormatDeathTestOutput(const ::std::string& output) {
  ::std::string ret;
  for (size_t at = 0; ; ) {
    const size_t line_end = output.find('\n', at);
    ret += "[  DEATH   ] ";
    if (line_end == ::std::string::npos) {
      ret += output.substr(at);
      break;
    }
    ret += output.substr(at, line_end + 1 - at);
    at = line_end + 1;
  }
  return ret;
}

// Assesses the success or failure of a death test, using both private
// members which have previously been set, and one argument:
//
// Private data members:
//   outcome:  An enumeration describing how the death test
//             concluded: DIED, LIVED, THREW, or RETURNED.  The death test
//             fails in the latter three cases.
//   status:   The exit status of the child process. On *nix, it is in the
//             in the format specified by wait(2). On Windows, this is the
//             value supplied to the ExitProcess() API or a numeric code
//             of the exception that terminated the program.
//   regex:    A regular expression object to be applied to
//             the test's captured standard error output; the death test
//             fails if it does not match.
//
// Argument:
//   status_ok: true if exit_status is acceptable in the context of
//              this particular death test, which fails if it is false
//
// Returns true iff all of the above conditions are met.  Otherwise, the
// first failing condition, in the order given above, is the one that is
// reported. Also sets the last death test message string.
bool DeathTestImpl::Passed(bool status_ok) {
  if (!spawned())
    return false;

  const String error_message = GetCapturedStderr();

  bool success = false;
  Message buffer;

  buffer << "Death test: " << statement() << "\n";
  switch (outcome()) {
    case LIVED:
      buffer << "    Result: failed to die.\n"
             << " Error msg:\n" << FormatDeathTestOutput(error_message);
      break;
    case THREW:
      buffer << "    Result: threw an exception.\n"
             << " Error msg:\n" << FormatDeathTestOutput(error_message);
      break;
    case RETURNED:
      buffer << "    Result: illegal return in test statement.\n"
             << " Error msg:\n" << FormatDeathTestOutput(error_message);
      break;
    case DIED:
      if (status_ok) {
        const bool matched = RE::PartialMatch(error_message.c_str(), *regex());
        if (matched) {
          success = true;
        } else {
          buffer << "    Result: died but not with expected error.\n"
                 << "  Expected: " << regex()->pattern() << "\n"
                 << "Actual msg:\n" << FormatDeathTestOutput(error_message);
        }
      } else {
        buffer << "    Result: died but not with expected exit code:\n"
               << "            " << ExitSummary(status()) << "\n"
               << "Actual msg:\n" << FormatDeathTestOutput(error_message);
      }
      break;
    case IN_PROGRESS:
    default:
      GTEST_LOG_(FATAL)
          << "DeathTest::Passed somehow called before conclusion of test";
  }

  DeathTest::set_last_death_test_message(buffer.GetString());
  return success;
}

# if GTEST_OS_WINDOWS
// WindowsDeathTest implements death tests on Windows. Due to the
// specifics of starting new processes on Windows, death tests there are
// always threadsafe, and Google Test considers the
// --gtest_death_test_style=fast setting to be equivalent to
// --gtest_death_test_style=threadsafe there.
//
// A few implementation notes:  Like the Linux version, the Windows
// implementation uses pipes for child-to-parent communication. But due to
// the specifics of pipes on Windows, some extra steps are required:
//
// 1. The parent creates a communication pipe and stores handles to both
//    ends of it.
// 2. The parent starts the child and provides it with the information
//    necessary to acquire the handle to the write end of the pipe.
// 3. The child acquires the write end of the pipe and signals the parent
//    using a Windows event.
// 4. Now the parent can release the write end of the pipe on its side. If
//    this is done before step 3, the object's reference count goes down to
//    0 and it is destroyed, preventing the child from acquiring it. The
//    parent now has to release it, or read operations on the read end of
//    the pipe will not return when the child terminates.
// 5. The parent reads child's output through the pipe (outcome code and
//    any possible error messages) from the pipe, and its stderr and then
//    determines whether to fail the test.
//
// Note: to distinguish Win32 API calls from the local method and function
// calls, the former are explicitly resolved in the global namespace.
//
class WindowsDeathTest : public DeathTestImpl {
 public:
  WindowsDeathTest(const char* a_statement,
                   const RE* a_regex,
                   const char* file,
                   int line)
      : DeathTestImpl(a_statement, a_regex), file_(file), line_(line) {}

  // All of these virtual functions are inherited from DeathTest.
  virtual int Wait();
  virtual TestRole AssumeRole();

 private:
  // The name of the file in which the death test is located.
  const char* const file_;
  // The line number on which the death test is located.
  const int line_;
  // Handle to the write end of the pipe to the child process.
  AutoHandle write_handle_;
  // Child process handle.
  AutoHandle child_handle_;
  // Event the child process uses to signal the parent that it has
  // acquired the handle to the write end of the pipe. After seeing this
  // event the parent can release its own handles to make sure its
  // ReadFile() calls return when the child terminates.
  AutoHandle event_handle_;
};

// Waits for the child in a death test to exit, returning its exit
// status, or 0 if no child process exists.  As a side effect, sets the
// outcome data member.
int WindowsDeathTest::Wait() {
  if (!spawned())
    return 0;

  // Wait until the child either signals that it has acquired the write end
  // of the pipe or it dies.
  const HANDLE wait_handles[2] = { child_handle_.Get(), event_handle_.Get() };
  switch (::WaitForMultipleObjects(2,
                                   wait_handles,
                                   FALSE,  // Waits for any of the handles.
                                   INFINITE)) {
    case WAIT_OBJECT_0:
    case WAIT_OBJECT_0 + 1:
      break;
    default:
      GTEST_DEATH_TEST_CHECK_(false);  // Should not get here.
  }

  // The child has acquired the write end of the pipe or exited.
  // We release the handle on our side and continue.
  write_handle_.Reset();
  event_handle_.Reset();

  ReadAndInterpretStatusByte();

  // Waits for the child process to exit if it haven't already. This
  // returns immediately if the child has already exited, regardless of
  // whether previous calls to WaitForMultipleObjects synchronized on this
  // handle or not.
  GTEST_DEATH_TEST_CHECK_(
      WAIT_OBJECT_0 == ::WaitForSingleObject(child_handle_.Get(),
                                             INFINITE));
  DWORD status_code;
  GTEST_DEATH_TEST_CHECK_(
      ::GetExitCodeProcess(child_handle_.Get(), &status_code) != FALSE);
  child_handle_.Reset();
  set_status(static_cast<int>(status_code));
  return status();
}

// The AssumeRole process for a Windows death test.  It creates a child
// process with the same executable as the current process to run the
// death test.  The child process is given the --gtest_filter and
// --gtest_internal_run_death_test flags such that it knows to run the
// current death test only.
DeathTest::TestRole WindowsDeathTest::AssumeRole() {
  const UnitTestImpl* const impl = GetUnitTestImpl();
  const InternalRunDeathTestFlag* const flag =
      impl->internal_run_death_test_flag();
  const TestInfo* const info = impl->current_test_info();
  const int death_test_index = info->result()->death_test_count();

  if (flag != NULL) {
    // ParseInternalRunDeathTestFlag() has performed all the necessary
    // processing.
    set_write_fd(flag->write_fd());
    return EXECUTE_TEST;
  }

  // WindowsDeathTest uses an anonymous pipe to communicate results of
  // a death test.
  SECURITY_ATTRIBUTES handles_are_inheritable = {
    sizeof(SECURITY_ATTRIBUTES), NULL, TRUE };
  HANDLE read_handle, write_handle;
  GTEST_DEATH_TEST_CHECK_(
      ::CreatePipe(&read_handle, &write_handle, &handles_are_inheritable,
                   0)  // Default buffer size.
      != FALSE);
  set_read_fd(::_open_osfhandle(reinterpret_cast<intptr_t>(read_handle),
                                O_RDONLY));
  write_handle_.Reset(write_handle);
  event_handle_.Reset(::CreateEvent(
      &handles_are_inheritable,
      TRUE,    // The event will automatically reset to non-signaled state.
      FALSE,   // The initial state is non-signalled.
      NULL));  // The even is unnamed.
  GTEST_DEATH_TEST_CHECK_(event_handle_.Get() != NULL);
  const String filter_flag = String::Format("--%s%s=%s.%s",
                                            GTEST_FLAG_PREFIX_, kFilterFlag,
                                            info->test_case_name(),
                                            info->name());
  const String internal_flag = String::Format(
    "--%s%s=%s|%d|%d|%u|%Iu|%Iu",
      GTEST_FLAG_PREFIX_,
      kInternalRunDeathTestFlag,
      file_, line_,
      death_test_index,
      static_cast<unsigned int>(::GetCurrentProcessId()),
      // size_t has the same with as pointers on both 32-bit and 64-bit
      // Windows platforms.
      // See http://msdn.microsoft.com/en-us/library/tcxf1dw6.aspx.
      reinterpret_cast<size_t>(write_handle),
      reinterpret_cast<size_t>(event_handle_.Get()));

  char executable_path[_MAX_PATH + 1];  // NOLINT
  GTEST_DEATH_TEST_CHECK_(
      _MAX_PATH + 1 != ::GetModuleFileNameA(NULL,
                                            executable_path,
                                            _MAX_PATH));

  String command_line = String::Format("%s %s \"%s\"",
                                       ::GetCommandLineA(),
                                       filter_flag.c_str(),
                                       internal_flag.c_str());

  DeathTest::set_last_death_test_message("");

  CaptureStderr();
  // Flush the log buffers since the log streams are shared with the child.
  FlushInfoLog();

  // The child process will share the standard handles with the parent.
  STARTUPINFOA startup_info;
  memset(&startup_info, 0, sizeof(STARTUPINFO));
  startup_info.dwFlags = STARTF_USESTDHANDLES;
  startup_info.hStdInput = ::GetStdHandle(STD_INPUT_HANDLE);
  startup_info.hStdOutput = ::GetStdHandle(STD_OUTPUT_HANDLE);
  startup_info.hStdError = ::GetStdHandle(STD_ERROR_HANDLE);

  PROCESS_INFORMATION process_info;
  GTEST_DEATH_TEST_CHECK_(::CreateProcessA(
      executable_path,
      const_cast<char*>(command_line.c_str()),
      NULL,   // Retuned process handle is not inheritable.
      NULL,   // Retuned thread handle is not inheritable.
      TRUE,   // Child inherits all inheritable handles (for write_handle_).
      0x0,    // Default creation flags.
      NULL,   // Inherit the parent's environment.
      UnitTest::GetInstance()->original_working_dir(),
      &startup_info,
      &process_info) != FALSE);
  child_handle_.Reset(process_info.hProcess);
  ::CloseHandle(process_info.hThread);
  set_spawned(true);
  return OVERSEE_TEST;
}
# else  // We are not on Windows.

// ForkingDeathTest provides implementations for most of the abstract
// methods of the DeathTest interface.  Only the AssumeRole method is
// left undefined.
class ForkingDeathTest : public DeathTestImpl {
 public:
  ForkingDeathTest(const char* statement, const RE* regex);

  // All of these virtual functions are inherited from DeathTest.
  virtual int Wait();

 protected:
  void set_child_pid(pid_t child_pid) { child_pid_ = child_pid; }

 private:
  // PID of child process during death test; 0 in the child process itself.
  pid_t child_pid_;
};

// Constructs a ForkingDeathTest.
ForkingDeathTest::ForkingDeathTest(const char* a_statement, const RE* a_regex)
    : DeathTestImpl(a_statement, a_regex),
      child_pid_(-1) {}

// Waits for the child in a death test to exit, returning its exit
// status, or 0 if no child process exists.  As a side effect, sets the
// outcome data member.
int ForkingDeathTest::Wait() {
  if (!spawned())
    return 0;

  ReadAndInterpretStatusByte();

  int status_value;
  GTEST_DEATH_TEST_CHECK_SYSCALL_(waitpid(child_pid_, &status_value, 0));
  set_status(status_value);
  return status_value;
}

// A concrete death test class that forks, then immediately runs the test
// in the child process.
class NoExecDeathTest : public ForkingDeathTest {
 public:
  NoExecDeathTest(const char* a_statement, const RE* a_regex) :
      ForkingDeathTest(a_statement, a_regex) { }
  virtual TestRole AssumeRole();
};

// The AssumeRole process for a fork-and-run death test.  It implements a
// straightforward fork, with a simple pipe to transmit the status byte.
DeathTest::TestRole NoExecDeathTest::AssumeRole() {
  const size_t thread_count = GetThreadCount();
  if (thread_count != 1) {
    GTEST_LOG_(WARNING) << DeathTestThreadWarning(thread_count);
  }

  int pipe_fd[2];
  GTEST_DEATH_TEST_CHECK_(pipe(pipe_fd) != -1);

  DeathTest::set_last_death_test_message("");
  CaptureStderr();
  // When we fork the process below, the log file buffers are copied, but the
  // file descriptors are shared.  We flush all log files here so that closing
  // the file descriptors in the child process doesn't throw off the
  // synchronization between descriptors and buffers in the parent process.
  // This is as close to the fork as possible to avoid a race condition in case
  // there are multiple threads running before the death test, and another
  // thread writes to the log file.
  FlushInfoLog();

  const pid_t child_pid = fork();
  GTEST_DEATH_TEST_CHECK_(child_pid != -1);
  set_child_pid(child_pid);
  if (child_pid == 0) {
    GTEST_DEATH_TEST_CHECK_SYSCALL_(close(pipe_fd[0]));
    set_write_fd(pipe_fd[1]);
    // Redirects all logging to stderr in the child process to prevent
    // concurrent writes to the log files.  We capture stderr in the parent
    // process and append the child process' output to a log.
    LogToStderr();
    // Event forwarding to the listeners of event listener API mush be shut
    // down in death test subprocesses.
    GetUnitTestImpl()->listeners()->SuppressEventForwarding();
    g_in_fast_death_test_child = true;
    return EXECUTE_TEST;
  } else {
    GTEST_DEATH_TEST_CHECK_SYSCALL_(close(pipe_fd[1]));
    set_read_fd(pipe_fd[0]);
    set_spawned(true);
    return OVERSEE_TEST;
  }
}

// A concrete death test class that forks and re-executes the main
// program from the beginning, with command-line flags set that cause
// only this specific death test to be run.
class ExecDeathTest : public ForkingDeathTest {
 public:
  ExecDeathTest(const char* a_statement, const RE* a_regex,
                const char* file, int line) :
      ForkingDeathTest(a_statement, a_regex), file_(file), line_(line) { }
  virtual TestRole AssumeRole();
 private:
  static ::std::vector<testing::internal::string>
  GetArgvsForDeathTestChildProcess() {
    ::std::vector<testing::internal::string> args = GetInjectableArgvs();
    return args;
  }
  // The name of the file in which the death test is located.
  const char* const file_;
  // The line number on which the death test is located.
  const int line_;
};

// Utility class for accumulating command-line arguments.
class Arguments {
 public:
  Arguments() {
    args_.push_back(NULL);
  }

  ~Arguments() {
    for (std::vector<char*>::iterator i = args_.begin(); i != args_.end();
         ++i) {
      free(*i);
    }
  }
  void AddArgument(const char* argument) {
    args_.insert(args_.end() - 1, posix::StrDup(argument));
  }

  template <typename Str>
  void AddArguments(const ::std::vector<Str>& arguments) {
    for (typename ::std::vector<Str>::const_iterator i = arguments.begin();
         i != arguments.end();
         ++i) {
      args_.insert(args_.end() - 1, posix::StrDup(i->c_str()));
    }
  }
  char* const* Argv() {
    return &args_[0];
  }

 private:
  std::vector<char*> args_;
};

// A struct that encompasses the arguments to the child process of a
// threadsafe-style death test process.
struct ExecDeathTestArgs {
  char* const* argv;  // Command-line arguments for the child's call to exec
  int close_fd;       // File descriptor to close; the read end of a pipe
};

#  if GTEST_OS_MAC
inline char** GetEnviron() {
  // When Google Test is built as a framework on MacOS X, the environ variable
  // is unavailable. Apple's documentation (man environ) recommends using
  // _NSGetEnviron() instead.
  return *_NSGetEnviron();
}
#  else
// Some POSIX platforms expect you to declare environ. extern "C" makes
// it reside in the global namespace.
extern "C" char** environ;
inline char** GetEnviron() { return environ; }
#  endif  // GTEST_OS_MAC

#  if !GTEST_OS_QNX
// The main function for a threadsafe-style death test child process.
// This function is called in a clone()-ed process and thus must avoid
// any potentially unsafe operations like malloc or libc functions.
static int ExecDeathTestChildMain(void* child_arg) {
  ExecDeathTestArgs* const args = static_cast<ExecDeathTestArgs*>(child_arg);
  GTEST_DEATH_TEST_CHECK_SYSCALL_(close(args->close_fd));

  // We need to execute the test program in the same environment where
  // it was originally invoked.  Therefore we change to the original
  // working directory first.
  const char* const original_dir =
      UnitTest::GetInstance()->original_working_dir();
  // We can safely call chdir() as it's a direct system call.
  if (chdir(original_dir) != 0) {
    DeathTestAbort(String::Format("chdir(\"%s\") failed: %s",
                                  original_dir,
                                  GetLastErrnoDescription().c_str()));
    return EXIT_FAILURE;
  }

  // We can safely call execve() as it's a direct system call.  We
  // cannot use execvp() as it's a libc function and thus potentially
  // unsafe.  Since execve() doesn't search the PATH, the user must
  // invoke the test program via a valid path that contains at least
  // one path separator.
  execve(args->argv[0], args->argv, GetEnviron());
  DeathTestAbort(String::Format("execve(%s, ...) in %s failed: %s",
                                args->argv[0],
                                original_dir,
                                GetLastErrnoDescription().c_str()));
  return EXIT_FAILURE;
}
#  endif  // !GTEST_OS_QNX

// Two utility routines that together determine the direction the stack
// grows.
// This could be accomplished more elegantly by a single recursive
// function, but we want to guard against the unlikely possibility of
// a smart compiler optimizing the recursion away.
//
// GTEST_NO_INLINE_ is required to prevent GCC 4.6 from inlining
// StackLowerThanAddress into StackGrowsDown, which then doesn't give
// correct answer.
void StackLowerThanAddress(const void* ptr, bool* result) GTEST_NO_INLINE_;
void StackLowerThanAddress(const void* ptr, bool* result) {
  int dummy;
  *result = (&dummy < ptr);
}

<<<<<<< HEAD
=======
#if GTEST_HAS_CLONE    
>>>>>>> f4e33ea0
static bool StackGrowsDown() {
  int dummy;
  bool result;
  StackLowerThanAddress(&dummy, &result);
  return result;
}
#endif

// Spawns a child process with the same executable as the current process in
// a thread-safe manner and instructs it to run the death test.  The
// implementation uses fork(2) + exec.  On systems where clone(2) is
// available, it is used instead, being slightly more thread-safe.  On QNX,
// fork supports only single-threaded environments, so this function uses
// spawn(2) there instead.  The function dies with an error message if
// anything goes wrong.
static pid_t ExecDeathTestSpawnChild(char* const* argv, int close_fd) {
  ExecDeathTestArgs args = { argv, close_fd };
  pid_t child_pid = -1;

#  if GTEST_OS_QNX
  // Obtains the current directory and sets it to be closed in the child
  // process.
  const int cwd_fd = open(".", O_RDONLY);
  GTEST_DEATH_TEST_CHECK_(cwd_fd != -1);
  GTEST_DEATH_TEST_CHECK_SYSCALL_(fcntl(cwd_fd, F_SETFD, FD_CLOEXEC));
  // We need to execute the test program in the same environment where
  // it was originally invoked.  Therefore we change to the original
  // working directory first.
  const char* const original_dir =
      UnitTest::GetInstance()->original_working_dir();
  // We can safely call chdir() as it's a direct system call.
  if (chdir(original_dir) != 0) {
    DeathTestAbort(String::Format("chdir(\"%s\") failed: %s",
                                  original_dir,
                                  GetLastErrnoDescription().c_str()));
    return EXIT_FAILURE;
  }

  int fd_flags;
  // Set close_fd to be closed after spawn.
  GTEST_DEATH_TEST_CHECK_SYSCALL_(fd_flags = fcntl(close_fd, F_GETFD));
  GTEST_DEATH_TEST_CHECK_SYSCALL_(fcntl(close_fd, F_SETFD,
                                        fd_flags | FD_CLOEXEC));
  struct inheritance inherit = {0};
  // spawn is a system call.
  child_pid = spawn(args.argv[0], 0, NULL, &inherit, args.argv, GetEnviron());
  // Restores the current working directory.
  GTEST_DEATH_TEST_CHECK_(fchdir(cwd_fd) != -1);
  GTEST_DEATH_TEST_CHECK_SYSCALL_(close(cwd_fd));

#  else   // GTEST_OS_QNX
#   if GTEST_OS_LINUX
  // When a SIGPROF signal is received while fork() or clone() are executing,
  // the process may hang. To avoid this, we ignore SIGPROF here and re-enable
  // it after the call to fork()/clone() is complete.
  struct sigaction saved_sigprof_action;
  struct sigaction ignore_sigprof_action;
  memset(&ignore_sigprof_action, 0, sizeof(ignore_sigprof_action));
  sigemptyset(&ignore_sigprof_action.sa_mask);
  ignore_sigprof_action.sa_handler = SIG_IGN;
  GTEST_DEATH_TEST_CHECK_SYSCALL_(sigaction(
      SIGPROF, &ignore_sigprof_action, &saved_sigprof_action));
#   endif  // GTEST_OS_LINUX

#   if GTEST_HAS_CLONE
  const bool use_fork = GTEST_FLAG(death_test_use_fork);

  if (!use_fork) {
    static const bool stack_grows_down = StackGrowsDown();
    const size_t stack_size = getpagesize();
    // MMAP_ANONYMOUS is not defined on Mac, so we use MAP_ANON instead.
    void* const stack = mmap(NULL, stack_size, PROT_READ | PROT_WRITE,
                             MAP_ANON | MAP_PRIVATE, -1, 0);
    GTEST_DEATH_TEST_CHECK_(stack != MAP_FAILED);
    void* const stack_top =
        static_cast<char*>(stack) + (stack_grows_down ? stack_size : 0);

    child_pid = clone(&ExecDeathTestChildMain, stack_top, SIGCHLD, &args);

    GTEST_DEATH_TEST_CHECK_(munmap(stack, stack_size) != -1);
  }
#   else
  const bool use_fork = true;
#   endif  // GTEST_HAS_CLONE

  if (use_fork && (child_pid = fork()) == 0) {
      ExecDeathTestChildMain(&args);
      _exit(0);
  }
#  endif  // GTEST_OS_QNX
#  if GTEST_OS_LINUX
  GTEST_DEATH_TEST_CHECK_SYSCALL_(
      sigaction(SIGPROF, &saved_sigprof_action, NULL));
#  endif  // GTEST_OS_LINUX

  GTEST_DEATH_TEST_CHECK_(child_pid != -1);
  return child_pid;
}

// The AssumeRole process for a fork-and-exec death test.  It re-executes the
// main program from the beginning, setting the --gtest_filter
// and --gtest_internal_run_death_test flags to cause only the current
// death test to be re-run.
DeathTest::TestRole ExecDeathTest::AssumeRole() {
  const UnitTestImpl* const impl = GetUnitTestImpl();
  const InternalRunDeathTestFlag* const flag =
      impl->internal_run_death_test_flag();
  const TestInfo* const info = impl->current_test_info();
  const int death_test_index = info->result()->death_test_count();

  if (flag != NULL) {
    set_write_fd(flag->write_fd());
    return EXECUTE_TEST;
  }

  int pipe_fd[2];
  GTEST_DEATH_TEST_CHECK_(pipe(pipe_fd) != -1);
  // Clear the close-on-exec flag on the write end of the pipe, lest
  // it be closed when the child process does an exec:
  GTEST_DEATH_TEST_CHECK_(fcntl(pipe_fd[1], F_SETFD, 0) != -1);

  const String filter_flag =
      String::Format("--%s%s=%s.%s",
                     GTEST_FLAG_PREFIX_, kFilterFlag,
                     info->test_case_name(), info->name());
  const String internal_flag =
      String::Format("--%s%s=%s|%d|%d|%d",
                     GTEST_FLAG_PREFIX_, kInternalRunDeathTestFlag,
                     file_, line_, death_test_index, pipe_fd[1]);
  Arguments args;
  args.AddArguments(GetArgvsForDeathTestChildProcess());
  args.AddArgument(filter_flag.c_str());
  args.AddArgument(internal_flag.c_str());

  DeathTest::set_last_death_test_message("");

  CaptureStderr();
  // See the comment in NoExecDeathTest::AssumeRole for why the next line
  // is necessary.
  FlushInfoLog();

  const pid_t child_pid = ExecDeathTestSpawnChild(args.Argv(), pipe_fd[0]);
  GTEST_DEATH_TEST_CHECK_SYSCALL_(close(pipe_fd[1]));
  set_child_pid(child_pid);
  set_read_fd(pipe_fd[0]);
  set_spawned(true);
  return OVERSEE_TEST;
}

# endif  // !GTEST_OS_WINDOWS

// Creates a concrete DeathTest-derived class that depends on the
// --gtest_death_test_style flag, and sets the pointer pointed to
// by the "test" argument to its address.  If the test should be
// skipped, sets that pointer to NULL.  Returns true, unless the
// flag is set to an invalid value.
bool DefaultDeathTestFactory::Create(const char* statement, const RE* regex,
                                     const char* file, int line,
                                     DeathTest** test) {
  UnitTestImpl* const impl = GetUnitTestImpl();
  const InternalRunDeathTestFlag* const flag =
      impl->internal_run_death_test_flag();
  const int death_test_index = impl->current_test_info()
      ->increment_death_test_count();

  if (flag != NULL) {
    if (death_test_index > flag->index()) {
      DeathTest::set_last_death_test_message(String::Format(
          "Death test count (%d) somehow exceeded expected maximum (%d)",
          death_test_index, flag->index()));
      return false;
    }

    if (!(flag->file() == file && flag->line() == line &&
          flag->index() == death_test_index)) {
      *test = NULL;
      return true;
    }
  }

# if GTEST_OS_WINDOWS

  if (GTEST_FLAG(death_test_style) == "threadsafe" ||
      GTEST_FLAG(death_test_style) == "fast") {
    *test = new WindowsDeathTest(statement, regex, file, line);
  }

# else

  if (GTEST_FLAG(death_test_style) == "threadsafe") {
    *test = new ExecDeathTest(statement, regex, file, line);
  } else if (GTEST_FLAG(death_test_style) == "fast") {
    *test = new NoExecDeathTest(statement, regex);
  }

# endif  // GTEST_OS_WINDOWS

  else {  // NOLINT - this is more readable than unbalanced brackets inside #if.
    DeathTest::set_last_death_test_message(String::Format(
        "Unknown death test style \"%s\" encountered",
        GTEST_FLAG(death_test_style).c_str()));
    return false;
  }

  return true;
}

// Splits a given string on a given delimiter, populating a given
// vector with the fields.  GTEST_HAS_DEATH_TEST implies that we have
// ::std::string, so we can use it here.
static void SplitString(const ::std::string& str, char delimiter,
                        ::std::vector< ::std::string>* dest) {
  ::std::vector< ::std::string> parsed;
  ::std::string::size_type pos = 0;
  while (::testing::internal::AlwaysTrue()) {
    const ::std::string::size_type colon = str.find(delimiter, pos);
    if (colon == ::std::string::npos) {
      parsed.push_back(str.substr(pos));
      break;
    } else {
      parsed.push_back(str.substr(pos, colon - pos));
      pos = colon + 1;
    }
  }
  dest->swap(parsed);
}

# if GTEST_OS_WINDOWS
// Recreates the pipe and event handles from the provided parameters,
// signals the event, and returns a file descriptor wrapped around the pipe
// handle. This function is called in the child process only.
int GetStatusFileDescriptor(unsigned int parent_process_id,
                            size_t write_handle_as_size_t,
                            size_t event_handle_as_size_t) {
  AutoHandle parent_process_handle(::OpenProcess(PROCESS_DUP_HANDLE,
                                                   FALSE,  // Non-inheritable.
                                                   parent_process_id));
  if (parent_process_handle.Get() == INVALID_HANDLE_VALUE) {
    DeathTestAbort(String::Format("Unable to open parent process %u",
                                  parent_process_id));
  }

  // TODO(vladl@google.com): Replace the following check with a
  // compile-time assertion when available.
  GTEST_CHECK_(sizeof(HANDLE) <= sizeof(size_t));

  const HANDLE write_handle =
      reinterpret_cast<HANDLE>(write_handle_as_size_t);
  HANDLE dup_write_handle;

  // The newly initialized handle is accessible only in in the parent
  // process. To obtain one accessible within the child, we need to use
  // DuplicateHandle.
  if (!::DuplicateHandle(parent_process_handle.Get(), write_handle,
                         ::GetCurrentProcess(), &dup_write_handle,
                         0x0,    // Requested privileges ignored since
                                 // DUPLICATE_SAME_ACCESS is used.
                         FALSE,  // Request non-inheritable handler.
                         DUPLICATE_SAME_ACCESS)) {
    DeathTestAbort(String::Format(
        "Unable to duplicate the pipe handle %Iu from the parent process %u",
        write_handle_as_size_t, parent_process_id));
  }

  const HANDLE event_handle = reinterpret_cast<HANDLE>(event_handle_as_size_t);
  HANDLE dup_event_handle;

  if (!::DuplicateHandle(parent_process_handle.Get(), event_handle,
                         ::GetCurrentProcess(), &dup_event_handle,
                         0x0,
                         FALSE,
                         DUPLICATE_SAME_ACCESS)) {
    DeathTestAbort(String::Format(
        "Unable to duplicate the event handle %Iu from the parent process %u",
        event_handle_as_size_t, parent_process_id));
  }

  const int write_fd =
      ::_open_osfhandle(reinterpret_cast<intptr_t>(dup_write_handle), O_APPEND);
  if (write_fd == -1) {
    DeathTestAbort(String::Format(
        "Unable to convert pipe handle %Iu to a file descriptor",
        write_handle_as_size_t));
  }

  // Signals the parent that the write end of the pipe has been acquired
  // so the parent can release its own write end.
  ::SetEvent(dup_event_handle);

  return write_fd;
}
# endif  // GTEST_OS_WINDOWS

// Returns a newly created InternalRunDeathTestFlag object with fields
// initialized from the GTEST_FLAG(internal_run_death_test) flag if
// the flag is specified; otherwise returns NULL.
InternalRunDeathTestFlag* ParseInternalRunDeathTestFlag() {
  if (GTEST_FLAG(internal_run_death_test) == "") return NULL;

  // GTEST_HAS_DEATH_TEST implies that we have ::std::string, so we
  // can use it here.
  int line = -1;
  int index = -1;
  ::std::vector< ::std::string> fields;
  SplitString(GTEST_FLAG(internal_run_death_test).c_str(), '|', &fields);
  int write_fd = -1;

# if GTEST_OS_WINDOWS

  unsigned int parent_process_id = 0;
  size_t write_handle_as_size_t = 0;
  size_t event_handle_as_size_t = 0;

  if (fields.size() != 6
      || !ParseNaturalNumber(fields[1], &line)
      || !ParseNaturalNumber(fields[2], &index)
      || !ParseNaturalNumber(fields[3], &parent_process_id)
      || !ParseNaturalNumber(fields[4], &write_handle_as_size_t)
      || !ParseNaturalNumber(fields[5], &event_handle_as_size_t)) {
    DeathTestAbort(String::Format(
        "Bad --gtest_internal_run_death_test flag: %s",
        GTEST_FLAG(internal_run_death_test).c_str()));
  }
  write_fd = GetStatusFileDescriptor(parent_process_id,
                                     write_handle_as_size_t,
                                     event_handle_as_size_t);
# else

  if (fields.size() != 4
      || !ParseNaturalNumber(fields[1], &line)
      || !ParseNaturalNumber(fields[2], &index)
      || !ParseNaturalNumber(fields[3], &write_fd)) {
    DeathTestAbort(String::Format(
        "Bad --gtest_internal_run_death_test flag: %s",
        GTEST_FLAG(internal_run_death_test).c_str()));
  }

# endif  // GTEST_OS_WINDOWS

  return new InternalRunDeathTestFlag(fields[0], line, index, write_fd);
}

}  // namespace internal

#endif  // GTEST_HAS_DEATH_TEST

}  // namespace testing
// Copyright 2008, Google Inc.
// All rights reserved.
//
// Redistribution and use in source and binary forms, with or without
// modification, are permitted provided that the following conditions are
// met:
//
//     * Redistributions of source code must retain the above copyright
// notice, this list of conditions and the following disclaimer.
//     * Redistributions in binary form must reproduce the above
// copyright notice, this list of conditions and the following disclaimer
// in the documentation and/or other materials provided with the
// distribution.
//     * Neither the name of Google Inc. nor the names of its
// contributors may be used to endorse or promote products derived from
// this software without specific prior written permission.
//
// THIS SOFTWARE IS PROVIDED BY THE COPYRIGHT HOLDERS AND CONTRIBUTORS
// "AS IS" AND ANY EXPRESS OR IMPLIED WARRANTIES, INCLUDING, BUT NOT
// LIMITED TO, THE IMPLIED WARRANTIES OF MERCHANTABILITY AND FITNESS FOR
// A PARTICULAR PURPOSE ARE DISCLAIMED. IN NO EVENT SHALL THE COPYRIGHT
// OWNER OR CONTRIBUTORS BE LIABLE FOR ANY DIRECT, INDIRECT, INCIDENTAL,
// SPECIAL, EXEMPLARY, OR CONSEQUENTIAL DAMAGES (INCLUDING, BUT NOT
// LIMITED TO, PROCUREMENT OF SUBSTITUTE GOODS OR SERVICES; LOSS OF USE,
// DATA, OR PROFITS; OR BUSINESS INTERRUPTION) HOWEVER CAUSED AND ON ANY
// THEORY OF LIABILITY, WHETHER IN CONTRACT, STRICT LIABILITY, OR TORT
// (INCLUDING NEGLIGENCE OR OTHERWISE) ARISING IN ANY WAY OUT OF THE USE
// OF THIS SOFTWARE, EVEN IF ADVISED OF THE POSSIBILITY OF SUCH DAMAGE.
//
// Authors: keith.ray@gmail.com (Keith Ray)


#include <stdlib.h>

#if GTEST_OS_WINDOWS_MOBILE
# include <windows.h>
#elif GTEST_OS_WINDOWS
# include <direct.h>
# include <io.h>
#elif GTEST_OS_SYMBIAN || GTEST_OS_NACL
// Symbian OpenC and NaCl have PATH_MAX in sys/syslimits.h
# include <sys/syslimits.h>
#else
# include <limits.h>
# include <climits>  // Some Linux distributions define PATH_MAX here.
#endif  // GTEST_OS_WINDOWS_MOBILE

#if GTEST_OS_WINDOWS
# define GTEST_PATH_MAX_ _MAX_PATH
#elif defined(PATH_MAX)
# define GTEST_PATH_MAX_ PATH_MAX
#elif defined(_XOPEN_PATH_MAX)
# define GTEST_PATH_MAX_ _XOPEN_PATH_MAX
#else
# define GTEST_PATH_MAX_ _POSIX_PATH_MAX
#endif  // GTEST_OS_WINDOWS


namespace testing {
namespace internal {

#if GTEST_OS_WINDOWS
// On Windows, '\\' is the standard path separator, but many tools and the
// Windows API also accept '/' as an alternate path separator. Unless otherwise
// noted, a file path can contain either kind of path separators, or a mixture
// of them.
const char kPathSeparator = '\\';
const char kAlternatePathSeparator = '/';
const char kPathSeparatorString[] = "\\";
const char kAlternatePathSeparatorString[] = "/";
# if GTEST_OS_WINDOWS_MOBILE
// Windows CE doesn't have a current directory. You should not use
// the current directory in tests on Windows CE, but this at least
// provides a reasonable fallback.
const char kCurrentDirectoryString[] = "\\";
// Windows CE doesn't define INVALID_FILE_ATTRIBUTES
const DWORD kInvalidFileAttributes = 0xffffffff;
# else
const char kCurrentDirectoryString[] = ".\\";
# endif  // GTEST_OS_WINDOWS_MOBILE
#else
const char kPathSeparator = '/';
const char kPathSeparatorString[] = "/";
const char kCurrentDirectoryString[] = "./";
#endif  // GTEST_OS_WINDOWS

// Returns whether the given character is a valid path separator.
static bool IsPathSeparator(char c) {
#if GTEST_HAS_ALT_PATH_SEP_
  return (c == kPathSeparator) || (c == kAlternatePathSeparator);
#else
  return c == kPathSeparator;
#endif
}

// Returns the current working directory, or "" if unsuccessful.
FilePath FilePath::GetCurrentDir() {
#if GTEST_OS_WINDOWS_MOBILE
  // Windows CE doesn't have a current directory, so we just return
  // something reasonable.
  return FilePath(kCurrentDirectoryString);
#elif GTEST_OS_WINDOWS
  char cwd[GTEST_PATH_MAX_ + 1] = { '\0' };
  return FilePath(_getcwd(cwd, sizeof(cwd)) == NULL ? "" : cwd);
#else
  char cwd[GTEST_PATH_MAX_ + 1] = { '\0' };
  return FilePath(getcwd(cwd, sizeof(cwd)) == NULL ? "" : cwd);
#endif  // GTEST_OS_WINDOWS_MOBILE
}

// Returns a copy of the FilePath with the case-insensitive extension removed.
// Example: FilePath("dir/file.exe").RemoveExtension("EXE") returns
// FilePath("dir/file"). If a case-insensitive extension is not
// found, returns a copy of the original FilePath.
FilePath FilePath::RemoveExtension(const char* extension) const {
  String dot_extension(String::Format(".%s", extension));
  if (pathname_.EndsWithCaseInsensitive(dot_extension.c_str())) {
    return FilePath(String(pathname_.c_str(), pathname_.length() - 4));
  }
  return *this;
}

// Returns a pointer to the last occurence of a valid path separator in
// the FilePath. On Windows, for example, both '/' and '\' are valid path
// separators. Returns NULL if no path separator was found.
const char* FilePath::FindLastPathSeparator() const {
  const char* const last_sep = strrchr(c_str(), kPathSeparator);
#if GTEST_HAS_ALT_PATH_SEP_
  const char* const last_alt_sep = strrchr(c_str(), kAlternatePathSeparator);
  // Comparing two pointers of which only one is NULL is undefined.
  if (last_alt_sep != NULL &&
      (last_sep == NULL || last_alt_sep > last_sep)) {
    return last_alt_sep;
  }
#endif
  return last_sep;
}

// Returns a copy of the FilePath with the directory part removed.
// Example: FilePath("path/to/file").RemoveDirectoryName() returns
// FilePath("file"). If there is no directory part ("just_a_file"), it returns
// the FilePath unmodified. If there is no file part ("just_a_dir/") it
// returns an empty FilePath ("").
// On Windows platform, '\' is the path separator, otherwise it is '/'.
FilePath FilePath::RemoveDirectoryName() const {
  const char* const last_sep = FindLastPathSeparator();
  return last_sep ? FilePath(String(last_sep + 1)) : *this;
}

// RemoveFileName returns the directory path with the filename removed.
// Example: FilePath("path/to/file").RemoveFileName() returns "path/to/".
// If the FilePath is "a_file" or "/a_file", RemoveFileName returns
// FilePath("./") or, on Windows, FilePath(".\\"). If the filepath does
// not have a file, like "just/a/dir/", it returns the FilePath unmodified.
// On Windows platform, '\' is the path separator, otherwise it is '/'.
FilePath FilePath::RemoveFileName() const {
  const char* const last_sep = FindLastPathSeparator();
  String dir;
  if (last_sep) {
    dir = String(c_str(), last_sep + 1 - c_str());
  } else {
    dir = kCurrentDirectoryString;
  }
  return FilePath(dir);
}

// Helper functions for naming files in a directory for xml output.

// Given directory = "dir", base_name = "test", number = 0,
// extension = "xml", returns "dir/test.xml". If number is greater
// than zero (e.g., 12), returns "dir/test_12.xml".
// On Windows platform, uses \ as the separator rather than /.
FilePath FilePath::MakeFileName(const FilePath& directory,
                                const FilePath& base_name,
                                int number,
                                const char* extension) {
  String file;
  if (number == 0) {
    file = String::Format("%s.%s", base_name.c_str(), extension);
  } else {
    file = String::Format("%s_%d.%s", base_name.c_str(), number, extension);
  }
  return ConcatPaths(directory, FilePath(file));
}

// Given directory = "dir", relative_path = "test.xml", returns "dir/test.xml".
// On Windows, uses \ as the separator rather than /.
FilePath FilePath::ConcatPaths(const FilePath& directory,
                               const FilePath& relative_path) {
  if (directory.IsEmpty())
    return relative_path;
  const FilePath dir(directory.RemoveTrailingPathSeparator());
  return FilePath(String::Format("%s%c%s", dir.c_str(), kPathSeparator,
                                 relative_path.c_str()));
}

// Returns true if pathname describes something findable in the file-system,
// either a file, directory, or whatever.
bool FilePath::FileOrDirectoryExists() const {
#if GTEST_OS_WINDOWS_MOBILE
  LPCWSTR unicode = String::AnsiToUtf16(pathname_.c_str());
  const DWORD attributes = GetFileAttributes(unicode);
  delete [] unicode;
  return attributes != kInvalidFileAttributes;
#else
  posix::StatStruct file_stat;
  return posix::Stat(pathname_.c_str(), &file_stat) == 0;
#endif  // GTEST_OS_WINDOWS_MOBILE
}

// Returns true if pathname describes a directory in the file-system
// that exists.
bool FilePath::DirectoryExists() const {
  bool result = false;
#if GTEST_OS_WINDOWS
  // Don't strip off trailing separator if path is a root directory on
  // Windows (like "C:\\").
  const FilePath& path(IsRootDirectory() ? *this :
                                           RemoveTrailingPathSeparator());
#else
  const FilePath& path(*this);
#endif

#if GTEST_OS_WINDOWS_MOBILE
  LPCWSTR unicode = String::AnsiToUtf16(path.c_str());
  const DWORD attributes = GetFileAttributes(unicode);
  delete [] unicode;
  if ((attributes != kInvalidFileAttributes) &&
      (attributes & FILE_ATTRIBUTE_DIRECTORY)) {
    result = true;
  }
#else
  posix::StatStruct file_stat;
  result = posix::Stat(path.c_str(), &file_stat) == 0 &&
      posix::IsDir(file_stat);
#endif  // GTEST_OS_WINDOWS_MOBILE

  return result;
}

// Returns true if pathname describes a root directory. (Windows has one
// root directory per disk drive.)
bool FilePath::IsRootDirectory() const {
#if GTEST_OS_WINDOWS
  // TODO(wan@google.com): on Windows a network share like
  // \\server\share can be a root directory, although it cannot be the
  // current directory.  Handle this properly.
  return pathname_.length() == 3 && IsAbsolutePath();
#else
  return pathname_.length() == 1 && IsPathSeparator(pathname_.c_str()[0]);
#endif
}

// Returns true if pathname describes an absolute path.
bool FilePath::IsAbsolutePath() const {
  const char* const name = pathname_.c_str();
#if GTEST_OS_WINDOWS
  return pathname_.length() >= 3 &&
     ((name[0] >= 'a' && name[0] <= 'z') ||
      (name[0] >= 'A' && name[0] <= 'Z')) &&
     name[1] == ':' &&
     IsPathSeparator(name[2]);
#else
  return IsPathSeparator(name[0]);
#endif
}

// Returns a pathname for a file that does not currently exist. The pathname
// will be directory/base_name.extension or
// directory/base_name_<number>.extension if directory/base_name.extension
// already exists. The number will be incremented until a pathname is found
// that does not already exist.
// Examples: 'dir/foo_test.xml' or 'dir/foo_test_1.xml'.
// There could be a race condition if two or more processes are calling this
// function at the same time -- they could both pick the same filename.
FilePath FilePath::GenerateUniqueFileName(const FilePath& directory,
                                          const FilePath& base_name,
                                          const char* extension) {
  FilePath full_pathname;
  int number = 0;
  do {
    full_pathname.Set(MakeFileName(directory, base_name, number++, extension));
  } while (full_pathname.FileOrDirectoryExists());
  return full_pathname;
}

// Returns true if FilePath ends with a path separator, which indicates that
// it is intended to represent a directory. Returns false otherwise.
// This does NOT check that a directory (or file) actually exists.
bool FilePath::IsDirectory() const {
  return !pathname_.empty() &&
         IsPathSeparator(pathname_.c_str()[pathname_.length() - 1]);
}

// Create directories so that path exists. Returns true if successful or if
// the directories already exist; returns false if unable to create directories
// for any reason.
bool FilePath::CreateDirectoriesRecursively() const {
  if (!this->IsDirectory()) {
    return false;
  }

  if (pathname_.length() == 0 || this->DirectoryExists()) {
    return true;
  }

  const FilePath parent(this->RemoveTrailingPathSeparator().RemoveFileName());
  return parent.CreateDirectoriesRecursively() && this->CreateFolder();
}

// Create the directory so that path exists. Returns true if successful or
// if the directory already exists; returns false if unable to create the
// directory for any reason, including if the parent directory does not
// exist. Not named "CreateDirectory" because that's a macro on Windows.
bool FilePath::CreateFolder() const {
#if GTEST_OS_WINDOWS_MOBILE
  FilePath removed_sep(this->RemoveTrailingPathSeparator());
  LPCWSTR unicode = String::AnsiToUtf16(removed_sep.c_str());
  int result = CreateDirectory(unicode, NULL) ? 0 : -1;
  delete [] unicode;
#elif GTEST_OS_WINDOWS
  int result = _mkdir(pathname_.c_str());
#else
  int result = mkdir(pathname_.c_str(), 0777);
#endif  // GTEST_OS_WINDOWS_MOBILE

  if (result == -1) {
    return this->DirectoryExists();  // An error is OK if the directory exists.
  }
  return true;  // No error.
}

// If input name has a trailing separator character, remove it and return the
// name, otherwise return the name string unmodified.
// On Windows platform, uses \ as the separator, other platforms use /.
FilePath FilePath::RemoveTrailingPathSeparator() const {
  return IsDirectory()
      ? FilePath(String(pathname_.c_str(), pathname_.length() - 1))
      : *this;
}

// Removes any redundant separators that might be in the pathname.
// For example, "bar///foo" becomes "bar/foo". Does not eliminate other
// redundancies that might be in a pathname involving "." or "..".
// TODO(wan@google.com): handle Windows network shares (e.g. \\server\share).
void FilePath::Normalize() {
  if (pathname_.c_str() == NULL) {
    pathname_ = "";
    return;
  }
  const char* src = pathname_.c_str();
  char* const dest = new char[pathname_.length() + 1];
  char* dest_ptr = dest;
  memset(dest_ptr, 0, pathname_.length() + 1);

  while (*src != '\0') {
    *dest_ptr = *src;
    if (!IsPathSeparator(*src)) {
      src++;
    } else {
#if GTEST_HAS_ALT_PATH_SEP_
      if (*dest_ptr == kAlternatePathSeparator) {
        *dest_ptr = kPathSeparator;
      }
#endif
      while (IsPathSeparator(*src))
        src++;
    }
    dest_ptr++;
  }
  *dest_ptr = '\0';
  pathname_ = dest;
  delete[] dest;
}

}  // namespace internal
}  // namespace testing
// Copyright 2008, Google Inc.
// All rights reserved.
//
// Redistribution and use in source and binary forms, with or without
// modification, are permitted provided that the following conditions are
// met:
//
//     * Redistributions of source code must retain the above copyright
// notice, this list of conditions and the following disclaimer.
//     * Redistributions in binary form must reproduce the above
// copyright notice, this list of conditions and the following disclaimer
// in the documentation and/or other materials provided with the
// distribution.
//     * Neither the name of Google Inc. nor the names of its
// contributors may be used to endorse or promote products derived from
// this software without specific prior written permission.
//
// THIS SOFTWARE IS PROVIDED BY THE COPYRIGHT HOLDERS AND CONTRIBUTORS
// "AS IS" AND ANY EXPRESS OR IMPLIED WARRANTIES, INCLUDING, BUT NOT
// LIMITED TO, THE IMPLIED WARRANTIES OF MERCHANTABILITY AND FITNESS FOR
// A PARTICULAR PURPOSE ARE DISCLAIMED. IN NO EVENT SHALL THE COPYRIGHT
// OWNER OR CONTRIBUTORS BE LIABLE FOR ANY DIRECT, INDIRECT, INCIDENTAL,
// SPECIAL, EXEMPLARY, OR CONSEQUENTIAL DAMAGES (INCLUDING, BUT NOT
// LIMITED TO, PROCUREMENT OF SUBSTITUTE GOODS OR SERVICES; LOSS OF USE,
// DATA, OR PROFITS; OR BUSINESS INTERRUPTION) HOWEVER CAUSED AND ON ANY
// THEORY OF LIABILITY, WHETHER IN CONTRACT, STRICT LIABILITY, OR TORT
// (INCLUDING NEGLIGENCE OR OTHERWISE) ARISING IN ANY WAY OUT OF THE USE
// OF THIS SOFTWARE, EVEN IF ADVISED OF THE POSSIBILITY OF SUCH DAMAGE.
//
// Author: wan@google.com (Zhanyong Wan)


#include <limits.h>
#include <stdlib.h>
#include <stdio.h>
#include <string.h>

#if GTEST_OS_WINDOWS_MOBILE
# include <windows.h>  // For TerminateProcess()
#elif GTEST_OS_WINDOWS
# include <io.h>
# include <sys/stat.h>
#else
# include <unistd.h>
#endif  // GTEST_OS_WINDOWS_MOBILE

#if GTEST_OS_MAC
# include <mach/mach_init.h>
# include <mach/task.h>
# include <mach/vm_map.h>
#endif  // GTEST_OS_MAC

#if GTEST_OS_QNX
# include <devctl.h>
# include <sys/procfs.h>
#endif  // GTEST_OS_QNX


// Indicates that this translation unit is part of Google Test's
// implementation.  It must come before gtest-internal-inl.h is
// included, or there will be a compiler error.  This trick is to
// prevent a user from accidentally including gtest-internal-inl.h in
// his code.
#define GTEST_IMPLEMENTATION_ 1
#undef GTEST_IMPLEMENTATION_

namespace testing {
namespace internal {

#if defined(_MSC_VER) || defined(__BORLANDC__)
// MSVC and C++Builder do not provide a definition of STDERR_FILENO.
const int kStdOutFileno = 1;
const int kStdErrFileno = 2;
#else
const int kStdOutFileno = STDOUT_FILENO;
const int kStdErrFileno = STDERR_FILENO;
#endif  // _MSC_VER

#if GTEST_OS_MAC

// Returns the number of threads running in the process, or 0 to indicate that
// we cannot detect it.
size_t GetThreadCount() {
  const task_t task = mach_task_self();
  mach_msg_type_number_t thread_count;
  thread_act_array_t thread_list;
  const kern_return_t status = task_threads(task, &thread_list, &thread_count);
  if (status == KERN_SUCCESS) {
    // task_threads allocates resources in thread_list and we need to free them
    // to avoid leaks.
    vm_deallocate(task,
                  reinterpret_cast<vm_address_t>(thread_list),
                  sizeof(thread_t) * thread_count);
    return static_cast<size_t>(thread_count);
  } else {
    return 0;
  }
}

#elif GTEST_OS_QNX

// Returns the number of threads running in the process, or 0 to indicate that
// we cannot detect it.
size_t GetThreadCount() {
  const int fd = open("/proc/self/as", O_RDONLY);
  if (fd < 0) {
    return 0;
  }
  procfs_info process_info;
  const int status =
      devctl(fd, DCMD_PROC_INFO, &process_info, sizeof(process_info), NULL);
  close(fd);
  if (status == EOK) {
    return static_cast<size_t>(process_info.num_threads);
  } else {
    return 0;
  }
}

#else

size_t GetThreadCount() {
  // There's no portable way to detect the number of threads, so we just
  // return 0 to indicate that we cannot detect it.
  return 0;
}

#endif  // GTEST_OS_MAC

#if GTEST_USES_POSIX_RE

// Implements RE.  Currently only needed for death tests.

RE::~RE() {
  if (is_valid_) {
    // regfree'ing an invalid regex might crash because the content
    // of the regex is undefined. Since the regex's are essentially
    // the same, one cannot be valid (or invalid) without the other
    // being so too.
    regfree(&partial_regex_);
    regfree(&full_regex_);
  }
  free(const_cast<char*>(pattern_));
}

// Returns true iff regular expression re matches the entire str.
bool RE::FullMatch(const char* str, const RE& re) {
  if (!re.is_valid_) return false;

  regmatch_t match;
  return regexec(&re.full_regex_, str, 1, &match, 0) == 0;
}

// Returns true iff regular expression re matches a substring of str
// (including str itself).
bool RE::PartialMatch(const char* str, const RE& re) {
  if (!re.is_valid_) return false;

  regmatch_t match;
  return regexec(&re.partial_regex_, str, 1, &match, 0) == 0;
}

// Initializes an RE from its string representation.
void RE::Init(const char* regex) {
  pattern_ = posix::StrDup(regex);

  // Reserves enough bytes to hold the regular expression used for a
  // full match.
  const size_t full_regex_len = strlen(regex) + 10;
  char* const full_pattern = new char[full_regex_len];

  snprintf(full_pattern, full_regex_len, "^(%s)$", regex);
  is_valid_ = regcomp(&full_regex_, full_pattern, REG_EXTENDED) == 0;
  // We want to call regcomp(&partial_regex_, ...) even if the
  // previous expression returns false.  Otherwise partial_regex_ may
  // not be properly initialized can may cause trouble when it's
  // freed.
  //
  // Some implementation of POSIX regex (e.g. on at least some
  // versions of Cygwin) doesn't accept the empty string as a valid
  // regex.  We change it to an equivalent form "()" to be safe.
  if (is_valid_) {
    const char* const partial_regex = (*regex == '\0') ? "()" : regex;
    is_valid_ = regcomp(&partial_regex_, partial_regex, REG_EXTENDED) == 0;
  }
  EXPECT_TRUE(is_valid_)
      << "Regular expression \"" << regex
      << "\" is not a valid POSIX Extended regular expression.";

  delete[] full_pattern;
}

#elif GTEST_USES_SIMPLE_RE

// Returns true iff ch appears anywhere in str (excluding the
// terminating '\0' character).
bool IsInSet(char ch, const char* str) {
  return ch != '\0' && strchr(str, ch) != NULL;
}

// Returns true iff ch belongs to the given classification.  Unlike
// similar functions in <ctype.h>, these aren't affected by the
// current locale.
bool IsAsciiDigit(char ch) { return '0' <= ch && ch <= '9'; }
bool IsAsciiPunct(char ch) {
  return IsInSet(ch, "^-!\"#$%&'()*+,./:;<=>?@[\\]_`{|}~");
}
bool IsRepeat(char ch) { return IsInSet(ch, "?*+"); }
bool IsAsciiWhiteSpace(char ch) { return IsInSet(ch, " \f\n\r\t\v"); }
bool IsAsciiWordChar(char ch) {
  return ('a' <= ch && ch <= 'z') || ('A' <= ch && ch <= 'Z') ||
      ('0' <= ch && ch <= '9') || ch == '_';
}

// Returns true iff "\\c" is a supported escape sequence.
bool IsValidEscape(char c) {
  return (IsAsciiPunct(c) || IsInSet(c, "dDfnrsStvwW"));
}

// Returns true iff the given atom (specified by escaped and pattern)
// matches ch.  The result is undefined if the atom is invalid.
bool AtomMatchesChar(bool escaped, char pattern_char, char ch) {
  if (escaped) {  // "\\p" where p is pattern_char.
    switch (pattern_char) {
      case 'd': return IsAsciiDigit(ch);
      case 'D': return !IsAsciiDigit(ch);
      case 'f': return ch == '\f';
      case 'n': return ch == '\n';
      case 'r': return ch == '\r';
      case 's': return IsAsciiWhiteSpace(ch);
      case 'S': return !IsAsciiWhiteSpace(ch);
      case 't': return ch == '\t';
      case 'v': return ch == '\v';
      case 'w': return IsAsciiWordChar(ch);
      case 'W': return !IsAsciiWordChar(ch);
    }
    return IsAsciiPunct(pattern_char) && pattern_char == ch;
  }

  return (pattern_char == '.' && ch != '\n') || pattern_char == ch;
}

// Helper function used by ValidateRegex() to format error messages.
String FormatRegexSyntaxError(const char* regex, int index) {
  return (Message() << "Syntax error at index " << index
          << " in simple regular expression \"" << regex << "\": ").GetString();
}

// Generates non-fatal failures and returns false if regex is invalid;
// otherwise returns true.
bool ValidateRegex(const char* regex) {
  if (regex == NULL) {
    // TODO(wan@google.com): fix the source file location in the
    // assertion failures to match where the regex is used in user
    // code.
    ADD_FAILURE() << "NULL is not a valid simple regular expression.";
    return false;
  }

  bool is_valid = true;

  // True iff ?, *, or + can follow the previous atom.
  bool prev_repeatable = false;
  for (int i = 0; regex[i]; i++) {
    if (regex[i] == '\\') {  // An escape sequence
      i++;
      if (regex[i] == '\0') {
        ADD_FAILURE() << FormatRegexSyntaxError(regex, i - 1)
                      << "'\\' cannot appear at the end.";
        return false;
      }

      if (!IsValidEscape(regex[i])) {
        ADD_FAILURE() << FormatRegexSyntaxError(regex, i - 1)
                      << "invalid escape sequence \"\\" << regex[i] << "\".";
        is_valid = false;
      }
      prev_repeatable = true;
    } else {  // Not an escape sequence.
      const char ch = regex[i];

      if (ch == '^' && i > 0) {
        ADD_FAILURE() << FormatRegexSyntaxError(regex, i)
                      << "'^' can only appear at the beginning.";
        is_valid = false;
      } else if (ch == '$' && regex[i + 1] != '\0') {
        ADD_FAILURE() << FormatRegexSyntaxError(regex, i)
                      << "'$' can only appear at the end.";
        is_valid = false;
      } else if (IsInSet(ch, "()[]{}|")) {
        ADD_FAILURE() << FormatRegexSyntaxError(regex, i)
                      << "'" << ch << "' is unsupported.";
        is_valid = false;
      } else if (IsRepeat(ch) && !prev_repeatable) {
        ADD_FAILURE() << FormatRegexSyntaxError(regex, i)
                      << "'" << ch << "' can only follow a repeatable token.";
        is_valid = false;
      }

      prev_repeatable = !IsInSet(ch, "^$?*+");
    }
  }

  return is_valid;
}

// Matches a repeated regex atom followed by a valid simple regular
// expression.  The regex atom is defined as c if escaped is false,
// or \c otherwise.  repeat is the repetition meta character (?, *,
// or +).  The behavior is undefined if str contains too many
// characters to be indexable by size_t, in which case the test will
// probably time out anyway.  We are fine with this limitation as
// std::string has it too.
bool MatchRepetitionAndRegexAtHead(
    bool escaped, char c, char repeat, const char* regex,
    const char* str) {
  const size_t min_count = (repeat == '+') ? 1 : 0;
  const size_t max_count = (repeat == '?') ? 1 :
      static_cast<size_t>(-1) - 1;
  // We cannot call numeric_limits::max() as it conflicts with the
  // max() macro on Windows.

  for (size_t i = 0; i <= max_count; ++i) {
    // We know that the atom matches each of the first i characters in str.
    if (i >= min_count && MatchRegexAtHead(regex, str + i)) {
      // We have enough matches at the head, and the tail matches too.
      // Since we only care about *whether* the pattern matches str
      // (as opposed to *how* it matches), there is no need to find a
      // greedy match.
      return true;
    }
    if (str[i] == '\0' || !AtomMatchesChar(escaped, c, str[i]))
      return false;
  }
  return false;
}

// Returns true iff regex matches a prefix of str.  regex must be a
// valid simple regular expression and not start with "^", or the
// result is undefined.
bool MatchRegexAtHead(const char* regex, const char* str) {
  if (*regex == '\0')  // An empty regex matches a prefix of anything.
    return true;

  // "$" only matches the end of a string.  Note that regex being
  // valid guarantees that there's nothing after "$" in it.
  if (*regex == '$')
    return *str == '\0';

  // Is the first thing in regex an escape sequence?
  const bool escaped = *regex == '\\';
  if (escaped)
    ++regex;
  if (IsRepeat(regex[1])) {
    // MatchRepetitionAndRegexAtHead() calls MatchRegexAtHead(), so
    // here's an indirect recursion.  It terminates as the regex gets
    // shorter in each recursion.
    return MatchRepetitionAndRegexAtHead(
        escaped, regex[0], regex[1], regex + 2, str);
  } else {
    // regex isn't empty, isn't "$", and doesn't start with a
    // repetition.  We match the first atom of regex with the first
    // character of str and recurse.
    return (*str != '\0') && AtomMatchesChar(escaped, *regex, *str) &&
        MatchRegexAtHead(regex + 1, str + 1);
  }
}

// Returns true iff regex matches any substring of str.  regex must be
// a valid simple regular expression, or the result is undefined.
//
// The algorithm is recursive, but the recursion depth doesn't exceed
// the regex length, so we won't need to worry about running out of
// stack space normally.  In rare cases the time complexity can be
// exponential with respect to the regex length + the string length,
// but usually it's must faster (often close to linear).
bool MatchRegexAnywhere(const char* regex, const char* str) {
  if (regex == NULL || str == NULL)
    return false;

  if (*regex == '^')
    return MatchRegexAtHead(regex + 1, str);

  // A successful match can be anywhere in str.
  do {
    if (MatchRegexAtHead(regex, str))
      return true;
  } while (*str++ != '\0');
  return false;
}

// Implements the RE class.

RE::~RE() {
  free(const_cast<char*>(pattern_));
  free(const_cast<char*>(full_pattern_));
}

// Returns true iff regular expression re matches the entire str.
bool RE::FullMatch(const char* str, const RE& re) {
  return re.is_valid_ && MatchRegexAnywhere(re.full_pattern_, str);
}

// Returns true iff regular expression re matches a substring of str
// (including str itself).
bool RE::PartialMatch(const char* str, const RE& re) {
  return re.is_valid_ && MatchRegexAnywhere(re.pattern_, str);
}

// Initializes an RE from its string representation.
void RE::Init(const char* regex) {
  pattern_ = full_pattern_ = NULL;
  if (regex != NULL) {
    pattern_ = posix::StrDup(regex);
  }

  is_valid_ = ValidateRegex(regex);
  if (!is_valid_) {
    // No need to calculate the full pattern when the regex is invalid.
    return;
  }

  const size_t len = strlen(regex);
  // Reserves enough bytes to hold the regular expression used for a
  // full match: we need space to prepend a '^', append a '$', and
  // terminate the string with '\0'.
  char* buffer = static_cast<char*>(malloc(len + 3));
  full_pattern_ = buffer;

  if (*regex != '^')
    *buffer++ = '^';  // Makes sure full_pattern_ starts with '^'.

  // We don't use snprintf or strncpy, as they trigger a warning when
  // compiled with VC++ 8.0.
  memcpy(buffer, regex, len);
  buffer += len;

  if (len == 0 || regex[len - 1] != '$')
    *buffer++ = '$';  // Makes sure full_pattern_ ends with '$'.

  *buffer = '\0';
}

#endif  // GTEST_USES_POSIX_RE

const char kUnknownFile[] = "unknown file";

// Formats a source file path and a line number as they would appear
// in an error message from the compiler used to compile this code.
GTEST_API_ ::std::string FormatFileLocation(const char* file, int line) {
  const char* const file_name = file == NULL ? kUnknownFile : file;

  if (line < 0) {
    return String::Format("%s:", file_name).c_str();
  }
#ifdef _MSC_VER
  return String::Format("%s(%d):", file_name, line).c_str();
#else
  return String::Format("%s:%d:", file_name, line).c_str();
#endif  // _MSC_VER
}

// Formats a file location for compiler-independent XML output.
// Although this function is not platform dependent, we put it next to
// FormatFileLocation in order to contrast the two functions.
// Note that FormatCompilerIndependentFileLocation() does NOT append colon
// to the file location it produces, unlike FormatFileLocation().
GTEST_API_ ::std::string FormatCompilerIndependentFileLocation(
    const char* file, int line) {
  const char* const file_name = file == NULL ? kUnknownFile : file;

  if (line < 0)
    return file_name;
  else
    return String::Format("%s:%d", file_name, line).c_str();
}


GTestLog::GTestLog(GTestLogSeverity severity, const char* file, int line)
    : severity_(severity) {
  const char* const marker =
      severity == GTEST_INFO ?    "[  INFO ]" :
      severity == GTEST_WARNING ? "[WARNING]" :
      severity == GTEST_ERROR ?   "[ ERROR ]" : "[ FATAL ]";
  GetStream() << ::std::endl << marker << " "
              << FormatFileLocation(file, line).c_str() << ": ";
}

// Flushes the buffers and, if severity is GTEST_FATAL, aborts the program.
GTestLog::~GTestLog() {
  GetStream() << ::std::endl;
  if (severity_ == GTEST_FATAL) {
    fflush(stderr);
    posix::Abort();
  }
}
// Disable Microsoft deprecation warnings for POSIX functions called from
// this class (creat, dup, dup2, and close)
#ifdef _MSC_VER
# pragma warning(push)
# pragma warning(disable: 4996)
#endif  // _MSC_VER

#if GTEST_HAS_STREAM_REDIRECTION

// Object that captures an output stream (stdout/stderr).
class CapturedStream {
 public:
  // The ctor redirects the stream to a temporary file.
  CapturedStream(int fd) : fd_(fd), uncaptured_fd_(dup(fd)) {
# if GTEST_OS_WINDOWS
    char temp_dir_path[MAX_PATH + 1] = { '\0' };  // NOLINT
    char temp_file_path[MAX_PATH + 1] = { '\0' };  // NOLINT

    ::GetTempPathA(sizeof(temp_dir_path), temp_dir_path);
    const UINT success = ::GetTempFileNameA(temp_dir_path,
                                            "gtest_redir",
                                            0,  // Generate unique file name.
                                            temp_file_path);
    GTEST_CHECK_(success != 0)
        << "Unable to create a temporary file in " << temp_dir_path;
    const int captured_fd = creat(temp_file_path, _S_IREAD | _S_IWRITE);
    GTEST_CHECK_(captured_fd != -1) << "Unable to open temporary file "
                                    << temp_file_path;
    filename_ = temp_file_path;
# else
    // There's no guarantee that a test has write access to the current
    // directory, so we create the temporary file in the /tmp directory instead.
    // We use /tmp on most systems, and /mnt/sdcard on Android. That's because
    // Android doesn't have /tmp.
#  if GTEST_OS_LINUX_ANDROID
    char name_template[] = "/mnt/sdcard/gtest_captured_stream.XXXXXX";
#  else
    char name_template[] = "/tmp/captured_stream.XXXXXX";
#  endif  // GTEST_OS_LINUX_ANDROID
    const int captured_fd = mkstemp(name_template);
    filename_ = name_template;
# endif  // GTEST_OS_WINDOWS
    fflush(NULL);
    dup2(captured_fd, fd_);
    close(captured_fd);
  }

  ~CapturedStream() {
    remove(filename_.c_str());
  }

  String GetCapturedString() {
    if (uncaptured_fd_ != -1) {
      // Restores the original stream.
      fflush(NULL);
      dup2(uncaptured_fd_, fd_);
      close(uncaptured_fd_);
      uncaptured_fd_ = -1;
    }

    FILE* const file = posix::FOpen(filename_.c_str(), "r");
    const String content = ReadEntireFile(file);
    posix::FClose(file);
    return content;
  }

 private:
  // Reads the entire content of a file as a String.
  static String ReadEntireFile(FILE* file);

  // Returns the size (in bytes) of a file.
  static size_t GetFileSize(FILE* file);

  const int fd_;  // A stream to capture.
  int uncaptured_fd_;
  // Name of the temporary file holding the stderr output.
  ::std::string filename_;

  GTEST_DISALLOW_COPY_AND_ASSIGN_(CapturedStream);
};

// Returns the size (in bytes) of a file.
size_t CapturedStream::GetFileSize(FILE* file) {
  fseek(file, 0, SEEK_END);
  return static_cast<size_t>(ftell(file));
}

// Reads the entire content of a file as a string.
String CapturedStream::ReadEntireFile(FILE* file) {
  const size_t file_size = GetFileSize(file);
  char* const buffer = new char[file_size];

  size_t bytes_last_read = 0;  // # of bytes read in the last fread()
  size_t bytes_read = 0;       // # of bytes read so far

  fseek(file, 0, SEEK_SET);

  // Keeps reading the file until we cannot read further or the
  // pre-determined file size is reached.
  do {
    bytes_last_read = fread(buffer+bytes_read, 1, file_size-bytes_read, file);
    bytes_read += bytes_last_read;
  } while (bytes_last_read > 0 && bytes_read < file_size);

  const String content(buffer, bytes_read);
  delete[] buffer;

  return content;
}

# ifdef _MSC_VER
#  pragma warning(pop)
# endif  // _MSC_VER

static CapturedStream* g_captured_stderr = NULL;
static CapturedStream* g_captured_stdout = NULL;

// Starts capturing an output stream (stdout/stderr).
static void CaptureStream(int fd, const char* stream_name, CapturedStream** stream) {
  if (*stream != NULL) {
    GTEST_LOG_(FATAL) << "Only one " << stream_name
                      << " capturer can exist at a time.";
  }
  *stream = new CapturedStream(fd);
}

// Stops capturing the output stream and returns the captured string.
static String GetCapturedStream(CapturedStream** captured_stream) {
  const String content = (*captured_stream)->GetCapturedString();

  delete *captured_stream;
  *captured_stream = NULL;

  return content;
}

// Starts capturing stdout.
void CaptureStdout() {
  CaptureStream(kStdOutFileno, "stdout", &g_captured_stdout);
}

// Starts capturing stderr.
void CaptureStderr() {
  CaptureStream(kStdErrFileno, "stderr", &g_captured_stderr);
}

// Stops capturing stdout and returns the captured string.
String GetCapturedStdout() { return GetCapturedStream(&g_captured_stdout); }

// Stops capturing stderr and returns the captured string.
String GetCapturedStderr() { return GetCapturedStream(&g_captured_stderr); }

#endif  // GTEST_HAS_STREAM_REDIRECTION

#if GTEST_HAS_DEATH_TEST

// A copy of all command line arguments.  Set by InitGoogleTest().
::std::vector<testing::internal::string> g_argvs;
<<<<<<< HEAD

static const ::std::vector<testing::internal::string>* g_injected_test_argvs =
                                        NULL;  // Owned.

void SetInjectableArgvs(const ::std::vector<testing::internal::string>* argvs) {
  if (g_injected_test_argvs != argvs)
    delete g_injected_test_argvs;
  g_injected_test_argvs = argvs;
}

=======

static const ::std::vector<testing::internal::string>* g_injected_test_argvs =
                                        NULL;  // Owned.

void SetInjectableArgvs(const ::std::vector<testing::internal::string>* argvs) {
  if (g_injected_test_argvs != argvs)
    delete g_injected_test_argvs;
  g_injected_test_argvs = argvs;
}

>>>>>>> f4e33ea0
const ::std::vector<testing::internal::string>& GetInjectableArgvs() {
  if (g_injected_test_argvs != NULL) {
    return *g_injected_test_argvs;
  }
  return g_argvs;
}
#endif  // GTEST_HAS_DEATH_TEST

#if GTEST_OS_WINDOWS_MOBILE
namespace posix {
void Abort() {
  DebugBreak();
  TerminateProcess(GetCurrentProcess(), 1);
}
}  // namespace posix
#endif  // GTEST_OS_WINDOWS_MOBILE

// Returns the name of the environment variable corresponding to the
// given flag.  For example, FlagToEnvVar("foo") will return
// "GTEST_FOO" in the open-source version.
static String FlagToEnvVar(const char* flag) {
  const String full_flag =
      (Message() << GTEST_FLAG_PREFIX_ << flag).GetString();

  Message env_var;
  for (size_t i = 0; i != full_flag.length(); i++) {
    env_var << ToUpper(full_flag.c_str()[i]);
  }

  return env_var.GetString();
}

// Parses 'str' for a 32-bit signed integer.  If successful, writes
// the result to *value and returns true; otherwise leaves *value
// unchanged and returns false.
bool ParseInt32(const Message& src_text, const char* str, Int32* value) {
  // Parses the environment variable as a decimal integer.
  char* end = NULL;
  const long long_value = strtol(str, &end, 10);  // NOLINT

  // Has strtol() consumed all characters in the string?
  if (*end != '\0') {
    // No - an invalid character was encountered.
    Message msg;
    msg << "WARNING: " << src_text
        << " is expected to be a 32-bit integer, but actually"
        << " has value \"" << str << "\".\n";
    printf("%s", msg.GetString().c_str());
    fflush(stdout);
    return false;
  }

  // Is the parsed value in the range of an Int32?
  const Int32 result = static_cast<Int32>(long_value);
  if (long_value == LONG_MAX || long_value == LONG_MIN ||
      // The parsed value overflows as a long.  (strtol() returns
      // LONG_MAX or LONG_MIN when the input overflows.)
      result != long_value
      // The parsed value overflows as an Int32.
      ) {
    Message msg;
    msg << "WARNING: " << src_text
        << " is expected to be a 32-bit integer, but actually"
        << " has value " << str << ", which overflows.\n";
    printf("%s", msg.GetString().c_str());
    fflush(stdout);
    return false;
  }

  *value = result;
  return true;
}

// Reads and returns the Boolean environment variable corresponding to
// the given flag; if it's not set, returns default_value.
//
// The value is considered true iff it's not "0".
bool BoolFromGTestEnv(const char* flag, bool default_value) {
  const String env_var = FlagToEnvVar(flag);
  const char* const string_value = posix::GetEnv(env_var.c_str());
  return string_value == NULL ?
      default_value : strcmp(string_value, "0") != 0;
}

// Reads and returns a 32-bit integer stored in the environment
// variable corresponding to the given flag; if it isn't set or
// doesn't represent a valid 32-bit integer, returns default_value.
Int32 Int32FromGTestEnv(const char* flag, Int32 default_value) {
  const String env_var = FlagToEnvVar(flag);
  const char* const string_value = posix::GetEnv(env_var.c_str());
  if (string_value == NULL) {
    // The environment variable is not set.
    return default_value;
  }

  Int32 result = default_value;
  if (!ParseInt32(Message() << "Environment variable " << env_var,
                  string_value, &result)) {
    printf("The default value %s is used.\n",
           (Message() << default_value).GetString().c_str());
    fflush(stdout);
    return default_value;
  }

  return result;
}

// Reads and returns the string environment variable corresponding to
// the given flag; if it's not set, returns default_value.
const char* StringFromGTestEnv(const char* flag, const char* default_value) {
  const String env_var = FlagToEnvVar(flag);
  const char* const value = posix::GetEnv(env_var.c_str());
  return value == NULL ? default_value : value;
}

}  // namespace internal
}  // namespace testing
// Copyright 2007, Google Inc.
// All rights reserved.
//
// Redistribution and use in source and binary forms, with or without
// modification, are permitted provided that the following conditions are
// met:
//
//     * Redistributions of source code must retain the above copyright
// notice, this list of conditions and the following disclaimer.
//     * Redistributions in binary form must reproduce the above
// copyright notice, this list of conditions and the following disclaimer
// in the documentation and/or other materials provided with the
// distribution.
//     * Neither the name of Google Inc. nor the names of its
// contributors may be used to endorse or promote products derived from
// this software without specific prior written permission.
//
// THIS SOFTWARE IS PROVIDED BY THE COPYRIGHT HOLDERS AND CONTRIBUTORS
// "AS IS" AND ANY EXPRESS OR IMPLIED WARRANTIES, INCLUDING, BUT NOT
// LIMITED TO, THE IMPLIED WARRANTIES OF MERCHANTABILITY AND FITNESS FOR
// A PARTICULAR PURPOSE ARE DISCLAIMED. IN NO EVENT SHALL THE COPYRIGHT
// OWNER OR CONTRIBUTORS BE LIABLE FOR ANY DIRECT, INDIRECT, INCIDENTAL,
// SPECIAL, EXEMPLARY, OR CONSEQUENTIAL DAMAGES (INCLUDING, BUT NOT
// LIMITED TO, PROCUREMENT OF SUBSTITUTE GOODS OR SERVICES; LOSS OF USE,
// DATA, OR PROFITS; OR BUSINESS INTERRUPTION) HOWEVER CAUSED AND ON ANY
// THEORY OF LIABILITY, WHETHER IN CONTRACT, STRICT LIABILITY, OR TORT
// (INCLUDING NEGLIGENCE OR OTHERWISE) ARISING IN ANY WAY OUT OF THE USE
// OF THIS SOFTWARE, EVEN IF ADVISED OF THE POSSIBILITY OF SUCH DAMAGE.
//
// Author: wan@google.com (Zhanyong Wan)

// Google Test - The Google C++ Testing Framework
//
// This file implements a universal value printer that can print a
// value of any type T:
//
//   void ::testing::internal::UniversalPrinter<T>::Print(value, ostream_ptr);
//
// It uses the << operator when possible, and prints the bytes in the
// object otherwise.  A user can override its behavior for a class
// type Foo by defining either operator<<(::std::ostream&, const Foo&)
// or void PrintTo(const Foo&, ::std::ostream*) in the namespace that
// defines Foo.

#include <ctype.h>
#include <stdio.h>
#include <ostream>  // NOLINT
#include <string>

namespace testing {

namespace {

using ::std::ostream;

// Prints a segment of bytes in the given object.
void PrintByteSegmentInObjectTo(const unsigned char* obj_bytes, size_t start,
                                size_t count, ostream* os) {
  char text[5] = "";
  for (size_t i = 0; i != count; i++) {
    const size_t j = start + i;
    if (i != 0) {
      // Organizes the bytes into groups of 2 for easy parsing by
      // human.
      if ((j % 2) == 0)
        *os << ' ';
      else
        *os << '-';
    }
    GTEST_SNPRINTF_(text, sizeof(text), "%02X", obj_bytes[j]);
    *os << text;
  }
}

// Prints the bytes in the given value to the given ostream.
void PrintBytesInObjectToImpl(const unsigned char* obj_bytes, size_t count,
                              ostream* os) {
  // Tells the user how big the object is.
  *os << count << "-byte object <";

  const size_t kThreshold = 132;
  const size_t kChunkSize = 64;
  // If the object size is bigger than kThreshold, we'll have to omit
  // some details by printing only the first and the last kChunkSize
  // bytes.
  // TODO(wan): let the user control the threshold using a flag.
  if (count < kThreshold) {
    PrintByteSegmentInObjectTo(obj_bytes, 0, count, os);
  } else {
    PrintByteSegmentInObjectTo(obj_bytes, 0, kChunkSize, os);
    *os << " ... ";
    // Rounds up to 2-byte boundary.
    const size_t resume_pos = (count - kChunkSize + 1)/2*2;
    PrintByteSegmentInObjectTo(obj_bytes, resume_pos, count - resume_pos, os);
  }
  *os << ">";
}

}  // namespace

namespace internal2 {

// Delegates to PrintBytesInObjectToImpl() to print the bytes in the
// given object.  The delegation simplifies the implementation, which
// uses the << operator and thus is easier done outside of the
// ::testing::internal namespace, which contains a << operator that
// sometimes conflicts with the one in STL.
void PrintBytesInObjectTo(const unsigned char* obj_bytes, size_t count,
                          ostream* os) {
  PrintBytesInObjectToImpl(obj_bytes, count, os);
}

}  // namespace internal2

namespace internal {

// Depending on the value of a char (or wchar_t), we print it in one
// of three formats:
//   - as is if it's a printable ASCII (e.g. 'a', '2', ' '),
//   - as a hexidecimal escape sequence (e.g. '\x7F'), or
//   - as a special escape sequence (e.g. '\r', '\n').
enum CharFormat {
  kAsIs,
  kHexEscape,
  kSpecialEscape
};

// Returns true if c is a printable ASCII character.  We test the
// value of c directly instead of calling isprint(), which is buggy on
// Windows Mobile.
inline bool IsPrintableAscii(wchar_t c) {
  return 0x20 <= c && c <= 0x7E;
}

// Prints a wide or narrow char c as a character literal without the
// quotes, escaping it when necessary; returns how c was formatted.
// The template argument UnsignedChar is the unsigned version of Char,
// which is the type of c.
template <typename UnsignedChar, typename Char>
static CharFormat PrintAsCharLiteralTo(Char c, ostream* os) {
  switch (static_cast<wchar_t>(c)) {
    case L'\0':
      *os << "\\0";
      break;
    case L'\'':
      *os << "\\'";
      break;
    case L'\\':
      *os << "\\\\";
      break;
    case L'\a':
      *os << "\\a";
      break;
    case L'\b':
      *os << "\\b";
      break;
    case L'\f':
      *os << "\\f";
      break;
    case L'\n':
      *os << "\\n";
      break;
    case L'\r':
      *os << "\\r";
      break;
    case L'\t':
      *os << "\\t";
      break;
    case L'\v':
      *os << "\\v";
      break;
    default:
      if (IsPrintableAscii(c)) {
        *os << static_cast<char>(c);
        return kAsIs;
      } else {
        *os << String::Format("\\x%X", static_cast<UnsignedChar>(c));
        return kHexEscape;
      }
  }
  return kSpecialEscape;
}

// Prints a wchar_t c as if it's part of a string literal, escaping it when
// necessary; returns how c was formatted.
static CharFormat PrintAsStringLiteralTo(wchar_t c, ostream* os) {
  switch (c) {
    case L'\'':
      *os << "'";
      return kAsIs;
    case L'"':
      *os << "\\\"";
      return kSpecialEscape;
    default:
      return PrintAsCharLiteralTo<wchar_t>(c, os);
  }
}

// Prints a char c as if it's part of a string literal, escaping it when
// necessary; returns how c was formatted.
static CharFormat PrintAsStringLiteralTo(char c, ostream* os) {
  return PrintAsStringLiteralTo(
      static_cast<wchar_t>(static_cast<unsigned char>(c)), os);
}

// Prints a wide or narrow character c and its code.  '\0' is printed
// as "'\\0'", other unprintable characters are also properly escaped
// using the standard C++ escape sequence.  The template argument
// UnsignedChar is the unsigned version of Char, which is the type of c.
template <typename UnsignedChar, typename Char>
void PrintCharAndCodeTo(Char c, ostream* os) {
  // First, print c as a literal in the most readable form we can find.
  *os << ((sizeof(c) > 1) ? "L'" : "'");
  const CharFormat format = PrintAsCharLiteralTo<UnsignedChar>(c, os);
  *os << "'";

  // To aid user debugging, we also print c's code in decimal, unless
  // it's 0 (in which case c was printed as '\\0', making the code
  // obvious).
  if (c == 0)
    return;
  *os << " (" << String::Format("%d", c).c_str();

  // For more convenience, we print c's code again in hexidecimal,
  // unless c was already printed in the form '\x##' or the code is in
  // [1, 9].
  if (format == kHexEscape || (1 <= c && c <= 9)) {
    // Do nothing.
  } else {
    *os << String::Format(", 0x%X",
                          static_cast<UnsignedChar>(c)).c_str();
  }
  *os << ")";
}

void PrintTo(unsigned char c, ::std::ostream* os) {
  PrintCharAndCodeTo<unsigned char>(c, os);
}
void PrintTo(signed char c, ::std::ostream* os) {
  PrintCharAndCodeTo<unsigned char>(c, os);
}

// Prints a wchar_t as a symbol if it is printable or as its internal
// code otherwise and also as its code.  L'\0' is printed as "L'\\0'".
void PrintTo(wchar_t wc, ostream* os) {
  PrintCharAndCodeTo<wchar_t>(wc, os);
}

// Prints the given array of characters to the ostream.  CharType must be either
// char or wchar_t.
// The array starts at begin, the length is len, it may include '\0' characters
// and may not be NUL-terminated.
template <typename CharType>
static void PrintCharsAsStringTo(
    const CharType* begin, size_t len, ostream* os) {
  const char* const kQuoteBegin = sizeof(CharType) == 1 ? "\"" : "L\"";
  *os << kQuoteBegin;
  bool is_previous_hex = false;
  for (size_t index = 0; index < len; ++index) {
    const CharType cur = begin[index];
    if (is_previous_hex && IsXDigit(cur)) {
      // Previous character is of '\x..' form and this character can be
      // interpreted as another hexadecimal digit in its number. Break string to
      // disambiguate.
      *os << "\" " << kQuoteBegin;
    }
    is_previous_hex = PrintAsStringLiteralTo(cur, os) == kHexEscape;
  }
  *os << "\"";
}

// Prints a (const) char/wchar_t array of 'len' elements, starting at address
// 'begin'.  CharType must be either char or wchar_t.
template <typename CharType>
static void UniversalPrintCharArray(
    const CharType* begin, size_t len, ostream* os) {
  // The code
  //   const char kFoo[] = "foo";
  // generates an array of 4, not 3, elements, with the last one being '\0'.
  //
  // Therefore when printing a char array, we don't print the last element if
  // it's '\0', such that the output matches the string literal as it's
  // written in the source code.
  if (len > 0 && begin[len - 1] == '\0') {
    PrintCharsAsStringTo(begin, len - 1, os);
    return;
  }

  // If, however, the last element in the array is not '\0', e.g.
  //    const char kFoo[] = { 'f', 'o', 'o' };
  // we must print the entire array.  We also print a message to indicate
  // that the array is not NUL-terminated.
  PrintCharsAsStringTo(begin, len, os);
  *os << " (no terminating NUL)";
}

// Prints a (const) char array of 'len' elements, starting at address 'begin'.
void UniversalPrintArray(const char* begin, size_t len, ostream* os) {
  UniversalPrintCharArray(begin, len, os);
}

// Prints a (const) wchar_t array of 'len' elements, starting at address
// 'begin'.
void UniversalPrintArray(const wchar_t* begin, size_t len, ostream* os) {
  UniversalPrintCharArray(begin, len, os);
}

// Prints the given C string to the ostream.
void PrintTo(const char* s, ostream* os) {
  if (s == NULL) {
    *os << "NULL";
  } else {
    *os << ImplicitCast_<const void*>(s) << " pointing to ";
    PrintCharsAsStringTo(s, strlen(s), os);
  }
}

// MSVC compiler can be configured to define whar_t as a typedef
// of unsigned short. Defining an overload for const wchar_t* in that case
// would cause pointers to unsigned shorts be printed as wide strings,
// possibly accessing more memory than intended and causing invalid
// memory accesses. MSVC defines _NATIVE_WCHAR_T_DEFINED symbol when
// wchar_t is implemented as a native type.
#if !defined(_MSC_VER) || defined(_NATIVE_WCHAR_T_DEFINED)
// Prints the given wide C string to the ostream.
void PrintTo(const wchar_t* s, ostream* os) {
  if (s == NULL) {
    *os << "NULL";
  } else {
    *os << ImplicitCast_<const void*>(s) << " pointing to ";
    PrintCharsAsStringTo(s, wcslen(s), os);
  }
}
#endif  // wchar_t is native

// Prints a ::string object.
#if GTEST_HAS_GLOBAL_STRING
void PrintStringTo(const ::string& s, ostream* os) {
  PrintCharsAsStringTo(s.data(), s.size(), os);
}
#endif  // GTEST_HAS_GLOBAL_STRING

void PrintStringTo(const ::std::string& s, ostream* os) {
  PrintCharsAsStringTo(s.data(), s.size(), os);
}

// Prints a ::wstring object.
#if GTEST_HAS_GLOBAL_WSTRING
void PrintWideStringTo(const ::wstring& s, ostream* os) {
  PrintCharsAsStringTo(s.data(), s.size(), os);
}
#endif  // GTEST_HAS_GLOBAL_WSTRING

#if GTEST_HAS_STD_WSTRING
void PrintWideStringTo(const ::std::wstring& s, ostream* os) {
  PrintCharsAsStringTo(s.data(), s.size(), os);
}
#endif  // GTEST_HAS_STD_WSTRING

}  // namespace internal

}  // namespace testing
// Copyright 2008, Google Inc.
// All rights reserved.
//
// Redistribution and use in source and binary forms, with or without
// modification, are permitted provided that the following conditions are
// met:
//
//     * Redistributions of source code must retain the above copyright
// notice, this list of conditions and the following disclaimer.
//     * Redistributions in binary form must reproduce the above
// copyright notice, this list of conditions and the following disclaimer
// in the documentation and/or other materials provided with the
// distribution.
//     * Neither the name of Google Inc. nor the names of its
// contributors may be used to endorse or promote products derived from
// this software without specific prior written permission.
//
// THIS SOFTWARE IS PROVIDED BY THE COPYRIGHT HOLDERS AND CONTRIBUTORS
// "AS IS" AND ANY EXPRESS OR IMPLIED WARRANTIES, INCLUDING, BUT NOT
// LIMITED TO, THE IMPLIED WARRANTIES OF MERCHANTABILITY AND FITNESS FOR
// A PARTICULAR PURPOSE ARE DISCLAIMED. IN NO EVENT SHALL THE COPYRIGHT
// OWNER OR CONTRIBUTORS BE LIABLE FOR ANY DIRECT, INDIRECT, INCIDENTAL,
// SPECIAL, EXEMPLARY, OR CONSEQUENTIAL DAMAGES (INCLUDING, BUT NOT
// LIMITED TO, PROCUREMENT OF SUBSTITUTE GOODS OR SERVICES; LOSS OF USE,
// DATA, OR PROFITS; OR BUSINESS INTERRUPTION) HOWEVER CAUSED AND ON ANY
// THEORY OF LIABILITY, WHETHER IN CONTRACT, STRICT LIABILITY, OR TORT
// (INCLUDING NEGLIGENCE OR OTHERWISE) ARISING IN ANY WAY OUT OF THE USE
// OF THIS SOFTWARE, EVEN IF ADVISED OF THE POSSIBILITY OF SUCH DAMAGE.
//
// Author: mheule@google.com (Markus Heule)
//
// The Google C++ Testing Framework (Google Test)


// Indicates that this translation unit is part of Google Test's
// implementation.  It must come before gtest-internal-inl.h is
// included, or there will be a compiler error.  This trick is to
// prevent a user from accidentally including gtest-internal-inl.h in
// his code.
#define GTEST_IMPLEMENTATION_ 1
#undef GTEST_IMPLEMENTATION_

namespace testing {

using internal::GetUnitTestImpl;

// Gets the summary of the failure message by omitting the stack trace
// in it.
internal::String TestPartResult::ExtractSummary(const char* message) {
  const char* const stack_trace = strstr(message, internal::kStackTraceMarker);
  return stack_trace == NULL ? internal::String(message) :
      internal::String(message, stack_trace - message);
}

// Prints a TestPartResult object.
std::ostream& operator<<(std::ostream& os, const TestPartResult& result) {
  return os
      << result.file_name() << ":" << result.line_number() << ": "
      << (result.type() == TestPartResult::kSuccess ? "Success" :
          result.type() == TestPartResult::kFatalFailure ? "Fatal failure" :
          "Non-fatal failure") << ":\n"
      << result.message() << std::endl;
}

// Appends a TestPartResult to the array.
void TestPartResultArray::Append(const TestPartResult& result) {
  array_.push_back(result);
}

// Returns the TestPartResult at the given index (0-based).
const TestPartResult& TestPartResultArray::GetTestPartResult(int index) const {
  if (index < 0 || index >= size()) {
    printf("\nInvalid index (%d) into TestPartResultArray.\n", index);
    internal::posix::Abort();
  }

  return array_[index];
}

// Returns the number of TestPartResult objects in the array.
int TestPartResultArray::size() const {
  return static_cast<int>(array_.size());
}

namespace internal {

HasNewFatalFailureHelper::HasNewFatalFailureHelper()
    : has_new_fatal_failure_(false),
      original_reporter_(GetUnitTestImpl()->
                         GetTestPartResultReporterForCurrentThread()) {
  GetUnitTestImpl()->SetTestPartResultReporterForCurrentThread(this);
}

HasNewFatalFailureHelper::~HasNewFatalFailureHelper() {
  GetUnitTestImpl()->SetTestPartResultReporterForCurrentThread(
      original_reporter_);
}

void HasNewFatalFailureHelper::ReportTestPartResult(
    const TestPartResult& result) {
  if (result.fatally_failed())
    has_new_fatal_failure_ = true;
  original_reporter_->ReportTestPartResult(result);
}

}  // namespace internal

}  // namespace testing
// Copyright 2008 Google Inc.
// All Rights Reserved.
//
// Redistribution and use in source and binary forms, with or without
// modification, are permitted provided that the following conditions are
// met:
//
//     * Redistributions of source code must retain the above copyright
// notice, this list of conditions and the following disclaimer.
//     * Redistributions in binary form must reproduce the above
// copyright notice, this list of conditions and the following disclaimer
// in the documentation and/or other materials provided with the
// distribution.
//     * Neither the name of Google Inc. nor the names of its
// contributors may be used to endorse or promote products derived from
// this software without specific prior written permission.
//
// THIS SOFTWARE IS PROVIDED BY THE COPYRIGHT HOLDERS AND CONTRIBUTORS
// "AS IS" AND ANY EXPRESS OR IMPLIED WARRANTIES, INCLUDING, BUT NOT
// LIMITED TO, THE IMPLIED WARRANTIES OF MERCHANTABILITY AND FITNESS FOR
// A PARTICULAR PURPOSE ARE DISCLAIMED. IN NO EVENT SHALL THE COPYRIGHT
// OWNER OR CONTRIBUTORS BE LIABLE FOR ANY DIRECT, INDIRECT, INCIDENTAL,
// SPECIAL, EXEMPLARY, OR CONSEQUENTIAL DAMAGES (INCLUDING, BUT NOT
// LIMITED TO, PROCUREMENT OF SUBSTITUTE GOODS OR SERVICES; LOSS OF USE,
// DATA, OR PROFITS; OR BUSINESS INTERRUPTION) HOWEVER CAUSED AND ON ANY
// THEORY OF LIABILITY, WHETHER IN CONTRACT, STRICT LIABILITY, OR TORT
// (INCLUDING NEGLIGENCE OR OTHERWISE) ARISING IN ANY WAY OUT OF THE USE
// OF THIS SOFTWARE, EVEN IF ADVISED OF THE POSSIBILITY OF SUCH DAMAGE.
//
// Author: wan@google.com (Zhanyong Wan)


namespace testing {
namespace internal {

#if GTEST_HAS_TYPED_TEST_P

// Skips to the first non-space char in str. Returns an empty string if str
// contains only whitespace characters.
static const char* SkipSpaces(const char* str) {
  while (IsSpace(*str))
    str++;
  return str;
}

// Verifies that registered_tests match the test names in
// defined_test_names_; returns registered_tests if successful, or
// aborts the program otherwise.
const char* TypedTestCasePState::VerifyRegisteredTestNames(
    const char* file, int line, const char* registered_tests) {
  typedef ::std::set<const char*>::const_iterator DefinedTestIter;
  registered_ = true;

  // Skip initial whitespace in registered_tests since some
  // preprocessors prefix stringizied literals with whitespace.
  registered_tests = SkipSpaces(registered_tests);

  Message errors;
  ::std::set<String> tests;
  for (const char* names = registered_tests; names != NULL;
       names = SkipComma(names)) {
    const String name = GetPrefixUntilComma(names);
    if (tests.count(name) != 0) {
      errors << "Test " << name << " is listed more than once.\n";
      continue;
    }

    bool found = false;
    for (DefinedTestIter it = defined_test_names_.begin();
         it != defined_test_names_.end();
         ++it) {
      if (name == *it) {
        found = true;
        break;
      }
    }

    if (found) {
      tests.insert(name);
    } else {
      errors << "No test named " << name
             << " can be found in this test case.\n";
    }
  }

  for (DefinedTestIter it = defined_test_names_.begin();
       it != defined_test_names_.end();
       ++it) {
    if (tests.count(*it) == 0) {
      errors << "You forgot to list test " << *it << ".\n";
    }
  }

  const String& errors_str = errors.GetString();
  if (errors_str != "") {
    fprintf(stderr, "%s %s", FormatFileLocation(file, line).c_str(),
            errors_str.c_str());
    fflush(stderr);
    posix::Abort();
  }

  return registered_tests;
}

#endif  // GTEST_HAS_TYPED_TEST_P

}  // namespace internal
}  // namespace testing<|MERGE_RESOLUTION|>--- conflicted
+++ resolved
@@ -7221,10 +7221,7 @@
   *result = (&dummy < ptr);
 }
 
-<<<<<<< HEAD
-=======
 #if GTEST_HAS_CLONE    
->>>>>>> f4e33ea0
 static bool StackGrowsDown() {
   int dummy;
   bool result;
@@ -8603,7 +8600,6 @@
 
 // A copy of all command line arguments.  Set by InitGoogleTest().
 ::std::vector<testing::internal::string> g_argvs;
-<<<<<<< HEAD
 
 static const ::std::vector<testing::internal::string>* g_injected_test_argvs =
                                         NULL;  // Owned.
@@ -8614,18 +8610,6 @@
   g_injected_test_argvs = argvs;
 }
 
-=======
-
-static const ::std::vector<testing::internal::string>* g_injected_test_argvs =
-                                        NULL;  // Owned.
-
-void SetInjectableArgvs(const ::std::vector<testing::internal::string>* argvs) {
-  if (g_injected_test_argvs != argvs)
-    delete g_injected_test_argvs;
-  g_injected_test_argvs = argvs;
-}
-
->>>>>>> f4e33ea0
 const ::std::vector<testing::internal::string>& GetInjectableArgvs() {
   if (g_injected_test_argvs != NULL) {
     return *g_injected_test_argvs;
