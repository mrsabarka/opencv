// This file is part of OpenCV project.
// It is subject to the license terms in the LICENSE file found in the top-level directory
// of this distribution and at http://opencv.org/license.html.
//
// Copyright (C) 2017, Intel Corporation, all rights reserved.
// Third party copyrights are property of their respective owners.

#include "test_precomp.hpp"
#include <opencv2/core/ocl.hpp>
#include <opencv2/core/opencl/ocl_defs.hpp>
#include <opencv2/dnn/layer.details.hpp>  // CV_DNN_REGISTER_LAYER_CLASS

namespace opencv_test { namespace {

TEST(blobFromImage_4ch, Regression)
{
    Mat ch[4];
    for(int i = 0; i < 4; i++)
        ch[i] = Mat::ones(10, 10, CV_8U)*i;

    Mat img;
    merge(ch, 4, img);
    Mat blob = dnn::blobFromImage(img, 1., Size(), Scalar(), false, false);

    for(int i = 0; i < 4; i++)
    {
        ch[i] = Mat(img.rows, img.cols, CV_32F, blob.ptr(0, i));
        ASSERT_DOUBLE_EQ(cvtest::norm(ch[i], cv::NORM_INF), i);
    }
}

TEST(blobFromImage, allocated)
{
    int size[] = {1, 3, 4, 5};
    Mat img(size[2], size[3], CV_32FC(size[1]));
    Mat blob(4, size, CV_32F);
    void* blobData = blob.data;
    dnn::blobFromImage(img, blob, 1.0 / 255, Size(), Scalar(), false, false);
    ASSERT_EQ(blobData, blob.data);
}

TEST(imagesFromBlob, Regression)
{
    int nbOfImages = 8;

    std::vector<cv::Mat> inputImgs(nbOfImages);
    for (int i = 0; i < nbOfImages; i++)
    {
        inputImgs[i] = cv::Mat::ones(100, 100, CV_32FC3);
        cv::randu(inputImgs[i], cv::Scalar::all(0), cv::Scalar::all(1));
    }

    cv::Mat blob = cv::dnn::blobFromImages(inputImgs, 1., cv::Size(), cv::Scalar(), false, false);
    std::vector<cv::Mat> outputImgs;
    cv::dnn::imagesFromBlob(blob, outputImgs);

    for (int i = 0; i < nbOfImages; i++)
    {
        ASSERT_EQ(cv::countNonZero(inputImgs[i] != outputImgs[i]), 0);
    }
}

TEST(readNet, Regression)
{
    Net net = readNet(findDataFile("dnn/squeezenet_v1.1.prototxt"),
                      findDataFile("dnn/squeezenet_v1.1.caffemodel", false));
    EXPECT_FALSE(net.empty());
    net = readNet(findDataFile("dnn/opencv_face_detector.caffemodel", false),
                  findDataFile("dnn/opencv_face_detector.prototxt"));
    EXPECT_FALSE(net.empty());
    net = readNet(findDataFile("dnn/openface_nn4.small2.v1.t7", false));
    EXPECT_FALSE(net.empty());
    net = readNet(findDataFile("dnn/tiny-yolo-voc.cfg"),
                  findDataFile("dnn/tiny-yolo-voc.weights", false));
    EXPECT_FALSE(net.empty());
    net = readNet(findDataFile("dnn/ssd_mobilenet_v1_coco.pbtxt"),
                  findDataFile("dnn/ssd_mobilenet_v1_coco.pb", false));
    EXPECT_FALSE(net.empty());
}

class FirstCustomLayer CV_FINAL : public Layer
{
public:
    FirstCustomLayer(const LayerParams &params) : Layer(params) {}

    static Ptr<Layer> create(LayerParams& params)
    {
        return Ptr<Layer>(new FirstCustomLayer(params));
    }

    void forward(InputArrayOfArrays, OutputArrayOfArrays outputs_arr, OutputArrayOfArrays) CV_OVERRIDE
    {
        CV_TRACE_FUNCTION();
        CV_TRACE_ARG_VALUE(name, "name", name.c_str());

        std::vector<Mat> outputs;
        outputs_arr.getMatVector(outputs);
        outputs[0].setTo(1);
    }
};

class SecondCustomLayer CV_FINAL : public Layer
{
public:
    SecondCustomLayer(const LayerParams &params) : Layer(params) {}

    static Ptr<Layer> create(LayerParams& params)
    {
        return Ptr<Layer>(new SecondCustomLayer(params));
    }

    void forward(InputArrayOfArrays, OutputArrayOfArrays outputs_arr, OutputArrayOfArrays) CV_OVERRIDE
    {
        CV_TRACE_FUNCTION();
        CV_TRACE_ARG_VALUE(name, "name", name.c_str());

        std::vector<Mat> outputs;
        outputs_arr.getMatVector(outputs);
        outputs[0].setTo(2);
    }
};

TEST(LayerFactory, custom_layers)
{
    LayerParams lp;
    lp.name = "name";
    lp.type = "CustomType";

    Mat inp(1, 1, CV_32FC1);
    for (int i = 0; i < 3; ++i)
    {
        if (i == 0)      { CV_DNN_REGISTER_LAYER_CLASS(CustomType, FirstCustomLayer); }
        else if (i == 1) { CV_DNN_REGISTER_LAYER_CLASS(CustomType, SecondCustomLayer); }
        else if (i == 2) { LayerFactory::unregisterLayer("CustomType"); }

        Net net;
        net.addLayerToPrev(lp.name, lp.type, lp);

        net.setInput(inp);
        net.setPreferableBackend(DNN_BACKEND_OPENCV);
        Mat output = net.forward();

        if (i == 0)      { EXPECT_EQ(output.at<float>(0), 1); }
        else if (i == 1) { EXPECT_EQ(output.at<float>(0), 2); }
        else if (i == 2) { EXPECT_EQ(output.at<float>(0), 1); }
    }
    LayerFactory::unregisterLayer("CustomType");
}

typedef testing::TestWithParam<tuple<float, Vec3f, int, tuple<Backend, Target> > > setInput;
TEST_P(setInput, normalization)
{
    const float kScale = get<0>(GetParam());
    const Scalar kMean = get<1>(GetParam());
    const int dtype    = get<2>(GetParam());
    const int backend  = get<0>(get<3>(GetParam()));
    const int target   = get<1>(get<3>(GetParam()));
    const bool kSwapRB = true;

    if (backend == DNN_BACKEND_OPENCV && target == DNN_TARGET_OPENCL_FP16 && dtype != CV_32F)
<<<<<<< HEAD
        throw SkipTestException("");
    if (backend == DNN_BACKEND_VKCOM && dtype != CV_32F)
        throw SkipTestException("");
=======
        applyTestTag(CV_TEST_TAG_DNN_SKIP_OPENCL_FP16);
>>>>>>> 24790e40

    Mat inp(5, 5, CV_8UC3);
    randu(inp, 0, 255);
    Mat ref = blobFromImage(inp, kScale, Size(), kMean, kSwapRB, /*crop*/false);

    LayerParams lp;
    Net net;
    net.addLayerToPrev("testLayer", "Identity", lp);
    net.setPreferableBackend(backend);
    net.setPreferableTarget(target);

    Mat blob = blobFromImage(inp, 1.0, Size(), Scalar(), kSwapRB, /*crop*/false, dtype);
    ASSERT_EQ(blob.type(), dtype);
    net.setInput(blob, "", kScale, kMean);
    Mat out = net.forward();
    ASSERT_EQ(out.type(), CV_32F);
    normAssert(ref, out, "", 4e-4, 1e-3);
}

INSTANTIATE_TEST_CASE_P(/**/, setInput, Combine(
  Values(1.0f, 1.0 / 127.5),
  Values(Vec3f(), Vec3f(50, 50, 50), Vec3f(10, 50, 140)),
  Values(CV_32F, CV_8U),
  dnnBackendsAndTargets()
));

class CustomLayerWithDeprecatedForward CV_FINAL : public Layer
{
public:
    CustomLayerWithDeprecatedForward(const LayerParams &params) : Layer(params) {}

    static Ptr<Layer> create(LayerParams& params)
    {
        return Ptr<Layer>(new CustomLayerWithDeprecatedForward(params));
    }

    virtual void forward(std::vector<Mat*> &inputs, std::vector<Mat> &outputs, std::vector<Mat> &internals) CV_OVERRIDE
    {
        CV_Assert_N(inputs[0]->depth() == CV_32F, outputs[0].depth() == CV_32F);
        cv::add(*inputs[0], 0.5f, outputs[0]);
    }
};

class CustomLayerWithDeprecatedForwardAndFallback CV_FINAL : public Layer
{
public:
    CustomLayerWithDeprecatedForwardAndFallback(const LayerParams &params) : Layer(params) {}

    static Ptr<Layer> create(LayerParams& params)
    {
        return Ptr<Layer>(new CustomLayerWithDeprecatedForwardAndFallback(params));
    }

    void forward(InputArrayOfArrays inputs, OutputArrayOfArrays outputs, OutputArrayOfArrays internals) CV_OVERRIDE
    {
        CV_TRACE_FUNCTION();
        CV_TRACE_ARG_VALUE(name, "name", name.c_str());

        CV_OCL_RUN(preferableTarget == DNN_TARGET_OPENCL || preferableTarget == DNN_TARGET_OPENCL_FP16,
                   forward_ocl(inputs, outputs, internals));

        Layer::forward_fallback(inputs, outputs, internals);
    }

    virtual void forward(std::vector<Mat*> &inputs, std::vector<Mat> &outputs, std::vector<Mat> &internals) CV_OVERRIDE
    {
        CV_Assert_N(inputs[0]->depth() == CV_32F, outputs[0].depth() == CV_32F);
        cv::add(*inputs[0], 0.5f, outputs[0]);
    }

#ifdef HAVE_OPENCL
    bool forward_ocl(InputArrayOfArrays inputs_arr, OutputArrayOfArrays outputs_arr, OutputArrayOfArrays internals_arr)
    {
        if (inputs_arr.depth() != CV_32F)
            return false;

        std::vector<UMat> inputs;
        std::vector<UMat> outputs;
        inputs_arr.getUMatVector(inputs);
        outputs_arr.getUMatVector(outputs);
        cv::add(inputs[0], 0.5f, outputs[0]);
        return true;
    }
#endif
};

typedef testing::TestWithParam<tuple<Backend, Target> > DeprecatedForward;
TEST_P(DeprecatedForward, CustomLayer)
{
    const int backend  = get<0>(GetParam());
    const int target   = get<1>(GetParam());

    Mat inp(5, 5, CV_32FC1);
    randu(inp, -1.0f, 1.0f);
    inp = blobFromImage(inp);

    CV_DNN_REGISTER_LAYER_CLASS(CustomType, CustomLayerWithDeprecatedForward);
    try
    {
        LayerParams lp;
        Net net;
        net.addLayerToPrev("testLayer", "CustomType", lp);
        net.setPreferableBackend(backend);
        net.setPreferableTarget(target);
        net.setInput(inp);
        Mat out = net.forward();
        normAssert(out, inp + 0.5f, "", 2e-4, 7e-4);
    }
    catch (...)
    {
        LayerFactory::unregisterLayer("CustomType");
        throw;
    }
    LayerFactory::unregisterLayer("CustomType");
}

TEST_P(DeprecatedForward, CustomLayerWithFallback)
{
    const int backend  = get<0>(GetParam());
    const int target   = get<1>(GetParam());

    Mat inp(5, 5, CV_32FC1);
    randu(inp, -1.0f, 1.0f);
    inp = blobFromImage(inp);

    CV_DNN_REGISTER_LAYER_CLASS(CustomType, CustomLayerWithDeprecatedForwardAndFallback);
    try
    {
        LayerParams lp;
        Net net;
        net.addLayerToPrev("testLayer", "CustomType", lp);
        net.setPreferableBackend(backend);
        net.setPreferableTarget(target);
        net.setInput(inp);
        Mat out = net.forward();
        normAssert(out, inp + 0.5f, "", 2e-4, 7e-4);
    }
    catch (...)
    {
        LayerFactory::unregisterLayer("CustomType");
        throw;
    }
    LayerFactory::unregisterLayer("CustomType");
}

INSTANTIATE_TEST_CASE_P(/**/, DeprecatedForward, dnnBackendsAndTargets());

TEST(Net, forwardAndRetrieve)
{
    std::string prototxt =
        "input: \"data\"\n"
        "layer {\n"
        "  name: \"testLayer\"\n"
        "  type: \"Slice\"\n"
        "  bottom: \"data\"\n"
        "  top: \"firstCopy\"\n"
        "  top: \"secondCopy\"\n"
        "  slice_param {\n"
        "    axis: 0\n"
        "    slice_point: 2\n"
        "  }\n"
        "}";
    Net net = readNetFromCaffe(&prototxt[0], prototxt.size());
    net.setPreferableBackend(DNN_BACKEND_OPENCV);

    Mat inp(4, 5, CV_32F);
    randu(inp, -1, 1);
    net.setInput(inp);

    std::vector<String> outNames;
    outNames.push_back("testLayer");
    std::vector<std::vector<Mat> > outBlobs;

    net.forward(outBlobs, outNames);

    EXPECT_EQ(outBlobs.size(), 1);
    EXPECT_EQ(outBlobs[0].size(), 2);
    normAssert(outBlobs[0][0], inp.rowRange(0, 2), "first part");
    normAssert(outBlobs[0][1], inp.rowRange(2, 4), "second part");
}

#ifdef HAVE_INF_ENGINE
static const std::chrono::milliseconds async_timeout(500);

// This test runs network in synchronous mode for different inputs and then
// runs the same model asynchronously for the same inputs.
typedef testing::TestWithParam<tuple<int, Target> > Async;
TEST_P(Async, set_and_forward_single)
{
    const int dtype = get<0>(GetParam());
    const int target = get<1>(GetParam());

    const std::string suffix = (target == DNN_TARGET_OPENCL_FP16 || target == DNN_TARGET_MYRIAD) ? "_fp16" : "";
    const std::string& model = findDataFile("dnn/layers/layer_convolution" + suffix + ".bin");
    const std::string& proto = findDataFile("dnn/layers/layer_convolution" + suffix + ".xml");

    Net netSync = readNet(model, proto);
    netSync.setPreferableTarget(target);

    Net netAsync = readNet(model, proto);
    netAsync.setPreferableTarget(target);

    // Generate inputs.
    const int numInputs = 10;
    std::vector<Mat> inputs(numInputs);
    int blobSize[] = {2, 6, 75, 113};
    for (int i = 0; i < numInputs; ++i)
    {
        inputs[i].create(4, &blobSize[0], dtype);
        randu(inputs[i], 0, 255);
    }

    // Run synchronously.
    std::vector<Mat> refs(numInputs);
    for (int i = 0; i < numInputs; ++i)
    {
        netSync.setInput(inputs[i]);
        refs[i] = netSync.forward().clone();
    }

    // Run asynchronously. To make test more robust, process inputs in the reversed order.
    for (int i = numInputs - 1; i >= 0; --i)
    {
        netAsync.setInput(inputs[i]);

        AsyncArray out = netAsync.forwardAsync();
        ASSERT_TRUE(out.valid());
        Mat result;
        EXPECT_TRUE(out.get(result, async_timeout));
        normAssert(refs[i], result, format("Index: %d", i).c_str(), 0, 0);
    }
}

TEST_P(Async, set_and_forward_all)
{
    const int dtype = get<0>(GetParam());
    const int target = get<1>(GetParam());

    const std::string suffix = (target == DNN_TARGET_OPENCL_FP16 || target == DNN_TARGET_MYRIAD) ? "_fp16" : "";
    const std::string& model = findDataFile("dnn/layers/layer_convolution" + suffix + ".bin");
    const std::string& proto = findDataFile("dnn/layers/layer_convolution" + suffix + ".xml");


    Net netSync = readNet(model, proto);
    netSync.setPreferableTarget(target);

    Net netAsync = readNet(model, proto);
    netAsync.setPreferableTarget(target);

    // Generate inputs.
    const int numInputs = 10;
    std::vector<Mat> inputs(numInputs);
    int blobSize[] = {2, 6, 75, 113};
    for (int i = 0; i < numInputs; ++i)
    {
        inputs[i].create(4, &blobSize[0], dtype);
        randu(inputs[i], 0, 255);
    }

    // Run synchronously.
    std::vector<Mat> refs(numInputs);
    for (int i = 0; i < numInputs; ++i)
    {
        netSync.setInput(inputs[i]);
        refs[i] = netSync.forward().clone();
    }

    // Run asynchronously. To make test more robust, process inputs in the reversed order.
    std::vector<AsyncArray> outs(numInputs);
    for (int i = numInputs - 1; i >= 0; --i)
    {
        netAsync.setInput(inputs[i]);
        outs[i] = netAsync.forwardAsync();
    }

    for (int i = numInputs - 1; i >= 0; --i)
    {
        ASSERT_TRUE(outs[i].valid());
        Mat result;
        EXPECT_TRUE(outs[i].get(result, async_timeout));
        normAssert(refs[i], result, format("Index: %d", i).c_str(), 0, 0);
    }
}

INSTANTIATE_TEST_CASE_P(/**/, Async, Combine(
  Values(CV_32F, CV_8U),
  testing::ValuesIn(getAvailableTargets(DNN_BACKEND_INFERENCE_ENGINE))
));
#endif  // HAVE_INF_ENGINE

}} // namespace<|MERGE_RESOLUTION|>--- conflicted
+++ resolved
@@ -158,13 +158,9 @@
     const bool kSwapRB = true;
 
     if (backend == DNN_BACKEND_OPENCV && target == DNN_TARGET_OPENCL_FP16 && dtype != CV_32F)
-<<<<<<< HEAD
-        throw SkipTestException("");
+        applyTestTag(CV_TEST_TAG_DNN_SKIP_OPENCL_FP16);
     if (backend == DNN_BACKEND_VKCOM && dtype != CV_32F)
-        throw SkipTestException("");
-=======
-        applyTestTag(CV_TEST_TAG_DNN_SKIP_OPENCL_FP16);
->>>>>>> 24790e40
+        throw SkipTestException(CV_TEST_TAG_DNN_SKIP_VULKAN);
 
     Mat inp(5, 5, CV_8UC3);
     randu(inp, 0, 255);
