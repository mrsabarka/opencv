--- conflicted
+++ resolved
@@ -892,15 +892,10 @@
         }
     }
 
-<<<<<<< HEAD
     // If there are no points, it's a zero-size polygon
-    if( pts.size() < 2) {
+    if( pts.size() == 1) {
         pts.assign(2,center);
     }
-=======
-    if( pts.size() == 1 )
-        pts.push_back(pts[0]);
->>>>>>> b2d1d87e
 }
 
 
