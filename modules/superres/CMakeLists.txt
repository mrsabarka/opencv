--- conflicted
+++ resolved
@@ -4,14 +4,5 @@
 
 set(the_description "Super Resolution")
 ocv_warnings_disable(CMAKE_CXX_FLAGS /wd4127 -Wundef -Wshadow)
-<<<<<<< HEAD
 ocv_define_module(superres opencv_imgproc opencv_video
-                  OPTIONAL opencv_highgui opencv_cudaarithm opencv_cudafilters opencv_cudawarping opencv_cudaimgproc opencv_cudaoptflow opencv_cudacodec)
-=======
-if(ENABLE_DYNAMIC_CUDA)
-  add_definitions(-DDYNAMIC_CUDA_SUPPORT)
-  ocv_define_module(superres EXCLUDE_CUDA opencv_imgproc opencv_video OPTIONAL opencv_highgui opencv_ocl)
-else()
-  ocv_define_module(superres opencv_imgproc opencv_video OPTIONAL opencv_gpu opencv_highgui opencv_ocl ${CUDA_LIBRARIES} ${CUDA_npp_LIBRARY})
-endif()
->>>>>>> bcb0ee3e
+                  OPTIONAL opencv_highgui opencv_cudaarithm opencv_cudafilters opencv_cudawarping opencv_cudaimgproc opencv_cudaoptflow opencv_cudacodec)