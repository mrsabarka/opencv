--- conflicted
+++ resolved
@@ -142,20 +142,10 @@
     codecs supplied with an OS image. Install the relevant packages (do not forget the development
     files, for example, "libjpeg-dev", in Debian\* and Ubuntu\*) to get the codec support or turn
     on the OPENCV_BUILD_3RDPARTY_LIBS flag in CMake.
-<<<<<<< HEAD
 -   In the case you set *WITH_GDAL* flag to true in CMake and @ref IMREAD_LOAD_GDAL to load the image,
     then [GDAL](http://www.gdal.org) driver will be used in order to decode the image by supporting
     the following formats: [Raster](http://www.gdal.org/formats_list.html),
     [Vector](http://www.gdal.org/ogr_formats.html).
-
-@note In the case of color images, the decoded images will have the channels stored in B G R order.
- */
-CV_EXPORTS_W Mat imread( const String& filename, int flags = IMREAD_COLOR );
-
-/** @brief Loads and resizes down an image from a file.
-@anchor imread_reduced
-=======
->>>>>>> 6e2a68fd
 @param filename Name of file to be loaded.
 @param flags Flag that can take values of cv::ImreadModes
 */
