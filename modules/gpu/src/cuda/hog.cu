--- conflicted
+++ resolved
@@ -1,932 +1,871 @@
-/*M///////////////////////////////////////////////////////////////////////////////////////
-//
-//  IMPORTANT: READ BEFORE DOWNLOADING, COPYING, INSTALLING OR USING.
-//
-//  By downloading, copying, installing or using the software you agree to this license.
-//  If you do not agree to this license, do not download, install,
-//  copy or use the software.
-//
-//
-//                           License Agreement
-//                For Open Source Computer Vision Library
-//
-// Copyright (C) 2000-2008, Intel Corporation, all rights reserved.
-// Copyright (C) 2009, Willow Garage Inc., all rights reserved.
-// Third party copyrights are property of their respective owners.
-//
-// Redistribution and use in source and binary forms, with or without modification,
-// are permitted provided that the following conditions are met:
-//
-//   * Redistribution's of source code must retain the above copyright notice,
-//     this list of conditions and the following disclaimer.
-//
-//   * Redistribution's in binary form must reproduce the above copyright notice,
-//     this list of conditions and the following disclaimer in the documentation
-//     and/or other materials provided with the distribution.
-//
-//   * The name of the copyright holders may not be used to endorse or promote products
-//     derived from this software without specific prior written permission.
-//
-// This software is provided by the copyright holders and contributors "as is" and
-// any express or implied warranties, including, but not limited to, the implied
-// warranties of merchantability and fitness for a particular purpose are disclaimed.
-// In no event shall the Intel Corporation or contributors be liable for any direct,
-// indirect, incidental, special, exemplary, or consequential damages
-// (including, but not limited to, procurement of substitute goods or services;
-// loss of use, data, or profits; or business interruption) however caused
-// and on any theory of liability, whether in contract, strict liability,
-// or tort (including negligence or otherwise) arising in any way out of
-// the use of this software, even if advised of the possibility of such damage.
-//
-//M*/
-
-#if !defined CUDA_DISABLER
-
-#include "internal_shared.hpp"
-
-namespace cv { namespace gpu { namespace device
-{
-    // Other values are not supported
-    #define CELL_WIDTH 8
-    #define CELL_HEIGHT 8
-    #define CELLS_PER_BLOCK_X 2
-    #define CELLS_PER_BLOCK_Y 2
-
-    namespace hog
-    {
-        __constant__ int cnbins;
-        __constant__ int cblock_stride_x;
-        __constant__ int cblock_stride_y;
-        __constant__ int cnblocks_win_x;
-        __constant__ int cnblocks_win_y;
-        __constant__ int cblock_hist_size;
-        __constant__ int cblock_hist_size_2up;
-        __constant__ int cdescr_size;
-        __constant__ int cdescr_width;
-
-
-        /* Returns the nearest upper power of two, works only for
-        the typical GPU thread count (pert block) values */
-        int power_2up(unsigned int n)
-        {
-            if (n < 1) return 1;
-            else if (n < 2) return 2;
-            else if (n < 4) return 4;
-            else if (n < 8) return 8;
-            else if (n < 16) return 16;
-            else if (n < 32) return 32;
-            else if (n < 64) return 64;
-            else if (n < 128) return 128;
-            else if (n < 256) return 256;
-            else if (n < 512) return 512;
-            else if (n < 1024) return 1024;
-            return -1; // Input is too big
-        }
-
-
-        void set_up_constants(int nbins, int block_stride_x, int block_stride_y,
-                              int nblocks_win_x, int nblocks_win_y)
-        {
-            cudaSafeCall( cudaMemcpyToSymbol(cnbins, &nbins, sizeof(nbins)) );
-            cudaSafeCall( cudaMemcpyToSymbol(cblock_stride_x, &block_stride_x, sizeof(block_stride_x)) );
-            cudaSafeCall( cudaMemcpyToSymbol(cblock_stride_y, &block_stride_y, sizeof(block_stride_y)) );
-            cudaSafeCall( cudaMemcpyToSymbol(cnblocks_win_x, &nblocks_win_x, sizeof(nblocks_win_x)) );
-            cudaSafeCall( cudaMemcpyToSymbol(cnblocks_win_y, &nblocks_win_y, sizeof(nblocks_win_y)) );
-
-            int block_hist_size = nbins * CELLS_PER_BLOCK_X * CELLS_PER_BLOCK_Y;
-            cudaSafeCall( cudaMemcpyToSymbol(cblock_hist_size, &block_hist_size, sizeof(block_hist_size)) );
-
-            int block_hist_size_2up = power_2up(block_hist_size);
-            cudaSafeCall( cudaMemcpyToSymbol(cblock_hist_size_2up, &block_hist_size_2up, sizeof(block_hist_size_2up)) );
-
-            int descr_width = nblocks_win_x * block_hist_size;
-            cudaSafeCall( cudaMemcpyToSymbol(cdescr_width, &descr_width, sizeof(descr_width)) );
-
-            int descr_size = descr_width * nblocks_win_y;
-            cudaSafeCall( cudaMemcpyToSymbol(cdescr_size, &descr_size, sizeof(descr_size)) );
-        }
-
-
-        //----------------------------------------------------------------------------
-        // Histogram computation
-
-
-        template <int nblocks> // Number of histogram blocks processed by single GPU thread block
-<<<<<<< HEAD
-        __global__ void compute_hists_kernel_many_blocks(const int img_block_width, const PtrElemStepf grad,
-                                                         const PtrElemStep qangle, float scale, float* block_hists)
-=======
-        __global__ void compute_hists_kernel_many_blocks(const int img_block_width, const PtrStepf grad,
-                                                         const PtrStepb qangle, float scale, float* block_hists)
->>>>>>> f4e33ea0
-        {
-            const int block_x = threadIdx.z;
-            const int cell_x = threadIdx.x / 16;
-            const int cell_y = threadIdx.y;
-            const int cell_thread_x = threadIdx.x & 0xF;
-
-            if (blockIdx.x * blockDim.z + block_x >= img_block_width)
-                return;
-
-            extern __shared__ float smem[];
-            float* hists = smem;
-            float* final_hist = smem + cnbins * 48 * nblocks;
-
-            const int offset_x = (blockIdx.x * blockDim.z + block_x) * cblock_stride_x +
-                                 4 * cell_x + cell_thread_x;
-            const int offset_y = blockIdx.y * cblock_stride_y + 4 * cell_y;
-
-            const float* grad_ptr = grad.ptr(offset_y) + offset_x * 2;
-            const unsigned char* qangle_ptr = qangle.ptr(offset_y) + offset_x * 2;
-
-            // 12 means that 12 pixels affect on block's cell (in one row)
-            if (cell_thread_x < 12)
-            {
-                float* hist = hists + 12 * (cell_y * blockDim.z * CELLS_PER_BLOCK_Y +
-                                            cell_x + block_x * CELLS_PER_BLOCK_X) +
-                                           cell_thread_x;
-                for (int bin_id = 0; bin_id < cnbins; ++bin_id)
-                    hist[bin_id * 48 * nblocks] = 0.f;
-
-                const int dist_x = -4 + (int)cell_thread_x - 4 * cell_x;
-
-                const int dist_y_begin = -4 - 4 * (int)threadIdx.y;
-                for (int dist_y = dist_y_begin; dist_y < dist_y_begin + 12; ++dist_y)
-                {
-                    float2 vote = *(const float2*)grad_ptr;
-                    uchar2 bin = *(const uchar2*)qangle_ptr;
-
-                    grad_ptr += grad.step/sizeof(float);
-                    qangle_ptr += qangle.step;
-
-                    int dist_center_y = dist_y - 4 * (1 - 2 * cell_y);
-                    int dist_center_x = dist_x - 4 * (1 - 2 * cell_x);
-
-                    float gaussian = ::expf(-(dist_center_y * dist_center_y +
-                                              dist_center_x * dist_center_x) * scale);
-                    float interp_weight = (8.f - ::fabs(dist_y + 0.5f)) *
-                                          (8.f - ::fabs(dist_x + 0.5f)) / 64.f;
-
-                    hist[bin.x * 48 * nblocks] += gaussian * interp_weight * vote.x;
-                    hist[bin.y * 48 * nblocks] += gaussian * interp_weight * vote.y;
-                }
-
-                volatile float* hist_ = hist;
-                for (int bin_id = 0; bin_id < cnbins; ++bin_id, hist_ += 48 * nblocks)
-                {
-                    if (cell_thread_x < 6) hist_[0] += hist_[6];
-                    if (cell_thread_x < 3) hist_[0] += hist_[3];
-                    if (cell_thread_x == 0)
-                        final_hist[((cell_x + block_x * 2) * 2 + cell_y) * cnbins + bin_id]
-                            = hist_[0] + hist_[1] + hist_[2];
-                }
-            }
-
-            __syncthreads();
-
-            float* block_hist = block_hists + (blockIdx.y * img_block_width +
-                                               blockIdx.x * blockDim.z + block_x) *
-                                              cblock_hist_size;
-
-            int tid = (cell_y * CELLS_PER_BLOCK_Y + cell_x) * 16 + cell_thread_x;
-            if (tid < cblock_hist_size)
-                block_hist[tid] = final_hist[block_x * cblock_hist_size + tid];
-        }
-
-
-        void compute_hists(int nbins, int block_stride_x, int block_stride_y,
-<<<<<<< HEAD
-                           int height, int width, const DevMem2Df& grad,
-                           const DevMem2Db& qangle, float sigma, float* block_hists)
-=======
-                           int height, int width, const PtrStepSzf& grad,
-                           const PtrStepSzb& qangle, float sigma, float* block_hists)
->>>>>>> f4e33ea0
-        {
-            const int nblocks = 1;
-
-            int img_block_width = (width - CELLS_PER_BLOCK_X * CELL_WIDTH + block_stride_x) /
-                                  block_stride_x;
-            int img_block_height = (height - CELLS_PER_BLOCK_Y * CELL_HEIGHT + block_stride_y) /
-                                   block_stride_y;
-
-            dim3 grid(divUp(img_block_width, nblocks), img_block_height);
-            dim3 threads(32, 2, nblocks);
-
-            cudaSafeCall(cudaFuncSetCacheConfig(compute_hists_kernel_many_blocks<nblocks>,
-                                                cudaFuncCachePreferL1));
-
-            // Precompute gaussian spatial window parameter
-            float scale = 1.f / (2.f * sigma * sigma);
-
-            int hists_size = (nbins * CELLS_PER_BLOCK_X * CELLS_PER_BLOCK_Y * 12 * nblocks) * sizeof(float);
-            int final_hists_size = (nbins * CELLS_PER_BLOCK_X * CELLS_PER_BLOCK_Y * nblocks) * sizeof(float);
-            int smem = hists_size + final_hists_size;
-            compute_hists_kernel_many_blocks<nblocks><<<grid, threads, smem>>>(
-                img_block_width, grad, qangle, scale, block_hists);
-            cudaSafeCall( cudaGetLastError() );
-
-            cudaSafeCall( cudaDeviceSynchronize() );
-        }
-
-
-        //-------------------------------------------------------------
-        //  Normalization of histograms via L2Hys_norm
-        //
-
-
-        template<int size>
-        __device__ float reduce_smem(volatile float* smem)
-        {
-            unsigned int tid = threadIdx.x;
-            float sum = smem[tid];
-
-            if (size >= 512) { if (tid < 256) smem[tid] = sum = sum + smem[tid + 256]; __syncthreads(); }
-            if (size >= 256) { if (tid < 128) smem[tid] = sum = sum + smem[tid + 128]; __syncthreads(); }
-            if (size >= 128) { if (tid < 64) smem[tid] = sum = sum + smem[tid + 64]; __syncthreads(); }
-
-            if (tid < 32)
-            {
-                if (size >= 64) smem[tid] = sum = sum + smem[tid + 32];
-                if (size >= 32) smem[tid] = sum = sum + smem[tid + 16];
-                if (size >= 16) smem[tid] = sum = sum + smem[tid + 8];
-                if (size >= 8) smem[tid] = sum = sum + smem[tid + 4];
-                if (size >= 4) smem[tid] = sum = sum + smem[tid + 2];
-                if (size >= 2) smem[tid] = sum = sum + smem[tid + 1];
-            }
-
-            __syncthreads();
-            sum = smem[0];
-
-            return sum;
-        }
-
-
-        template <int nthreads, // Number of threads which process one block historgam
-                  int nblocks> // Number of block hisograms processed by one GPU thread block
-        __global__ void normalize_hists_kernel_many_blocks(const int block_hist_size,
-                                                           const int img_block_width,
-                                                           float* block_hists, float threshold)
-        {
-            if (blockIdx.x * blockDim.z + threadIdx.z >= img_block_width)
-                return;
-
-            float* hist = block_hists + (blockIdx.y * img_block_width +
-                                         blockIdx.x * blockDim.z + threadIdx.z) *
-                                        block_hist_size + threadIdx.x;
-
-            __shared__ float sh_squares[nthreads * nblocks];
-            float* squares = sh_squares + threadIdx.z * nthreads;
-
-            float elem = 0.f;
-            if (threadIdx.x < block_hist_size)
-                elem = hist[0];
-
-            squares[threadIdx.x] = elem * elem;
-
-            __syncthreads();
-            float sum = reduce_smem<nthreads>(squares);
-
-            float scale = 1.0f / (::sqrtf(sum) + 0.1f * block_hist_size);
-            elem = ::min(elem * scale, threshold);
-
-            __syncthreads();
-            squares[threadIdx.x] = elem * elem;
-
-            __syncthreads();
-            sum = reduce_smem<nthreads>(squares);
-            scale = 1.0f / (::sqrtf(sum) + 1e-3f);
-
-            if (threadIdx.x < block_hist_size)
-                hist[0] = elem * scale;
-        }
-
-
-        void normalize_hists(int nbins, int block_stride_x, int block_stride_y,
-                             int height, int width, float* block_hists, float threshold)
-        {
-            const int nblocks = 1;
-
-            int block_hist_size = nbins * CELLS_PER_BLOCK_X * CELLS_PER_BLOCK_Y;
-            int nthreads = power_2up(block_hist_size);
-            dim3 threads(nthreads, 1, nblocks);
-
-            int img_block_width = (width - CELLS_PER_BLOCK_X * CELL_WIDTH + block_stride_x) / block_stride_x;
-            int img_block_height = (height - CELLS_PER_BLOCK_Y * CELL_HEIGHT + block_stride_y) / block_stride_y;
-            dim3 grid(divUp(img_block_width, nblocks), img_block_height);
-
-            if (nthreads == 32)
-                normalize_hists_kernel_many_blocks<32, nblocks><<<grid, threads>>>(block_hist_size, img_block_width, block_hists, threshold);
-            else if (nthreads == 64)
-                normalize_hists_kernel_many_blocks<64, nblocks><<<grid, threads>>>(block_hist_size, img_block_width, block_hists, threshold);
-            else if (nthreads == 128)
-                normalize_hists_kernel_many_blocks<64, nblocks><<<grid, threads>>>(block_hist_size, img_block_width, block_hists, threshold);
-            else if (nthreads == 256)
-                normalize_hists_kernel_many_blocks<256, nblocks><<<grid, threads>>>(block_hist_size, img_block_width, block_hists, threshold);
-            else if (nthreads == 512)
-                normalize_hists_kernel_many_blocks<512, nblocks><<<grid, threads>>>(block_hist_size, img_block_width, block_hists, threshold);
-            else
-                cv::gpu::error("normalize_hists: histogram's size is too big, try to decrease number of bins", __FILE__, __LINE__, "normalize_hists");
-
-            cudaSafeCall( cudaGetLastError() );
-
-            cudaSafeCall( cudaDeviceSynchronize() );
-        }
-
-
-        //---------------------------------------------------------------------
-        //  Linear SVM based classification
-        //
-
-<<<<<<< HEAD
-=======
-       // return confidence values not just positive location
-       template <int nthreads, // Number of threads per one histogram block
-                           int nblocks> // Number of histogram block processed by single GPU thread block
-       __global__ void compute_confidence_hists_kernel_many_blocks(const int img_win_width, const int img_block_width,
-                                                                                                           const int win_block_stride_x, const int win_block_stride_y,
-                                                                                                           const float* block_hists, const float* coefs,
-                                                                                                           float free_coef, float threshold, float* confidences)
-       {
-               const int win_x = threadIdx.z;
-               if (blockIdx.x * blockDim.z + win_x >= img_win_width)
-                       return;
-
-               const float* hist = block_hists + (blockIdx.y * win_block_stride_y * img_block_width +
-                                                                                    blockIdx.x * win_block_stride_x * blockDim.z + win_x) *
-                                                                                   cblock_hist_size;
-
-               float product = 0.f;
-               for (int i = threadIdx.x; i < cdescr_size; i += nthreads)
-               {
-                       int offset_y = i / cdescr_width;
-                       int offset_x = i - offset_y * cdescr_width;
-                       product += coefs[i] * hist[offset_y * img_block_width * cblock_hist_size + offset_x];
-               }
-
-               __shared__ float products[nthreads * nblocks];
-
-               const int tid = threadIdx.z * nthreads + threadIdx.x;
-               products[tid] = product;
-
-               __syncthreads();
-
-               if (nthreads >= 512)
-               {
-                       if (threadIdx.x < 256) products[tid] = product = product + products[tid + 256];
-                       __syncthreads();
-               }
-               if (nthreads >= 256)
-               {
-                       if (threadIdx.x < 128) products[tid] = product = product + products[tid + 128];
-                       __syncthreads();
-               }
-               if (nthreads >= 128)
-               {
-                       if (threadIdx.x < 64) products[tid] = product = product + products[tid + 64];
-                       __syncthreads();
-               }
-
-               if (threadIdx.x < 32)
-               {
-                       volatile float* smem = products;
-                       if (nthreads >= 64) smem[tid] = product = product + smem[tid + 32];
-                       if (nthreads >= 32) smem[tid] = product = product + smem[tid + 16];
-                       if (nthreads >= 16) smem[tid] = product = product + smem[tid + 8];
-                       if (nthreads >= 8) smem[tid] = product = product + smem[tid + 4];
-                       if (nthreads >= 4) smem[tid] = product = product + smem[tid + 2];
-                       if (nthreads >= 2) smem[tid] = product = product + smem[tid + 1];
-               }
-
-               if (threadIdx.x == 0)
-                       confidences[blockIdx.y * img_win_width + blockIdx.x * blockDim.z + win_x]
-                               = (float)(product + free_coef);
-
-       }
-
-       void compute_confidence_hists(int win_height, int win_width, int block_stride_y, int block_stride_x,
-                                               int win_stride_y, int win_stride_x, int height, int width, float* block_hists,
-                                               float* coefs, float free_coef, float threshold, float *confidences)
-       {
-               const int nthreads = 256;
-               const int nblocks = 1;
-
-               int win_block_stride_x = win_stride_x / block_stride_x;
-               int win_block_stride_y = win_stride_y / block_stride_y;
-               int img_win_width = (width - win_width + win_stride_x) / win_stride_x;
-               int img_win_height = (height - win_height + win_stride_y) / win_stride_y;
-
-               dim3 threads(nthreads, 1, nblocks);
-               dim3 grid(divUp(img_win_width, nblocks), img_win_height);
-
-               cudaSafeCall(cudaFuncSetCacheConfig(compute_confidence_hists_kernel_many_blocks<nthreads, nblocks>,
-                                                                                       cudaFuncCachePreferL1));
-
-               int img_block_width = (width - CELLS_PER_BLOCK_X * CELL_WIDTH + block_stride_x) /
-                                                           block_stride_x;
-               compute_confidence_hists_kernel_many_blocks<nthreads, nblocks><<<grid, threads>>>(
-                       img_win_width, img_block_width, win_block_stride_x, win_block_stride_y,
-                       block_hists, coefs, free_coef, threshold, confidences);
-               cudaSafeCall(cudaThreadSynchronize());
-       }
-
-
->>>>>>> f4e33ea0
-
-        template <int nthreads, // Number of threads per one histogram block
-                  int nblocks> // Number of histogram block processed by single GPU thread block
-        __global__ void classify_hists_kernel_many_blocks(const int img_win_width, const int img_block_width,
-                                                          const int win_block_stride_x, const int win_block_stride_y,
-                                                          const float* block_hists, const float* coefs,
-                                                          float free_coef, float threshold, unsigned char* labels)
-        {
-            const int win_x = threadIdx.z;
-            if (blockIdx.x * blockDim.z + win_x >= img_win_width)
-                return;
-
-            const float* hist = block_hists + (blockIdx.y * win_block_stride_y * img_block_width +
-                                               blockIdx.x * win_block_stride_x * blockDim.z + win_x) *
-                                              cblock_hist_size;
-
-            float product = 0.f;
-            for (int i = threadIdx.x; i < cdescr_size; i += nthreads)
-            {
-                int offset_y = i / cdescr_width;
-                int offset_x = i - offset_y * cdescr_width;
-                product += coefs[i] * hist[offset_y * img_block_width * cblock_hist_size + offset_x];
-            }
-
-            __shared__ float products[nthreads * nblocks];
-
-            const int tid = threadIdx.z * nthreads + threadIdx.x;
-            products[tid] = product;
-
-            __syncthreads();
-
-            if (nthreads >= 512)
-            {
-                if (threadIdx.x < 256) products[tid] = product = product + products[tid + 256];
-                __syncthreads();
-            }
-            if (nthreads >= 256)
-            {
-                if (threadIdx.x < 128) products[tid] = product = product + products[tid + 128];
-                __syncthreads();
-            }
-            if (nthreads >= 128)
-            {
-                if (threadIdx.x < 64) products[tid] = product = product + products[tid + 64];
-                __syncthreads();
-            }
-
-            if (threadIdx.x < 32)
-            {
-                volatile float* smem = products;
-                if (nthreads >= 64) smem[tid] = product = product + smem[tid + 32];
-                if (nthreads >= 32) smem[tid] = product = product + smem[tid + 16];
-                if (nthreads >= 16) smem[tid] = product = product + smem[tid + 8];
-                if (nthreads >= 8) smem[tid] = product = product + smem[tid + 4];
-                if (nthreads >= 4) smem[tid] = product = product + smem[tid + 2];
-                if (nthreads >= 2) smem[tid] = product = product + smem[tid + 1];
-            }
-
-            if (threadIdx.x == 0)
-                labels[blockIdx.y * img_win_width + blockIdx.x * blockDim.z + win_x] = (product + free_coef >= threshold);
-        }
-
-
-        void classify_hists(int win_height, int win_width, int block_stride_y, int block_stride_x,
-                            int win_stride_y, int win_stride_x, int height, int width, float* block_hists,
-                            float* coefs, float free_coef, float threshold, unsigned char* labels)
-        {
-            const int nthreads = 256;
-            const int nblocks = 1;
-
-            int win_block_stride_x = win_stride_x / block_stride_x;
-            int win_block_stride_y = win_stride_y / block_stride_y;
-            int img_win_width = (width - win_width + win_stride_x) / win_stride_x;
-            int img_win_height = (height - win_height + win_stride_y) / win_stride_y;
-
-            dim3 threads(nthreads, 1, nblocks);
-            dim3 grid(divUp(img_win_width, nblocks), img_win_height);
-
-            cudaSafeCall(cudaFuncSetCacheConfig(classify_hists_kernel_many_blocks<nthreads, nblocks>, cudaFuncCachePreferL1));
-
-            int img_block_width = (width - CELLS_PER_BLOCK_X * CELL_WIDTH + block_stride_x) / block_stride_x;
-            classify_hists_kernel_many_blocks<nthreads, nblocks><<<grid, threads>>>(
-                img_win_width, img_block_width, win_block_stride_x, win_block_stride_y,
-                block_hists, coefs, free_coef, threshold, labels);
-            cudaSafeCall( cudaGetLastError() );
-
-            cudaSafeCall( cudaDeviceSynchronize() );
-        }
-
-        //----------------------------------------------------------------------------
-        // Extract descriptors
-
-
-        template <int nthreads>
-        __global__ void extract_descrs_by_rows_kernel(const int img_block_width, const int win_block_stride_x, const int win_block_stride_y,
-<<<<<<< HEAD
-											          const float* block_hists, PtrElemStepf descriptors)
-=======
-											          const float* block_hists, PtrStepf descriptors)
->>>>>>> f4e33ea0
-        {
-            // Get left top corner of the window in src
-            const float* hist = block_hists + (blockIdx.y * win_block_stride_y * img_block_width +
-                                               blockIdx.x * win_block_stride_x) * cblock_hist_size;
-
-            // Get left top corner of the window in dst
-            float* descriptor = descriptors.ptr(blockIdx.y * gridDim.x + blockIdx.x);
-
-            // Copy elements from src to dst
-            for (int i = threadIdx.x; i < cdescr_size; i += nthreads)
-            {
-                int offset_y = i / cdescr_width;
-                int offset_x = i - offset_y * cdescr_width;
-                descriptor[i] = hist[offset_y * img_block_width * cblock_hist_size + offset_x];
-            }
-        }
-
-
-        void extract_descrs_by_rows(int win_height, int win_width, int block_stride_y, int block_stride_x, int win_stride_y, int win_stride_x,
-<<<<<<< HEAD
-							        int height, int width, float* block_hists, DevMem2Df descriptors)
-=======
-							        int height, int width, float* block_hists, PtrStepSzf descriptors)
->>>>>>> f4e33ea0
-        {
-            const int nthreads = 256;
-
-            int win_block_stride_x = win_stride_x / block_stride_x;
-            int win_block_stride_y = win_stride_y / block_stride_y;
-            int img_win_width = (width - win_width + win_stride_x) / win_stride_x;
-            int img_win_height = (height - win_height + win_stride_y) / win_stride_y;
-            dim3 threads(nthreads, 1);
-            dim3 grid(img_win_width, img_win_height);
-
-            int img_block_width = (width - CELLS_PER_BLOCK_X * CELL_WIDTH + block_stride_x) / block_stride_x;
-            extract_descrs_by_rows_kernel<nthreads><<<grid, threads>>>(
-                img_block_width, win_block_stride_x, win_block_stride_y, block_hists, descriptors);
-            cudaSafeCall( cudaGetLastError() );
-
-            cudaSafeCall( cudaDeviceSynchronize() );
-        }
-
-
-        template <int nthreads>
-        __global__ void extract_descrs_by_cols_kernel(const int img_block_width, const int win_block_stride_x,
-                                                      const int win_block_stride_y, const float* block_hists,
-<<<<<<< HEAD
-                                                      PtrElemStepf descriptors)
-=======
-                                                      PtrStepf descriptors)
->>>>>>> f4e33ea0
-        {
-            // Get left top corner of the window in src
-            const float* hist = block_hists + (blockIdx.y * win_block_stride_y * img_block_width +
-                                               blockIdx.x * win_block_stride_x) * cblock_hist_size;
-
-            // Get left top corner of the window in dst
-            float* descriptor = descriptors.ptr(blockIdx.y * gridDim.x + blockIdx.x);
-
-            // Copy elements from src to dst
-            for (int i = threadIdx.x; i < cdescr_size; i += nthreads)
-            {
-                int block_idx = i / cblock_hist_size;
-                int idx_in_block = i - block_idx * cblock_hist_size;
-
-                int y = block_idx / cnblocks_win_x;
-                int x = block_idx - y * cnblocks_win_x;
-
-                descriptor[(x * cnblocks_win_y + y) * cblock_hist_size + idx_in_block]
-                    = hist[(y * img_block_width  + x) * cblock_hist_size + idx_in_block];
-            }
-        }
-
-
-        void extract_descrs_by_cols(int win_height, int win_width, int block_stride_y, int block_stride_x,
-                                    int win_stride_y, int win_stride_x, int height, int width, float* block_hists,
-<<<<<<< HEAD
-                                    DevMem2Df descriptors)
-=======
-                                    PtrStepSzf descriptors)
->>>>>>> f4e33ea0
-        {
-            const int nthreads = 256;
-
-            int win_block_stride_x = win_stride_x / block_stride_x;
-            int win_block_stride_y = win_stride_y / block_stride_y;
-            int img_win_width = (width - win_width + win_stride_x) / win_stride_x;
-            int img_win_height = (height - win_height + win_stride_y) / win_stride_y;
-            dim3 threads(nthreads, 1);
-            dim3 grid(img_win_width, img_win_height);
-
-            int img_block_width = (width - CELLS_PER_BLOCK_X * CELL_WIDTH + block_stride_x) / block_stride_x;
-            extract_descrs_by_cols_kernel<nthreads><<<grid, threads>>>(
-                img_block_width, win_block_stride_x, win_block_stride_y, block_hists, descriptors);
-            cudaSafeCall( cudaGetLastError() );
-
-            cudaSafeCall( cudaDeviceSynchronize() );
-        }
-
-        //----------------------------------------------------------------------------
-        // Gradients computation
-
-
-        template <int nthreads, int correct_gamma>
-<<<<<<< HEAD
-        __global__ void compute_gradients_8UC4_kernel(int height, int width, const PtrElemStep img,
-                                                      float angle_scale, PtrElemStepf grad, PtrElemStep qangle)
-=======
-        __global__ void compute_gradients_8UC4_kernel(int height, int width, const PtrStepb img,
-                                                      float angle_scale, PtrStepf grad, PtrStepb qangle)
->>>>>>> f4e33ea0
-        {
-            const int x = blockIdx.x * blockDim.x + threadIdx.x;
-
-            const uchar4* row = (const uchar4*)img.ptr(blockIdx.y);
-
-            __shared__ float sh_row[(nthreads + 2) * 3];
-
-            uchar4 val;
-            if (x < width)
-                val = row[x];
-            else
-                val = row[width - 2];
-
-            sh_row[threadIdx.x + 1] = val.x;
-            sh_row[threadIdx.x + 1 + (nthreads + 2)] = val.y;
-            sh_row[threadIdx.x + 1 + 2 * (nthreads + 2)] = val.z;
-
-            if (threadIdx.x == 0)
-            {
-                val = row[::max(x - 1, 1)];
-                sh_row[0] = val.x;
-                sh_row[(nthreads + 2)] = val.y;
-                sh_row[2 * (nthreads + 2)] = val.z;
-            }
-
-            if (threadIdx.x == blockDim.x - 1)
-            {
-                val = row[::min(x + 1, width - 2)];
-                sh_row[blockDim.x + 1] = val.x;
-                sh_row[blockDim.x + 1 + (nthreads + 2)] = val.y;
-                sh_row[blockDim.x + 1 + 2 * (nthreads + 2)] = val.z;
-            }
-
-            __syncthreads();
-            if (x < width)
-            {
-                float3 a, b;
-
-                b.x = sh_row[threadIdx.x + 2];
-                b.y = sh_row[threadIdx.x + 2 + (nthreads + 2)];
-                b.z = sh_row[threadIdx.x + 2 + 2 * (nthreads + 2)];
-                a.x = sh_row[threadIdx.x];
-                a.y = sh_row[threadIdx.x + (nthreads + 2)];
-                a.z = sh_row[threadIdx.x + 2 * (nthreads + 2)];
-
-                float3 dx;
-                if (correct_gamma)
-                    dx = make_float3(::sqrtf(b.x) - ::sqrtf(a.x), ::sqrtf(b.y) - ::sqrtf(a.y), ::sqrtf(b.z) - ::sqrtf(a.z));
-                else
-                    dx = make_float3(b.x - a.x, b.y - a.y, b.z - a.z);
-
-                float3 dy = make_float3(0.f, 0.f, 0.f);
-
-                if (blockIdx.y > 0 && blockIdx.y < height - 1)
-                {
-                    val = ((const uchar4*)img.ptr(blockIdx.y - 1))[x];
-                    a = make_float3(val.x, val.y, val.z);
-
-                    val = ((const uchar4*)img.ptr(blockIdx.y + 1))[x];
-                    b = make_float3(val.x, val.y, val.z);
-
-                    if (correct_gamma)
-                        dy = make_float3(::sqrtf(b.x) - ::sqrtf(a.x), ::sqrtf(b.y) - ::sqrtf(a.y), ::sqrtf(b.z) - ::sqrtf(a.z));
-                    else
-                        dy = make_float3(b.x - a.x, b.y - a.y, b.z - a.z);
-                }
-
-                float best_dx = dx.x;
-                float best_dy = dy.x;
-
-                float mag0 = dx.x * dx.x + dy.x * dy.x;
-                float mag1 = dx.y * dx.y + dy.y * dy.y;
-                if (mag0 < mag1)
-                {
-                    best_dx = dx.y;
-                    best_dy = dy.y;
-                    mag0 = mag1;
-                }
-
-                mag1 = dx.z * dx.z + dy.z * dy.z;
-                if (mag0 < mag1)
-                {
-                    best_dx = dx.z;
-                    best_dy = dy.z;
-                    mag0 = mag1;
-                }
-
-                mag0 = ::sqrtf(mag0);
-
-                float ang = (::atan2f(best_dy, best_dx) + CV_PI_F) * angle_scale - 0.5f;
-                int hidx = (int)::floorf(ang);
-                ang -= hidx;
-                hidx = (hidx + cnbins) % cnbins;
-
-                ((uchar2*)qangle.ptr(blockIdx.y))[x] = make_uchar2(hidx, (hidx + 1) % cnbins);
-                ((float2*)grad.ptr(blockIdx.y))[x] = make_float2(mag0 * (1.f - ang), mag0 * ang);
-            }
-        }
-
-
-<<<<<<< HEAD
-        void compute_gradients_8UC4(int nbins, int height, int width, const DevMem2Db& img,
-                                    float angle_scale, DevMem2Df grad, DevMem2Db qangle, bool correct_gamma)
-=======
-        void compute_gradients_8UC4(int nbins, int height, int width, const PtrStepSzb& img,
-                                    float angle_scale, PtrStepSzf grad, PtrStepSzb qangle, bool correct_gamma)
->>>>>>> f4e33ea0
-        {
-            (void)nbins;
-            const int nthreads = 256;
-
-            dim3 bdim(nthreads, 1);
-            dim3 gdim(divUp(width, bdim.x), divUp(height, bdim.y));
-
-            if (correct_gamma)
-                compute_gradients_8UC4_kernel<nthreads, 1><<<gdim, bdim>>>(height, width, img, angle_scale, grad, qangle);
-            else
-                compute_gradients_8UC4_kernel<nthreads, 0><<<gdim, bdim>>>(height, width, img, angle_scale, grad, qangle);
-
-            cudaSafeCall( cudaGetLastError() );
-
-            cudaSafeCall( cudaDeviceSynchronize() );
-        }
-
-        template <int nthreads, int correct_gamma>
-<<<<<<< HEAD
-        __global__ void compute_gradients_8UC1_kernel(int height, int width, const PtrElemStep img,
-                                                      float angle_scale, PtrElemStepf grad, PtrElemStep qangle)
-=======
-        __global__ void compute_gradients_8UC1_kernel(int height, int width, const PtrStepb img,
-                                                      float angle_scale, PtrStepf grad, PtrStepb qangle)
->>>>>>> f4e33ea0
-        {
-            const int x = blockIdx.x * blockDim.x + threadIdx.x;
-
-            const unsigned char* row = (const unsigned char*)img.ptr(blockIdx.y);
-
-            __shared__ float sh_row[nthreads + 2];
-
-            if (x < width)
-                sh_row[threadIdx.x + 1] = row[x];
-            else
-                sh_row[threadIdx.x + 1] = row[width - 2];
-
-            if (threadIdx.x == 0)
-                sh_row[0] = row[::max(x - 1, 1)];
-
-            if (threadIdx.x == blockDim.x - 1)
-                sh_row[blockDim.x + 1] = row[::min(x + 1, width - 2)];
-
-            __syncthreads();
-            if (x < width)
-            {
-                float dx;
-
-                if (correct_gamma)
-                    dx = ::sqrtf(sh_row[threadIdx.x + 2]) - ::sqrtf(sh_row[threadIdx.x]);
-                else
-                    dx = sh_row[threadIdx.x + 2] - sh_row[threadIdx.x];
-
-                float dy = 0.f;
-                if (blockIdx.y > 0 && blockIdx.y < height - 1)
-                {
-                    float a = ((const unsigned char*)img.ptr(blockIdx.y + 1))[x];
-                    float b = ((const unsigned char*)img.ptr(blockIdx.y - 1))[x];
-                    if (correct_gamma)
-                        dy = ::sqrtf(a) - ::sqrtf(b);
-                    else
-                        dy = a - b;
-                }
-                float mag = ::sqrtf(dx * dx + dy * dy);
-
-                float ang = (::atan2f(dy, dx) + CV_PI_F) * angle_scale - 0.5f;
-                int hidx = (int)::floorf(ang);
-                ang -= hidx;
-                hidx = (hidx + cnbins) % cnbins;
-
-                ((uchar2*)qangle.ptr(blockIdx.y))[x] = make_uchar2(hidx, (hidx + 1) % cnbins);
-                ((float2*)  grad.ptr(blockIdx.y))[x] = make_float2(mag * (1.f - ang), mag * ang);
-            }
-        }
-
-
-<<<<<<< HEAD
-        void compute_gradients_8UC1(int nbins, int height, int width, const DevMem2Db& img,
-                                    float angle_scale, DevMem2Df grad, DevMem2Db qangle, bool correct_gamma)
-=======
-        void compute_gradients_8UC1(int nbins, int height, int width, const PtrStepSzb& img,
-                                    float angle_scale, PtrStepSzf grad, PtrStepSzb qangle, bool correct_gamma)
->>>>>>> f4e33ea0
-        {
-            (void)nbins;
-            const int nthreads = 256;
-
-            dim3 bdim(nthreads, 1);
-            dim3 gdim(divUp(width, bdim.x), divUp(height, bdim.y));
-
-            if (correct_gamma)
-                compute_gradients_8UC1_kernel<nthreads, 1><<<gdim, bdim>>>(height, width, img, angle_scale, grad, qangle);
-            else
-                compute_gradients_8UC1_kernel<nthreads, 0><<<gdim, bdim>>>(height, width, img, angle_scale, grad, qangle);
-
-            cudaSafeCall( cudaGetLastError() );
-
-            cudaSafeCall( cudaDeviceSynchronize() );
-        }
-
-
-
-        //-------------------------------------------------------------------
-        // Resize
-
-        texture<uchar4, 2, cudaReadModeNormalizedFloat> resize8UC4_tex;
-        texture<uchar,  2, cudaReadModeNormalizedFloat> resize8UC1_tex;
-
-        __global__ void resize_for_hog_kernel(float sx, float sy, PtrStepSz<uchar> dst, int colOfs)
-        {
-            unsigned int x = blockIdx.x * blockDim.x + threadIdx.x;
-            unsigned int y = blockIdx.y * blockDim.y + threadIdx.y;
-
-            if (x < dst.cols && y < dst.rows)
-                dst.ptr(y)[x] = tex2D(resize8UC1_tex, x * sx + colOfs, y * sy) * 255;
-        }
-
-        __global__ void resize_for_hog_kernel(float sx, float sy, PtrStepSz<uchar4> dst, int colOfs)
-        {
-            unsigned int x = blockIdx.x * blockDim.x + threadIdx.x;
-            unsigned int y = blockIdx.y * blockDim.y + threadIdx.y;
-
-            if (x < dst.cols && y < dst.rows)
-	        {
-		        float4 val = tex2D(resize8UC4_tex, x * sx + colOfs, y * sy);
-                dst.ptr(y)[x] = make_uchar4(val.x * 255, val.y * 255, val.z * 255, val.w * 255);
-	        }
-        }
-
-        template<class T, class TEX>
-<<<<<<< HEAD
-        static void resize_for_hog(const DevMem2Db& src, DevMem2Db dst, TEX& tex)
-=======
-        static void resize_for_hog(const PtrStepSzb& src, PtrStepSzb dst, TEX& tex)
->>>>>>> f4e33ea0
-        {
-            tex.filterMode = cudaFilterModeLinear;
-
-            size_t texOfs = 0;
-            int colOfs = 0;
-
-            cudaChannelFormatDesc desc = cudaCreateChannelDesc<T>();
-            cudaSafeCall( cudaBindTexture2D(&texOfs, tex, src.data, desc, src.cols, src.rows, src.step) );
-
-            if (texOfs != 0)
-            {
-                colOfs = static_cast<int>( texOfs/sizeof(T) );
-                cudaSafeCall( cudaUnbindTexture(tex) );
-                cudaSafeCall( cudaBindTexture2D(&texOfs, tex, src.data, desc, src.cols, src.rows, src.step) );
-            }
-
-            dim3 threads(32, 8);
-            dim3 grid(divUp(dst.cols, threads.x), divUp(dst.rows, threads.y));
-
-	        float sx = static_cast<float>(src.cols) / dst.cols;
-            float sy = static_cast<float>(src.rows) / dst.rows;
-
-            resize_for_hog_kernel<<<grid, threads>>>(sx, sy, (PtrStepSz<T>)dst, colOfs);
-            cudaSafeCall( cudaGetLastError() );
-
-            cudaSafeCall( cudaDeviceSynchronize() );
-
-            cudaSafeCall( cudaUnbindTexture(tex) );
-        }
-
-<<<<<<< HEAD
-        void resize_8UC1(const DevMem2Db& src, DevMem2Db dst) { resize_for_hog<uchar> (src, dst, resize8UC1_tex); }
-        void resize_8UC4(const DevMem2Db& src, DevMem2Db dst) { resize_for_hog<uchar4>(src, dst, resize8UC4_tex); }
-    } // namespace hog
-}}} // namespace cv { namespace gpu { namespace device
-
-=======
-        void resize_8UC1(const PtrStepSzb& src, PtrStepSzb dst) { resize_for_hog<uchar> (src, dst, resize8UC1_tex); }
-        void resize_8UC4(const PtrStepSzb& src, PtrStepSzb dst) { resize_for_hog<uchar4>(src, dst, resize8UC4_tex); }
-    } // namespace hog
-}}} // namespace cv { namespace gpu { namespace device
-
-
-#endif /* CUDA_DISABLER */
->>>>>>> f4e33ea0
+/*M///////////////////////////////////////////////////////////////////////////////////////
+//
+//  IMPORTANT: READ BEFORE DOWNLOADING, COPYING, INSTALLING OR USING.
+//
+//  By downloading, copying, installing or using the software you agree to this license.
+//  If you do not agree to this license, do not download, install,
+//  copy or use the software.
+//
+//
+//                           License Agreement
+//                For Open Source Computer Vision Library
+//
+// Copyright (C) 2000-2008, Intel Corporation, all rights reserved.
+// Copyright (C) 2009, Willow Garage Inc., all rights reserved.
+// Third party copyrights are property of their respective owners.
+//
+// Redistribution and use in source and binary forms, with or without modification,
+// are permitted provided that the following conditions are met:
+//
+//   * Redistribution's of source code must retain the above copyright notice,
+//     this list of conditions and the following disclaimer.
+//
+//   * Redistribution's in binary form must reproduce the above copyright notice,
+//     this list of conditions and the following disclaimer in the documentation
+//     and/or other materials provided with the distribution.
+//
+//   * The name of the copyright holders may not be used to endorse or promote products
+//     derived from this software without specific prior written permission.
+//
+// This software is provided by the copyright holders and contributors "as is" and
+// any express or implied warranties, including, but not limited to, the implied
+// warranties of merchantability and fitness for a particular purpose are disclaimed.
+// In no event shall the Intel Corporation or contributors be liable for any direct,
+// indirect, incidental, special, exemplary, or consequential damages
+// (including, but not limited to, procurement of substitute goods or services;
+// loss of use, data, or profits; or business interruption) however caused
+// and on any theory of liability, whether in contract, strict liability,
+// or tort (including negligence or otherwise) arising in any way out of
+// the use of this software, even if advised of the possibility of such damage.
+//
+//M*/
+
+#if !defined CUDA_DISABLER
+
+#include "internal_shared.hpp"
+
+namespace cv { namespace gpu { namespace device
+{
+    // Other values are not supported
+    #define CELL_WIDTH 8
+    #define CELL_HEIGHT 8
+    #define CELLS_PER_BLOCK_X 2
+    #define CELLS_PER_BLOCK_Y 2
+
+    namespace hog
+    {
+        __constant__ int cnbins;
+        __constant__ int cblock_stride_x;
+        __constant__ int cblock_stride_y;
+        __constant__ int cnblocks_win_x;
+        __constant__ int cnblocks_win_y;
+        __constant__ int cblock_hist_size;
+        __constant__ int cblock_hist_size_2up;
+        __constant__ int cdescr_size;
+        __constant__ int cdescr_width;
+
+
+        /* Returns the nearest upper power of two, works only for
+        the typical GPU thread count (pert block) values */
+        int power_2up(unsigned int n)
+        {
+            if (n < 1) return 1;
+            else if (n < 2) return 2;
+            else if (n < 4) return 4;
+            else if (n < 8) return 8;
+            else if (n < 16) return 16;
+            else if (n < 32) return 32;
+            else if (n < 64) return 64;
+            else if (n < 128) return 128;
+            else if (n < 256) return 256;
+            else if (n < 512) return 512;
+            else if (n < 1024) return 1024;
+            return -1; // Input is too big
+        }
+
+
+        void set_up_constants(int nbins, int block_stride_x, int block_stride_y,
+                              int nblocks_win_x, int nblocks_win_y)
+        {
+            cudaSafeCall( cudaMemcpyToSymbol(cnbins, &nbins, sizeof(nbins)) );
+            cudaSafeCall( cudaMemcpyToSymbol(cblock_stride_x, &block_stride_x, sizeof(block_stride_x)) );
+            cudaSafeCall( cudaMemcpyToSymbol(cblock_stride_y, &block_stride_y, sizeof(block_stride_y)) );
+            cudaSafeCall( cudaMemcpyToSymbol(cnblocks_win_x, &nblocks_win_x, sizeof(nblocks_win_x)) );
+            cudaSafeCall( cudaMemcpyToSymbol(cnblocks_win_y, &nblocks_win_y, sizeof(nblocks_win_y)) );
+
+            int block_hist_size = nbins * CELLS_PER_BLOCK_X * CELLS_PER_BLOCK_Y;
+            cudaSafeCall( cudaMemcpyToSymbol(cblock_hist_size, &block_hist_size, sizeof(block_hist_size)) );
+
+            int block_hist_size_2up = power_2up(block_hist_size);
+            cudaSafeCall( cudaMemcpyToSymbol(cblock_hist_size_2up, &block_hist_size_2up, sizeof(block_hist_size_2up)) );
+
+            int descr_width = nblocks_win_x * block_hist_size;
+            cudaSafeCall( cudaMemcpyToSymbol(cdescr_width, &descr_width, sizeof(descr_width)) );
+
+            int descr_size = descr_width * nblocks_win_y;
+            cudaSafeCall( cudaMemcpyToSymbol(cdescr_size, &descr_size, sizeof(descr_size)) );
+        }
+
+
+        //----------------------------------------------------------------------------
+        // Histogram computation
+
+
+        template <int nblocks> // Number of histogram blocks processed by single GPU thread block
+        __global__ void compute_hists_kernel_many_blocks(const int img_block_width, const PtrStepf grad,
+                                                         const PtrStepb qangle, float scale, float* block_hists)
+        {
+            const int block_x = threadIdx.z;
+            const int cell_x = threadIdx.x / 16;
+            const int cell_y = threadIdx.y;
+            const int cell_thread_x = threadIdx.x & 0xF;
+
+            if (blockIdx.x * blockDim.z + block_x >= img_block_width)
+                return;
+
+            extern __shared__ float smem[];
+            float* hists = smem;
+            float* final_hist = smem + cnbins * 48 * nblocks;
+
+            const int offset_x = (blockIdx.x * blockDim.z + block_x) * cblock_stride_x +
+                                 4 * cell_x + cell_thread_x;
+            const int offset_y = blockIdx.y * cblock_stride_y + 4 * cell_y;
+
+            const float* grad_ptr = grad.ptr(offset_y) + offset_x * 2;
+            const unsigned char* qangle_ptr = qangle.ptr(offset_y) + offset_x * 2;
+
+            // 12 means that 12 pixels affect on block's cell (in one row)
+            if (cell_thread_x < 12)
+            {
+                float* hist = hists + 12 * (cell_y * blockDim.z * CELLS_PER_BLOCK_Y +
+                                            cell_x + block_x * CELLS_PER_BLOCK_X) +
+                                           cell_thread_x;
+                for (int bin_id = 0; bin_id < cnbins; ++bin_id)
+                    hist[bin_id * 48 * nblocks] = 0.f;
+
+                const int dist_x = -4 + (int)cell_thread_x - 4 * cell_x;
+
+                const int dist_y_begin = -4 - 4 * (int)threadIdx.y;
+                for (int dist_y = dist_y_begin; dist_y < dist_y_begin + 12; ++dist_y)
+                {
+                    float2 vote = *(const float2*)grad_ptr;
+                    uchar2 bin = *(const uchar2*)qangle_ptr;
+
+                    grad_ptr += grad.step/sizeof(float);
+                    qangle_ptr += qangle.step;
+
+                    int dist_center_y = dist_y - 4 * (1 - 2 * cell_y);
+                    int dist_center_x = dist_x - 4 * (1 - 2 * cell_x);
+
+                    float gaussian = ::expf(-(dist_center_y * dist_center_y +
+                                              dist_center_x * dist_center_x) * scale);
+                    float interp_weight = (8.f - ::fabs(dist_y + 0.5f)) *
+                                          (8.f - ::fabs(dist_x + 0.5f)) / 64.f;
+
+                    hist[bin.x * 48 * nblocks] += gaussian * interp_weight * vote.x;
+                    hist[bin.y * 48 * nblocks] += gaussian * interp_weight * vote.y;
+                }
+
+                volatile float* hist_ = hist;
+                for (int bin_id = 0; bin_id < cnbins; ++bin_id, hist_ += 48 * nblocks)
+                {
+                    if (cell_thread_x < 6) hist_[0] += hist_[6];
+                    if (cell_thread_x < 3) hist_[0] += hist_[3];
+                    if (cell_thread_x == 0)
+                        final_hist[((cell_x + block_x * 2) * 2 + cell_y) * cnbins + bin_id]
+                            = hist_[0] + hist_[1] + hist_[2];
+                }
+            }
+
+            __syncthreads();
+
+            float* block_hist = block_hists + (blockIdx.y * img_block_width +
+                                               blockIdx.x * blockDim.z + block_x) *
+                                              cblock_hist_size;
+
+            int tid = (cell_y * CELLS_PER_BLOCK_Y + cell_x) * 16 + cell_thread_x;
+            if (tid < cblock_hist_size)
+                block_hist[tid] = final_hist[block_x * cblock_hist_size + tid];
+        }
+
+
+        void compute_hists(int nbins, int block_stride_x, int block_stride_y,
+                           int height, int width, const PtrStepSzf& grad,
+                           const PtrStepSzb& qangle, float sigma, float* block_hists)
+        {
+            const int nblocks = 1;
+
+            int img_block_width = (width - CELLS_PER_BLOCK_X * CELL_WIDTH + block_stride_x) /
+                                  block_stride_x;
+            int img_block_height = (height - CELLS_PER_BLOCK_Y * CELL_HEIGHT + block_stride_y) /
+                                   block_stride_y;
+
+            dim3 grid(divUp(img_block_width, nblocks), img_block_height);
+            dim3 threads(32, 2, nblocks);
+
+            cudaSafeCall(cudaFuncSetCacheConfig(compute_hists_kernel_many_blocks<nblocks>,
+                                                cudaFuncCachePreferL1));
+
+            // Precompute gaussian spatial window parameter
+            float scale = 1.f / (2.f * sigma * sigma);
+
+            int hists_size = (nbins * CELLS_PER_BLOCK_X * CELLS_PER_BLOCK_Y * 12 * nblocks) * sizeof(float);
+            int final_hists_size = (nbins * CELLS_PER_BLOCK_X * CELLS_PER_BLOCK_Y * nblocks) * sizeof(float);
+            int smem = hists_size + final_hists_size;
+            compute_hists_kernel_many_blocks<nblocks><<<grid, threads, smem>>>(
+                img_block_width, grad, qangle, scale, block_hists);
+            cudaSafeCall( cudaGetLastError() );
+
+            cudaSafeCall( cudaDeviceSynchronize() );
+        }
+
+
+        //-------------------------------------------------------------
+        //  Normalization of histograms via L2Hys_norm
+        //
+
+
+        template<int size>
+        __device__ float reduce_smem(volatile float* smem)
+        {
+            unsigned int tid = threadIdx.x;
+            float sum = smem[tid];
+
+            if (size >= 512) { if (tid < 256) smem[tid] = sum = sum + smem[tid + 256]; __syncthreads(); }
+            if (size >= 256) { if (tid < 128) smem[tid] = sum = sum + smem[tid + 128]; __syncthreads(); }
+            if (size >= 128) { if (tid < 64) smem[tid] = sum = sum + smem[tid + 64]; __syncthreads(); }
+
+            if (tid < 32)
+            {
+                if (size >= 64) smem[tid] = sum = sum + smem[tid + 32];
+                if (size >= 32) smem[tid] = sum = sum + smem[tid + 16];
+                if (size >= 16) smem[tid] = sum = sum + smem[tid + 8];
+                if (size >= 8) smem[tid] = sum = sum + smem[tid + 4];
+                if (size >= 4) smem[tid] = sum = sum + smem[tid + 2];
+                if (size >= 2) smem[tid] = sum = sum + smem[tid + 1];
+            }
+
+            __syncthreads();
+            sum = smem[0];
+
+            return sum;
+        }
+
+
+        template <int nthreads, // Number of threads which process one block historgam
+                  int nblocks> // Number of block hisograms processed by one GPU thread block
+        __global__ void normalize_hists_kernel_many_blocks(const int block_hist_size,
+                                                           const int img_block_width,
+                                                           float* block_hists, float threshold)
+        {
+            if (blockIdx.x * blockDim.z + threadIdx.z >= img_block_width)
+                return;
+
+            float* hist = block_hists + (blockIdx.y * img_block_width +
+                                         blockIdx.x * blockDim.z + threadIdx.z) *
+                                        block_hist_size + threadIdx.x;
+
+            __shared__ float sh_squares[nthreads * nblocks];
+            float* squares = sh_squares + threadIdx.z * nthreads;
+
+            float elem = 0.f;
+            if (threadIdx.x < block_hist_size)
+                elem = hist[0];
+
+            squares[threadIdx.x] = elem * elem;
+
+            __syncthreads();
+            float sum = reduce_smem<nthreads>(squares);
+
+            float scale = 1.0f / (::sqrtf(sum) + 0.1f * block_hist_size);
+            elem = ::min(elem * scale, threshold);
+
+            __syncthreads();
+            squares[threadIdx.x] = elem * elem;
+
+            __syncthreads();
+            sum = reduce_smem<nthreads>(squares);
+            scale = 1.0f / (::sqrtf(sum) + 1e-3f);
+
+            if (threadIdx.x < block_hist_size)
+                hist[0] = elem * scale;
+        }
+
+
+        void normalize_hists(int nbins, int block_stride_x, int block_stride_y,
+                             int height, int width, float* block_hists, float threshold)
+        {
+            const int nblocks = 1;
+
+            int block_hist_size = nbins * CELLS_PER_BLOCK_X * CELLS_PER_BLOCK_Y;
+            int nthreads = power_2up(block_hist_size);
+            dim3 threads(nthreads, 1, nblocks);
+
+            int img_block_width = (width - CELLS_PER_BLOCK_X * CELL_WIDTH + block_stride_x) / block_stride_x;
+            int img_block_height = (height - CELLS_PER_BLOCK_Y * CELL_HEIGHT + block_stride_y) / block_stride_y;
+            dim3 grid(divUp(img_block_width, nblocks), img_block_height);
+
+            if (nthreads == 32)
+                normalize_hists_kernel_many_blocks<32, nblocks><<<grid, threads>>>(block_hist_size, img_block_width, block_hists, threshold);
+            else if (nthreads == 64)
+                normalize_hists_kernel_many_blocks<64, nblocks><<<grid, threads>>>(block_hist_size, img_block_width, block_hists, threshold);
+            else if (nthreads == 128)
+                normalize_hists_kernel_many_blocks<64, nblocks><<<grid, threads>>>(block_hist_size, img_block_width, block_hists, threshold);
+            else if (nthreads == 256)
+                normalize_hists_kernel_many_blocks<256, nblocks><<<grid, threads>>>(block_hist_size, img_block_width, block_hists, threshold);
+            else if (nthreads == 512)
+                normalize_hists_kernel_many_blocks<512, nblocks><<<grid, threads>>>(block_hist_size, img_block_width, block_hists, threshold);
+            else
+                cv::gpu::error("normalize_hists: histogram's size is too big, try to decrease number of bins", __FILE__, __LINE__, "normalize_hists");
+
+            cudaSafeCall( cudaGetLastError() );
+
+            cudaSafeCall( cudaDeviceSynchronize() );
+        }
+
+
+        //---------------------------------------------------------------------
+        //  Linear SVM based classification
+        //
+
+       // return confidence values not just positive location
+       template <int nthreads, // Number of threads per one histogram block
+                           int nblocks> // Number of histogram block processed by single GPU thread block
+       __global__ void compute_confidence_hists_kernel_many_blocks(const int img_win_width, const int img_block_width,
+                                                                                                           const int win_block_stride_x, const int win_block_stride_y,
+                                                                                                           const float* block_hists, const float* coefs,
+                                                                                                           float free_coef, float threshold, float* confidences)
+       {
+               const int win_x = threadIdx.z;
+               if (blockIdx.x * blockDim.z + win_x >= img_win_width)
+                       return;
+
+               const float* hist = block_hists + (blockIdx.y * win_block_stride_y * img_block_width +
+                                                                                    blockIdx.x * win_block_stride_x * blockDim.z + win_x) *
+                                                                                   cblock_hist_size;
+
+               float product = 0.f;
+               for (int i = threadIdx.x; i < cdescr_size; i += nthreads)
+               {
+                       int offset_y = i / cdescr_width;
+                       int offset_x = i - offset_y * cdescr_width;
+                       product += coefs[i] * hist[offset_y * img_block_width * cblock_hist_size + offset_x];
+               }
+
+               __shared__ float products[nthreads * nblocks];
+
+               const int tid = threadIdx.z * nthreads + threadIdx.x;
+               products[tid] = product;
+
+               __syncthreads();
+
+               if (nthreads >= 512)
+               {
+                       if (threadIdx.x < 256) products[tid] = product = product + products[tid + 256];
+                       __syncthreads();
+               }
+               if (nthreads >= 256)
+               {
+                       if (threadIdx.x < 128) products[tid] = product = product + products[tid + 128];
+                       __syncthreads();
+               }
+               if (nthreads >= 128)
+               {
+                       if (threadIdx.x < 64) products[tid] = product = product + products[tid + 64];
+                       __syncthreads();
+               }
+
+               if (threadIdx.x < 32)
+               {
+                       volatile float* smem = products;
+                       if (nthreads >= 64) smem[tid] = product = product + smem[tid + 32];
+                       if (nthreads >= 32) smem[tid] = product = product + smem[tid + 16];
+                       if (nthreads >= 16) smem[tid] = product = product + smem[tid + 8];
+                       if (nthreads >= 8) smem[tid] = product = product + smem[tid + 4];
+                       if (nthreads >= 4) smem[tid] = product = product + smem[tid + 2];
+                       if (nthreads >= 2) smem[tid] = product = product + smem[tid + 1];
+               }
+
+               if (threadIdx.x == 0)
+                       confidences[blockIdx.y * img_win_width + blockIdx.x * blockDim.z + win_x]
+                               = (float)(product + free_coef);
+
+       }
+
+       void compute_confidence_hists(int win_height, int win_width, int block_stride_y, int block_stride_x,
+                                               int win_stride_y, int win_stride_x, int height, int width, float* block_hists,
+                                               float* coefs, float free_coef, float threshold, float *confidences)
+       {
+               const int nthreads = 256;
+               const int nblocks = 1;
+
+               int win_block_stride_x = win_stride_x / block_stride_x;
+               int win_block_stride_y = win_stride_y / block_stride_y;
+               int img_win_width = (width - win_width + win_stride_x) / win_stride_x;
+               int img_win_height = (height - win_height + win_stride_y) / win_stride_y;
+
+               dim3 threads(nthreads, 1, nblocks);
+               dim3 grid(divUp(img_win_width, nblocks), img_win_height);
+
+               cudaSafeCall(cudaFuncSetCacheConfig(compute_confidence_hists_kernel_many_blocks<nthreads, nblocks>,
+                                                                                       cudaFuncCachePreferL1));
+
+               int img_block_width = (width - CELLS_PER_BLOCK_X * CELL_WIDTH + block_stride_x) /
+                                                           block_stride_x;
+               compute_confidence_hists_kernel_many_blocks<nthreads, nblocks><<<grid, threads>>>(
+                       img_win_width, img_block_width, win_block_stride_x, win_block_stride_y,
+                       block_hists, coefs, free_coef, threshold, confidences);
+               cudaSafeCall(cudaThreadSynchronize());
+       }
+
+
+
+        template <int nthreads, // Number of threads per one histogram block
+                  int nblocks> // Number of histogram block processed by single GPU thread block
+        __global__ void classify_hists_kernel_many_blocks(const int img_win_width, const int img_block_width,
+                                                          const int win_block_stride_x, const int win_block_stride_y,
+                                                          const float* block_hists, const float* coefs,
+                                                          float free_coef, float threshold, unsigned char* labels)
+        {
+            const int win_x = threadIdx.z;
+            if (blockIdx.x * blockDim.z + win_x >= img_win_width)
+                return;
+
+            const float* hist = block_hists + (blockIdx.y * win_block_stride_y * img_block_width +
+                                               blockIdx.x * win_block_stride_x * blockDim.z + win_x) *
+                                              cblock_hist_size;
+
+            float product = 0.f;
+            for (int i = threadIdx.x; i < cdescr_size; i += nthreads)
+            {
+                int offset_y = i / cdescr_width;
+                int offset_x = i - offset_y * cdescr_width;
+                product += coefs[i] * hist[offset_y * img_block_width * cblock_hist_size + offset_x];
+            }
+
+            __shared__ float products[nthreads * nblocks];
+
+            const int tid = threadIdx.z * nthreads + threadIdx.x;
+            products[tid] = product;
+
+            __syncthreads();
+
+            if (nthreads >= 512)
+            {
+                if (threadIdx.x < 256) products[tid] = product = product + products[tid + 256];
+                __syncthreads();
+            }
+            if (nthreads >= 256)
+            {
+                if (threadIdx.x < 128) products[tid] = product = product + products[tid + 128];
+                __syncthreads();
+            }
+            if (nthreads >= 128)
+            {
+                if (threadIdx.x < 64) products[tid] = product = product + products[tid + 64];
+                __syncthreads();
+            }
+
+            if (threadIdx.x < 32)
+            {
+                volatile float* smem = products;
+                if (nthreads >= 64) smem[tid] = product = product + smem[tid + 32];
+                if (nthreads >= 32) smem[tid] = product = product + smem[tid + 16];
+                if (nthreads >= 16) smem[tid] = product = product + smem[tid + 8];
+                if (nthreads >= 8) smem[tid] = product = product + smem[tid + 4];
+                if (nthreads >= 4) smem[tid] = product = product + smem[tid + 2];
+                if (nthreads >= 2) smem[tid] = product = product + smem[tid + 1];
+            }
+
+            if (threadIdx.x == 0)
+                labels[blockIdx.y * img_win_width + blockIdx.x * blockDim.z + win_x] = (product + free_coef >= threshold);
+        }
+
+
+        void classify_hists(int win_height, int win_width, int block_stride_y, int block_stride_x,
+                            int win_stride_y, int win_stride_x, int height, int width, float* block_hists,
+                            float* coefs, float free_coef, float threshold, unsigned char* labels)
+        {
+            const int nthreads = 256;
+            const int nblocks = 1;
+
+            int win_block_stride_x = win_stride_x / block_stride_x;
+            int win_block_stride_y = win_stride_y / block_stride_y;
+            int img_win_width = (width - win_width + win_stride_x) / win_stride_x;
+            int img_win_height = (height - win_height + win_stride_y) / win_stride_y;
+
+            dim3 threads(nthreads, 1, nblocks);
+            dim3 grid(divUp(img_win_width, nblocks), img_win_height);
+
+            cudaSafeCall(cudaFuncSetCacheConfig(classify_hists_kernel_many_blocks<nthreads, nblocks>, cudaFuncCachePreferL1));
+
+            int img_block_width = (width - CELLS_PER_BLOCK_X * CELL_WIDTH + block_stride_x) / block_stride_x;
+            classify_hists_kernel_many_blocks<nthreads, nblocks><<<grid, threads>>>(
+                img_win_width, img_block_width, win_block_stride_x, win_block_stride_y,
+                block_hists, coefs, free_coef, threshold, labels);
+            cudaSafeCall( cudaGetLastError() );
+
+            cudaSafeCall( cudaDeviceSynchronize() );
+        }
+
+        //----------------------------------------------------------------------------
+        // Extract descriptors
+
+
+        template <int nthreads>
+        __global__ void extract_descrs_by_rows_kernel(const int img_block_width, const int win_block_stride_x, const int win_block_stride_y,
+											          const float* block_hists, PtrStepf descriptors)
+        {
+            // Get left top corner of the window in src
+            const float* hist = block_hists + (blockIdx.y * win_block_stride_y * img_block_width +
+                                               blockIdx.x * win_block_stride_x) * cblock_hist_size;
+
+            // Get left top corner of the window in dst
+            float* descriptor = descriptors.ptr(blockIdx.y * gridDim.x + blockIdx.x);
+
+            // Copy elements from src to dst
+            for (int i = threadIdx.x; i < cdescr_size; i += nthreads)
+            {
+                int offset_y = i / cdescr_width;
+                int offset_x = i - offset_y * cdescr_width;
+                descriptor[i] = hist[offset_y * img_block_width * cblock_hist_size + offset_x];
+            }
+        }
+
+
+        void extract_descrs_by_rows(int win_height, int win_width, int block_stride_y, int block_stride_x, int win_stride_y, int win_stride_x,
+							        int height, int width, float* block_hists, PtrStepSzf descriptors)
+        {
+            const int nthreads = 256;
+
+            int win_block_stride_x = win_stride_x / block_stride_x;
+            int win_block_stride_y = win_stride_y / block_stride_y;
+            int img_win_width = (width - win_width + win_stride_x) / win_stride_x;
+            int img_win_height = (height - win_height + win_stride_y) / win_stride_y;
+            dim3 threads(nthreads, 1);
+            dim3 grid(img_win_width, img_win_height);
+
+            int img_block_width = (width - CELLS_PER_BLOCK_X * CELL_WIDTH + block_stride_x) / block_stride_x;
+            extract_descrs_by_rows_kernel<nthreads><<<grid, threads>>>(
+                img_block_width, win_block_stride_x, win_block_stride_y, block_hists, descriptors);
+            cudaSafeCall( cudaGetLastError() );
+
+            cudaSafeCall( cudaDeviceSynchronize() );
+        }
+
+
+        template <int nthreads>
+        __global__ void extract_descrs_by_cols_kernel(const int img_block_width, const int win_block_stride_x,
+                                                      const int win_block_stride_y, const float* block_hists,
+                                                      PtrStepf descriptors)
+        {
+            // Get left top corner of the window in src
+            const float* hist = block_hists + (blockIdx.y * win_block_stride_y * img_block_width +
+                                               blockIdx.x * win_block_stride_x) * cblock_hist_size;
+
+            // Get left top corner of the window in dst
+            float* descriptor = descriptors.ptr(blockIdx.y * gridDim.x + blockIdx.x);
+
+            // Copy elements from src to dst
+            for (int i = threadIdx.x; i < cdescr_size; i += nthreads)
+            {
+                int block_idx = i / cblock_hist_size;
+                int idx_in_block = i - block_idx * cblock_hist_size;
+
+                int y = block_idx / cnblocks_win_x;
+                int x = block_idx - y * cnblocks_win_x;
+
+                descriptor[(x * cnblocks_win_y + y) * cblock_hist_size + idx_in_block]
+                    = hist[(y * img_block_width  + x) * cblock_hist_size + idx_in_block];
+            }
+        }
+
+
+        void extract_descrs_by_cols(int win_height, int win_width, int block_stride_y, int block_stride_x,
+                                    int win_stride_y, int win_stride_x, int height, int width, float* block_hists,
+                                    PtrStepSzf descriptors)
+        {
+            const int nthreads = 256;
+
+            int win_block_stride_x = win_stride_x / block_stride_x;
+            int win_block_stride_y = win_stride_y / block_stride_y;
+            int img_win_width = (width - win_width + win_stride_x) / win_stride_x;
+            int img_win_height = (height - win_height + win_stride_y) / win_stride_y;
+            dim3 threads(nthreads, 1);
+            dim3 grid(img_win_width, img_win_height);
+
+            int img_block_width = (width - CELLS_PER_BLOCK_X * CELL_WIDTH + block_stride_x) / block_stride_x;
+            extract_descrs_by_cols_kernel<nthreads><<<grid, threads>>>(
+                img_block_width, win_block_stride_x, win_block_stride_y, block_hists, descriptors);
+            cudaSafeCall( cudaGetLastError() );
+
+            cudaSafeCall( cudaDeviceSynchronize() );
+        }
+
+        //----------------------------------------------------------------------------
+        // Gradients computation
+
+
+        template <int nthreads, int correct_gamma>
+        __global__ void compute_gradients_8UC4_kernel(int height, int width, const PtrStepb img,
+                                                      float angle_scale, PtrStepf grad, PtrStepb qangle)
+        {
+            const int x = blockIdx.x * blockDim.x + threadIdx.x;
+
+            const uchar4* row = (const uchar4*)img.ptr(blockIdx.y);
+
+            __shared__ float sh_row[(nthreads + 2) * 3];
+
+            uchar4 val;
+            if (x < width)
+                val = row[x];
+            else
+                val = row[width - 2];
+
+            sh_row[threadIdx.x + 1] = val.x;
+            sh_row[threadIdx.x + 1 + (nthreads + 2)] = val.y;
+            sh_row[threadIdx.x + 1 + 2 * (nthreads + 2)] = val.z;
+
+            if (threadIdx.x == 0)
+            {
+                val = row[::max(x - 1, 1)];
+                sh_row[0] = val.x;
+                sh_row[(nthreads + 2)] = val.y;
+                sh_row[2 * (nthreads + 2)] = val.z;
+            }
+
+            if (threadIdx.x == blockDim.x - 1)
+            {
+                val = row[::min(x + 1, width - 2)];
+                sh_row[blockDim.x + 1] = val.x;
+                sh_row[blockDim.x + 1 + (nthreads + 2)] = val.y;
+                sh_row[blockDim.x + 1 + 2 * (nthreads + 2)] = val.z;
+            }
+
+            __syncthreads();
+            if (x < width)
+            {
+                float3 a, b;
+
+                b.x = sh_row[threadIdx.x + 2];
+                b.y = sh_row[threadIdx.x + 2 + (nthreads + 2)];
+                b.z = sh_row[threadIdx.x + 2 + 2 * (nthreads + 2)];
+                a.x = sh_row[threadIdx.x];
+                a.y = sh_row[threadIdx.x + (nthreads + 2)];
+                a.z = sh_row[threadIdx.x + 2 * (nthreads + 2)];
+
+                float3 dx;
+                if (correct_gamma)
+                    dx = make_float3(::sqrtf(b.x) - ::sqrtf(a.x), ::sqrtf(b.y) - ::sqrtf(a.y), ::sqrtf(b.z) - ::sqrtf(a.z));
+                else
+                    dx = make_float3(b.x - a.x, b.y - a.y, b.z - a.z);
+
+                float3 dy = make_float3(0.f, 0.f, 0.f);
+
+                if (blockIdx.y > 0 && blockIdx.y < height - 1)
+                {
+                    val = ((const uchar4*)img.ptr(blockIdx.y - 1))[x];
+                    a = make_float3(val.x, val.y, val.z);
+
+                    val = ((const uchar4*)img.ptr(blockIdx.y + 1))[x];
+                    b = make_float3(val.x, val.y, val.z);
+
+                    if (correct_gamma)
+                        dy = make_float3(::sqrtf(b.x) - ::sqrtf(a.x), ::sqrtf(b.y) - ::sqrtf(a.y), ::sqrtf(b.z) - ::sqrtf(a.z));
+                    else
+                        dy = make_float3(b.x - a.x, b.y - a.y, b.z - a.z);
+                }
+
+                float best_dx = dx.x;
+                float best_dy = dy.x;
+
+                float mag0 = dx.x * dx.x + dy.x * dy.x;
+                float mag1 = dx.y * dx.y + dy.y * dy.y;
+                if (mag0 < mag1)
+                {
+                    best_dx = dx.y;
+                    best_dy = dy.y;
+                    mag0 = mag1;
+                }
+
+                mag1 = dx.z * dx.z + dy.z * dy.z;
+                if (mag0 < mag1)
+                {
+                    best_dx = dx.z;
+                    best_dy = dy.z;
+                    mag0 = mag1;
+                }
+
+                mag0 = ::sqrtf(mag0);
+
+                float ang = (::atan2f(best_dy, best_dx) + CV_PI_F) * angle_scale - 0.5f;
+                int hidx = (int)::floorf(ang);
+                ang -= hidx;
+                hidx = (hidx + cnbins) % cnbins;
+
+                ((uchar2*)qangle.ptr(blockIdx.y))[x] = make_uchar2(hidx, (hidx + 1) % cnbins);
+                ((float2*)grad.ptr(blockIdx.y))[x] = make_float2(mag0 * (1.f - ang), mag0 * ang);
+            }
+        }
+
+
+        void compute_gradients_8UC4(int nbins, int height, int width, const PtrStepSzb& img,
+                                    float angle_scale, PtrStepSzf grad, PtrStepSzb qangle, bool correct_gamma)
+        {
+            (void)nbins;
+            const int nthreads = 256;
+
+            dim3 bdim(nthreads, 1);
+            dim3 gdim(divUp(width, bdim.x), divUp(height, bdim.y));
+
+            if (correct_gamma)
+                compute_gradients_8UC4_kernel<nthreads, 1><<<gdim, bdim>>>(height, width, img, angle_scale, grad, qangle);
+            else
+                compute_gradients_8UC4_kernel<nthreads, 0><<<gdim, bdim>>>(height, width, img, angle_scale, grad, qangle);
+
+            cudaSafeCall( cudaGetLastError() );
+
+            cudaSafeCall( cudaDeviceSynchronize() );
+        }
+
+        template <int nthreads, int correct_gamma>
+        __global__ void compute_gradients_8UC1_kernel(int height, int width, const PtrStepb img,
+                                                      float angle_scale, PtrStepf grad, PtrStepb qangle)
+        {
+            const int x = blockIdx.x * blockDim.x + threadIdx.x;
+
+            const unsigned char* row = (const unsigned char*)img.ptr(blockIdx.y);
+
+            __shared__ float sh_row[nthreads + 2];
+
+            if (x < width)
+                sh_row[threadIdx.x + 1] = row[x];
+            else
+                sh_row[threadIdx.x + 1] = row[width - 2];
+
+            if (threadIdx.x == 0)
+                sh_row[0] = row[::max(x - 1, 1)];
+
+            if (threadIdx.x == blockDim.x - 1)
+                sh_row[blockDim.x + 1] = row[::min(x + 1, width - 2)];
+
+            __syncthreads();
+            if (x < width)
+            {
+                float dx;
+
+                if (correct_gamma)
+                    dx = ::sqrtf(sh_row[threadIdx.x + 2]) - ::sqrtf(sh_row[threadIdx.x]);
+                else
+                    dx = sh_row[threadIdx.x + 2] - sh_row[threadIdx.x];
+
+                float dy = 0.f;
+                if (blockIdx.y > 0 && blockIdx.y < height - 1)
+                {
+                    float a = ((const unsigned char*)img.ptr(blockIdx.y + 1))[x];
+                    float b = ((const unsigned char*)img.ptr(blockIdx.y - 1))[x];
+                    if (correct_gamma)
+                        dy = ::sqrtf(a) - ::sqrtf(b);
+                    else
+                        dy = a - b;
+                }
+                float mag = ::sqrtf(dx * dx + dy * dy);
+
+                float ang = (::atan2f(dy, dx) + CV_PI_F) * angle_scale - 0.5f;
+                int hidx = (int)::floorf(ang);
+                ang -= hidx;
+                hidx = (hidx + cnbins) % cnbins;
+
+                ((uchar2*)qangle.ptr(blockIdx.y))[x] = make_uchar2(hidx, (hidx + 1) % cnbins);
+                ((float2*)  grad.ptr(blockIdx.y))[x] = make_float2(mag * (1.f - ang), mag * ang);
+            }
+        }
+
+
+        void compute_gradients_8UC1(int nbins, int height, int width, const PtrStepSzb& img,
+                                    float angle_scale, PtrStepSzf grad, PtrStepSzb qangle, bool correct_gamma)
+        {
+            (void)nbins;
+            const int nthreads = 256;
+
+            dim3 bdim(nthreads, 1);
+            dim3 gdim(divUp(width, bdim.x), divUp(height, bdim.y));
+
+            if (correct_gamma)
+                compute_gradients_8UC1_kernel<nthreads, 1><<<gdim, bdim>>>(height, width, img, angle_scale, grad, qangle);
+            else
+                compute_gradients_8UC1_kernel<nthreads, 0><<<gdim, bdim>>>(height, width, img, angle_scale, grad, qangle);
+
+            cudaSafeCall( cudaGetLastError() );
+
+            cudaSafeCall( cudaDeviceSynchronize() );
+        }
+
+
+
+        //-------------------------------------------------------------------
+        // Resize
+
+        texture<uchar4, 2, cudaReadModeNormalizedFloat> resize8UC4_tex;
+        texture<uchar,  2, cudaReadModeNormalizedFloat> resize8UC1_tex;
+
+        __global__ void resize_for_hog_kernel(float sx, float sy, PtrStepSz<uchar> dst, int colOfs)
+        {
+            unsigned int x = blockIdx.x * blockDim.x + threadIdx.x;
+            unsigned int y = blockIdx.y * blockDim.y + threadIdx.y;
+
+            if (x < dst.cols && y < dst.rows)
+                dst.ptr(y)[x] = tex2D(resize8UC1_tex, x * sx + colOfs, y * sy) * 255;
+        }
+
+        __global__ void resize_for_hog_kernel(float sx, float sy, PtrStepSz<uchar4> dst, int colOfs)
+        {
+            unsigned int x = blockIdx.x * blockDim.x + threadIdx.x;
+            unsigned int y = blockIdx.y * blockDim.y + threadIdx.y;
+
+            if (x < dst.cols && y < dst.rows)
+	        {
+		        float4 val = tex2D(resize8UC4_tex, x * sx + colOfs, y * sy);
+                dst.ptr(y)[x] = make_uchar4(val.x * 255, val.y * 255, val.z * 255, val.w * 255);
+	        }
+        }
+
+        template<class T, class TEX>
+        static void resize_for_hog(const PtrStepSzb& src, PtrStepSzb dst, TEX& tex)
+        {
+            tex.filterMode = cudaFilterModeLinear;
+
+            size_t texOfs = 0;
+            int colOfs = 0;
+
+            cudaChannelFormatDesc desc = cudaCreateChannelDesc<T>();
+            cudaSafeCall( cudaBindTexture2D(&texOfs, tex, src.data, desc, src.cols, src.rows, src.step) );
+
+            if (texOfs != 0)
+            {
+                colOfs = static_cast<int>( texOfs/sizeof(T) );
+                cudaSafeCall( cudaUnbindTexture(tex) );
+                cudaSafeCall( cudaBindTexture2D(&texOfs, tex, src.data, desc, src.cols, src.rows, src.step) );
+            }
+
+            dim3 threads(32, 8);
+            dim3 grid(divUp(dst.cols, threads.x), divUp(dst.rows, threads.y));
+
+	        float sx = static_cast<float>(src.cols) / dst.cols;
+            float sy = static_cast<float>(src.rows) / dst.rows;
+
+            resize_for_hog_kernel<<<grid, threads>>>(sx, sy, (PtrStepSz<T>)dst, colOfs);
+            cudaSafeCall( cudaGetLastError() );
+
+            cudaSafeCall( cudaDeviceSynchronize() );
+
+            cudaSafeCall( cudaUnbindTexture(tex) );
+        }
+
+        void resize_8UC1(const PtrStepSzb& src, PtrStepSzb dst) { resize_for_hog<uchar> (src, dst, resize8UC1_tex); }
+        void resize_8UC4(const PtrStepSzb& src, PtrStepSzb dst) { resize_for_hog<uchar4>(src, dst, resize8UC4_tex); }
+    } // namespace hog
+}}} // namespace cv { namespace gpu { namespace device
+
+
+#endif /* CUDA_DISABLER */