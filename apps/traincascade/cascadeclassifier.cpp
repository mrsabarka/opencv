--- conflicted
+++ resolved
@@ -136,11 +136,7 @@
                                 const CvFeatureParams& _featureParams,
                                 const CvCascadeBoostParams& _stageParams,
                                 bool baseFormatSave,
-<<<<<<< HEAD
                                 double acceptanceRatioBreakValue )
-=======
-                                double acceptanceRatioBreakValue)
->>>>>>> 681df840
 {
     // Start recording clock ticks for training time output
     const clock_t begin_time = clock();
@@ -220,21 +216,13 @@
         {
             cout << "Required leaf false alarm rate achieved. "
                     "Branch training terminated." << endl;
-<<<<<<< HEAD
-            break;
-        }
-        if( (tempLeafFARate <= acceptanceRatioBreakValue) && (acceptanceRatioBreakValue >= 0) ){
-            cout << "The required acceptanceRatio for the model has been reached to avoid overfitting of trainingdata. "
-                    "Branch training terminated." << endl;
-=======
->>>>>>> 681df840
             break;
         }
         if( (tempLeafFARate <= acceptanceRatioBreakValue) && (acceptanceRatioBreakValue >= 0) ){
             cout << "The required acceptanceRatio for the model has been reached to avoid overfitting of trainingdata. "
                     "Branch training terminated." << endl;
             break;
-}
+        }
 
         Ptr<CvCascadeBoost> tempStage = makePtr<CvCascadeBoost>();
         bool isStageTrained = tempStage->train( featureEvaluator,
